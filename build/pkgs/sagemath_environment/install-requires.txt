# This file is updated on every release by the sage-update-version script
<<<<<<< HEAD
sagemath-environment ~= 10.1
=======
sagemath-environment ~= 10.2b1
>>>>>>> 6ea1fe93
<|MERGE_RESOLUTION|>--- conflicted
+++ resolved
@@ -1,6 +1,2 @@
 # This file is updated on every release by the sage-update-version script
-<<<<<<< HEAD
-sagemath-environment ~= 10.1
-=======
-sagemath-environment ~= 10.2b1
->>>>>>> 6ea1fe93
+sagemath-environment ~= 10.2b1