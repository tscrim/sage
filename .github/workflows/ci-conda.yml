--- conflicted
+++ resolved
@@ -25,15 +25,9 @@
 jobs:
   test:
     name: Conda
-<<<<<<< HEAD
     runs-on: ${{ matrix.os }}-latest
-    
-    # Run on push, workflow dispatch and when certain labels are added 
-=======
-    runs-on: ${{ matrix.os }}
 
     # Run on push, workflow dispatch and when certain labels are added or are present
->>>>>>> 1cf0c13e
     if: |
       github.event_name != 'pull_request' ||
       ((github.event.action != 'labeled' &&
