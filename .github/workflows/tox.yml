--- conflicted
+++ resolved
@@ -108,8 +108,6 @@
         tox_system_factor: [homebrew-macos, homebrew-macos-python3_xcode, homebrew-macos-python3_xcode-nokegonly, homebrew-macos-python3_pythonorg, homebrew-macos-python3_xcode-gcc_spkg, conda-forge-macos]
         tox_packages_factor: [minimal, standard]
         xcode_version_factor: [11.7, 12.2, default, 12.4]
-<<<<<<< HEAD
-=======
         include:
           - tox_system_factor: conda-forge-macos
             tox_packages_factor: environment
@@ -119,7 +117,6 @@
             tox_packages_factor: environment-optional
             xcode_version_factor: default
             os: macos-11.0
->>>>>>> 49164154
     env:
       TOX_ENV: local-${{ matrix.tox_system_factor }}-${{ matrix.tox_packages_factor }}
       LOGS_ARTIFACT_NAME: logs-commit-${{ github.sha }}-tox-local-${{ matrix.tox_system_factor }}-${{ matrix.tox_packages_factor }}-${{ matrix.os }}-xcode_${{ matrix.xcode_version_factor }}
