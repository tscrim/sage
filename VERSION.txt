<<<<<<< HEAD
SageMath version 8.3.beta2, Release Date: 2018-05-18
=======
SageMath version 8.3.beta3, Release Date: 2018-05-27
>>>>>>> a1ec9595
<|MERGE_RESOLUTION|>--- conflicted
+++ resolved
@@ -1,5 +1 @@
-<<<<<<< HEAD
-SageMath version 8.3.beta2, Release Date: 2018-05-18
-=======
-SageMath version 8.3.beta3, Release Date: 2018-05-27
->>>>>>> a1ec9595
+SageMath version 8.3.beta3, Release Date: 2018-05-27