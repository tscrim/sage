<<<<<<< HEAD
Sage version 6.9.rc0, released 2015-09-25
=======
Sage version 6.10.beta0, released 2015-10-15
>>>>>>> 792aab72
<|MERGE_RESOLUTION|>--- conflicted
+++ resolved
@@ -1,5 +1 @@
-<<<<<<< HEAD
-Sage version 6.9.rc0, released 2015-09-25
-=======
-Sage version 6.10.beta0, released 2015-10-15
->>>>>>> 792aab72
+Sage version 6.10.beta0, released 2015-10-15