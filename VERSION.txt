--- conflicted
+++ resolved
@@ -1,5 +1 @@
-<<<<<<< HEAD
-Sage version 6.8.rc0, released 2015-07-15
-=======
-Sage version 6.9.beta0, released 2015-07-29
->>>>>>> 3847037e
+Sage version 6.9.beta0, released 2015-07-29