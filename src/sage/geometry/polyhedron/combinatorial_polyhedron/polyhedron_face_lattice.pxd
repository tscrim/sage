--- conflicted
+++ resolved
@@ -40,18 +40,7 @@
     cdef face_t incidence_face
 
     cdef int _sort(self) except -1
-<<<<<<< HEAD
-    cdef int _sort_one_list(self, uint64_t **faces, size_t n_faces) except -1
-    cdef int _sort_one_list_loop(
-            self, uint64_t **inp, uint64_t **output1,
-            uint64_t **output2, size_t n_faces) except -1
-    cdef inline size_t find_face(self, int dimension, uint64_t *face) except -1
-    cdef inline bint is_smaller(self, uint64_t *one, uint64_t *two)
-    cdef inline int is_equal(self, int dimension, size_t index,
-                             uint64_t *face) except -1
-=======
     cdef inline size_t find_face(self, int dimension, face_t face) except -2
->>>>>>> 298c2f7e
     cpdef CombinatorialFace get_face(self, int dimension, size_t index)
     cdef size_t set_coatom_rep(self, int dimension, size_t index) except -1
     cdef size_t set_atom_rep(self, int dimension, size_t index) except -1
