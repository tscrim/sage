"""
Functions for plotting polyhedra
"""

########################################################################
#       Copyright (C) 2008 Marshall Hampton <hamptonio@gmail.com>
#       Copyright (C) 2011 Volker Braun <vbraun.name@gmail.com>
#
#  Distributed under the terms of the GNU General Public License (GPL)
#
#                  https://www.gnu.org/licenses/
########################################################################

<<<<<<< HEAD
from sage.rings.real_double import RDF
=======
from math import pi

from sage.rings.all import RDF
>>>>>>> c40df1aa
from sage.structure.sage_object import SageObject
from sage.modules.free_module_element import vector
from sage.matrix.constructor import matrix, identity_matrix
from sage.matrix.special import diagonal_matrix
from sage.misc.functional import norm
from sage.misc.latex import LatexExpr
from sage.structure.sequence import Sequence

from sage.plot.all import Graphics, point2d, line2d, arrow, polygon2d
from sage.plot.plot3d.all import point3d, line3d, arrow3d, polygons3d
from sage.plot.plot3d.transform import rotate_arbitrary


#############################################################


def cyclic_sort_vertices_2d(Vlist):
    """
    Return the vertices/rays in cyclic order if possible.

    .. NOTE::

        This works if and only if each vertex/ray is adjacent to exactly
        two others. For example, any 2-dimensional polyhedron satisfies
        this.

    See
    :meth:`~sage.geometry.polyhedron.base.Polyhedron_base.vertex_adjacency_matrix`
    for a discussion of "adjacent".

    EXAMPLES::

        sage: from sage.geometry.polyhedron.plot import cyclic_sort_vertices_2d
        sage: square = Polyhedron([[1,0],[-1,0],[0,1],[0,-1]])
        sage: vertices = [v for v in square.vertex_generator()]
        sage: vertices
        [A vertex at (-1, 0),
         A vertex at (0, -1),
         A vertex at (0, 1),
         A vertex at (1, 0)]
        sage: cyclic_sort_vertices_2d(vertices)
        [A vertex at (1, 0),
         A vertex at (0, -1),
         A vertex at (-1, 0),
         A vertex at (0, 1)]

    Rays are allowed, too::

        sage: P = Polyhedron(vertices=[(0, 1), (1, 0), (2, 0), (3, 0), (4, 1)], rays=[(0,1)])
        sage: P.adjacency_matrix()
        [0 1 0 1 0]
        [1 0 1 0 0]
        [0 1 0 0 1]
        [1 0 0 0 1]
        [0 0 1 1 0]
        sage: cyclic_sort_vertices_2d(P.Vrepresentation())
        [A vertex at (3, 0),
         A vertex at (1, 0),
         A vertex at (0, 1),
         A ray in the direction (0, 1),
         A vertex at (4, 1)]

        sage: P = Polyhedron(vertices=[(0, 1), (1, 0), (2, 0), (3, 0), (4, 1)], rays=[(0,1), (1,1)])
        sage: P.adjacency_matrix()
        [0 1 0 0 0]
        [1 0 1 0 0]
        [0 1 0 0 1]
        [0 0 0 0 1]
        [0 0 1 1 0]
        sage: cyclic_sort_vertices_2d(P.Vrepresentation())
        [A ray in the direction (1, 1),
         A vertex at (3, 0),
         A vertex at (1, 0),
         A vertex at (0, 1),
         A ray in the direction (0, 1)]

        sage: P = Polyhedron(vertices=[(1,2)], rays=[(0,1)], lines=[(1,0)])
        sage: P.adjacency_matrix()
        [0 0 1]
        [0 0 0]
        [1 0 0]
        sage: cyclic_sort_vertices_2d(P.Vrepresentation())
        [A vertex at (0, 2),
         A line in the direction (1, 0),
         A ray in the direction (0, 1)]
    """
    if not Vlist:
        return Vlist
    Vlist = list(Vlist)
    result = []
    adjacency_matrix = Vlist[0].polyhedron().vertex_adjacency_matrix()

    # Any object in Vlist has 0,1, or 2 adjacencies. Break into connected chains:
    chain = [Vlist.pop()]
    while Vlist:
        first_index = chain[0].index()
        last_index = chain[-1].index()
        for v in Vlist:
            v_index = v.index()
            if adjacency_matrix[last_index, v_index] == 1:
                chain = chain + [v]
                Vlist.remove(v)
                break
            if adjacency_matrix[first_index, v.index()] == 1:
                chain = [v] + chain
                Vlist.remove(v)
                break
        else:
            result += chain
            chain = [Vlist.pop()]
    result += chain
    return result

#########################################################################


def projection_func_identity(x):
    """
    The identity projection.

    EXAMPLES::

        sage: from sage.geometry.polyhedron.plot import projection_func_identity
        sage: projection_func_identity((1,2,3))
        [1, 2, 3]
    """
    return list(x)


class ProjectionFuncStereographic():
    """
    The stereographic (or perspective) projection onto a codimension-1 linear
    subspace with respect to a sphere centered at the origin.

    EXAMPLES::

        sage: from sage.geometry.polyhedron.plot import ProjectionFuncStereographic
        sage: cube = polytopes.hypercube(3).vertices()
        sage: proj = ProjectionFuncStereographic([1.2, 3.4, 5.6])
        sage: ppoints = [proj(vector(x)) for x in cube]
        sage: ppoints[5]
        (-0.0918273..., -0.036375...)
    """
    def __init__(self, projection_point):
        """
        Create a stereographic projection function.

        INPUT:

        - ``projection_point`` -- a list of coordinates in the
          appropriate dimension, which is the point projected from.

        EXAMPLES::

            sage: from sage.geometry.polyhedron.plot import ProjectionFuncStereographic
            sage: proj = ProjectionFuncStereographic([1.0,1.0])
            sage: proj.__init__([1.0,1.0])
            sage: proj.house
            [ 0.7071067811... -0.7071067811...]
            [ 0.7071067811...  0.7071067811...]
            sage: TestSuite(proj).run(skip='_test_pickling')
        """
        self.projection_point = vector(projection_point)
        self.dim = self.projection_point.degree()

        pproj = vector(RDF, self.projection_point)
        self.psize = norm(pproj)
        if (self.psize).is_zero():
            raise ValueError("projection direction must be a non-zero vector.")
        v = vector(RDF, [0.0] * (self.dim - 1) + [-self.psize]) - pproj
        polediff = matrix(RDF, v).transpose()
        denom = RDF((polediff.transpose() * polediff)[0][0])
        if denom.is_zero():
            self.house = identity_matrix(RDF, self.dim)
        else:
            house = identity_matrix(RDF, self.dim) \
            - 2*polediff*polediff.transpose()/denom   # Householder reflector
            # Make it preserve orientation (chirality):
            self.house = diagonal_matrix(RDF, [1] * (self.dim - 1) + [-1]) * house

    def __call__(self, x):
        """
        Action of the stereographic projection.

        INPUT:

        - ``x`` -- a vector or anything convertible to a vector.

        OUTPUT:

        First reflects ``x`` with a Householder reflection which takes
        the projection point to ``(0,...,0,self.psize)`` where
        ``psize`` is the length of the projection point, and then
        dilates by ``1/(zdiff)`` where ``zdiff`` is the difference
        between the last coordinate of ``x`` and ``psize``.

        EXAMPLES::

            sage: from sage.geometry.polyhedron.plot import ProjectionFuncStereographic
            sage: proj = ProjectionFuncStereographic([1.0,1.0])
            sage: proj.__call__(vector([1,2]))
            (1.0000000000000002)
            sage: proj = ProjectionFuncStereographic([2.0,1.0])
            sage: proj.__call__(vector([1,2]))  # abs tol 1e-14
            (-2.999999999999997)
            sage: proj = ProjectionFuncStereographic([0,0,2])
            sage: proj.__call__(vector([0,0,1]))
            (0.0, 0.0)
            sage: proj.__call__(vector([1,0,0]))
            (0.5, 0.0)
        """
        img = self.house * x
        denom = self.psize - img[self.dim - 1]
        if denom.is_zero():
            raise ValueError('Point cannot coincide with '
                             'coordinate singularity at ' + repr(x))
        return vector(RDF, [img[i] / denom for i in range(self.dim - 1)])


class ProjectionFuncSchlegel():
    """
    The Schlegel projection from the given input point.

    EXAMPLES::

        sage: from sage.geometry.polyhedron.plot import ProjectionFuncSchlegel
        sage: fcube = polytopes.hypercube(4)
        sage: facet = fcube.facets()[0]
        sage: proj = ProjectionFuncSchlegel(facet,[0,-1.5,0,0])
        sage: proj([0,0,0,0])[0]
        1.0
    """
    def __init__(self, facet, projection_point):
        """
        Initializes the projection.

        EXAMPLES::

            sage: from sage.geometry.polyhedron.plot import ProjectionFuncSchlegel
            sage: fcube = polytopes.hypercube(4)
            sage: facet = fcube.facets()[0]
            sage: proj = ProjectionFuncSchlegel(facet,[0,-1.5,0,0])
            sage: proj.facet
            A 3-dimensional face of a Polyhedron in ZZ^4 defined as the convex hull of 8 vertices
            sage: proj.A
            [1.0 0.0 0.0]
            [0.0 0.0 0.0]
            [0.0 0.0 1.0]
            [0.0 1.0 0.0]
            sage: proj.b
            (1.0, 1.0, 1.0)
            sage: proj.projection_point
            (0.0, -1.5, 0.0, 0.0)
            sage: proj([-1,1,1,1])
            (0.8, 1.2, 1.2)
            sage: proj([1,1,1,1])
            (1.2, 1.2, 1.2)
            sage: proj([1,-1,1,1])
            (2.0, 2.0, 2.0)
            sage: proj([1,-1,-1,1])
            (2.0, 2.0, 0.0)
            sage: TestSuite(proj).run(skip='_test_pickling')
        """
        self.facet = facet
        ineq = [h for h in facet.ambient_Hrepresentation() if h.is_inequality()][0]
        self.full_A = ineq.A()
        self.full_b = ineq.b()
        A, b = self.facet.as_polyhedron().affine_hull_projection(as_affine_map=True, orthonormal=True, extend=True)
        self.A = A.change_ring(RDF).matrix()
        self.b = b.change_ring(RDF)
        self.projection_point = vector(RDF, projection_point)

    def __call__(self, x):
        """
        Apply the projection to a vector.

        - ``x`` -- a vector or anything convertible to a vector.

        EXAMPLES::

            sage: from sage.geometry.polyhedron.plot import ProjectionFuncSchlegel
            sage: fcube = polytopes.hypercube(4)
            sage: facet = fcube.facets()[0]
            sage: proj = ProjectionFuncSchlegel(facet,[0,-1.5,0,0])
            sage: proj.__call__([0,0,0,0])
            (1.0, 1.0, 1.0)
        """
        # The intersection of the segment with the facet
        # See Ziegler's "Lectures on Polytopes" p.133
        vx = vector(x)
        z = (self.full_b)
        a = -(self.full_A)
        y = self.projection_point
        preimage = y + ((z-a*y)/(a*vx-a*y))*(vx - y)
        # The transformation matrix acts on the right:
        return preimage*self.A + self.b

#########################################################################


class Projection(SageObject):
    """
    The projection of a :class:`Polyhedron`.

    This class keeps track of the necessary data to plot the input
    polyhedron.
    """

    def __init__(self, polyhedron, proj=projection_func_identity):
        """
        Initialize the projection of a Polyhedron() object.

        INPUT:

        - ``polyhedron`` -- a ``Polyhedron()`` object

        - ``proj`` -- a projection function for the points

        .. NOTE::

            Once initialized, the polyhedral data is fixed. However, the
            projection can be changed later on.

        EXAMPLES::

            sage: p = polytopes.icosahedron(exact=False)
            sage: from sage.geometry.polyhedron.plot import Projection
            sage: Projection(p)
            The projection of a polyhedron into 3 dimensions
            sage: def pr_12(x): return [x[1],x[2]]
            sage: Projection(p, pr_12)
            The projection of a polyhedron into 2 dimensions
            sage: Projection(p,  lambda x: [x[1],x[2]] )   # another way of doing the same projection
            The projection of a polyhedron into 2 dimensions
            sage: _.plot()   # plot of the projected icosahedron in 2d
            Graphics object consisting of 51 graphics primitives
            sage: proj = Projection(p)
            sage: proj.stereographic([1,2,3])
            The projection of a polyhedron into 2 dimensions
            sage: proj.plot()
            Graphics object consisting of 51 graphics primitives
            sage: TestSuite(proj).run(skip='_test_pickling')
        """
        self.parent_polyhedron = polyhedron
        self.coords = Sequence([])
        self.points = Sequence([])
        self.lines = Sequence([])
        self.arrows = Sequence([])
        self.polygons = Sequence([])
        self.polyhedron_ambient_dim = polyhedron.ambient_dim()
        self.polyhedron_dim = polyhedron.dim()

        if polyhedron.ambient_dim() == 2:
            self._init_from_2d(polyhedron)
        elif polyhedron.ambient_dim() == 3:
            self._init_from_3d(polyhedron)
        else:
            self._init_points(polyhedron)
            self._init_lines_arrows(polyhedron)

        self.coords.set_immutable()
        self.points.set_immutable()
        self.lines.set_immutable()
        self.arrows.set_immutable()
        self.polygons.set_immutable()

        self(proj)

    def _repr_(self):
        """
        Return a string describing the projection.

        EXAMPLES::

            sage: p = polytopes.hypercube(3)
            sage: from sage.geometry.polyhedron.plot import Projection
            sage: proj = Projection(p)
            sage: print(proj._repr_())
            The projection of a polyhedron into 3 dimensions
        """
        s = 'The projection of a polyhedron into '
        s += repr(self.dimension) + ' dimensions'
        return s

    def __call__(self, proj=projection_func_identity):
        """
        Apply a projection.

        EXAMPLES::

            sage: p = polytopes.icosahedron(exact=False)
            sage: from sage.geometry.polyhedron.plot import Projection
            sage: pproj = Projection(p)
            sage: from sage.geometry.polyhedron.plot import ProjectionFuncStereographic
            sage: pproj_stereo = pproj.__call__(proj = ProjectionFuncStereographic([1,2,3]))
            sage: sorted(pproj_stereo.polygons)
            [[2, 0, 9],
             [3, 1, 10],
             [4, 0, 8],
             ...
             [11, 1, 3],
             [11, 3, 7],
             [11, 7, 9]]
        """
        self.transformed_coords = Sequence([proj(p) for p in self.coords])
        self._init_dimension()
        return self

    def identity(self):
        """
        Return the identity projection of the polyhedron.

        EXAMPLES::

            sage: p = polytopes.icosahedron(exact=False)
            sage: from sage.geometry.polyhedron.plot import Projection
            sage: pproj = Projection(p)
            sage: ppid = pproj.identity()
            sage: ppid.dimension
            3
        """
        return self(projection_func_identity)

    def stereographic(self, projection_point=None):
        r"""
        Return the stereographic projection.

        INPUT:

        - ``projection_point`` - The projection point. This must be
          distinct from the polyhedron's vertices. Default is `(1,0,\dots,0)`

        EXAMPLES::

            sage: from sage.geometry.polyhedron.plot import Projection
            sage: proj = Projection(polytopes.buckyball())  #long time
            sage: proj                                      #long time
            The projection of a polyhedron into 3 dimensions
            sage: proj.stereographic([5,2,3]).plot()        #long time
            Graphics object consisting of 123 graphics primitives
            sage: Projection( polytopes.twenty_four_cell() ).stereographic([2,0,0,0])
            The projection of a polyhedron into 3 dimensions
        """
        if projection_point is None:
            projection_point = [1] + [0]*(self.polyhedron_ambient_dim-1)
        return self(ProjectionFuncStereographic(projection_point))

    def schlegel(self, facet=None, position=None):
        r"""
        Return the Schlegel projection.

        * The facet is orthonormally transformed into its affine hull.

        * The position specifies a point coming out of the barycenter of the
          facet from which the other vertices will be projected into the facet.

        INPUT:

        - ``facet`` -- a PolyhedronFace. The facet into which the Schlegel
          diagram is created. The default is the first facet.

        - ``position`` -- a positive number. Determines a relative distance
          from the barycenter of ``facet``. A value close to 0 will place the
          projection point close to the facet and a large value further away.
          If the given value is too large, an error is returned.
          If no position is given, it takes the midpoint of the possible
          point of views along a line spanned by the barycenter of the facet
          and a valid point outside the facet.

        EXAMPLES::

            sage: cube4 = polytopes.hypercube(4)
            sage: from sage.geometry.polyhedron.plot import Projection
            sage: Projection(cube4).schlegel()
            The projection of a polyhedron into 3 dimensions
            sage: _.plot()
            Graphics3d Object

        The 4-cube with a truncated vertex seen into the resulting tetrahedron
        facet::

            sage: tcube4 = cube4.face_truncation(cube4.faces(0)[0])
            sage: tcube4.facets()[4]
            A 3-dimensional face of a Polyhedron in QQ^4 defined as the convex hull of 4 vertices
            sage: into_tetra = Projection(tcube4).schlegel(tcube4.facets()[4])
            sage: into_tetra.plot()
            Graphics3d Object

        Taking a larger value for the position changes the image::

            sage: into_tetra_far = Projection(tcube4).schlegel(tcube4.facets()[4],4)
            sage: into_tetra_far.plot()
            Graphics3d Object

        A value which is too large or negative give a projection point that
        sees more than one facet resulting in a error::

            sage: Projection(tcube4).schlegel(tcube4.facets()[4],5)
            Traceback (most recent call last):
            ...
            ValueError: the chosen position is too large
            sage: Projection(tcube4).schlegel(tcube4.facets()[4],-1)
            Traceback (most recent call last):
            ...
            ValueError: 'position' should be a positive number
        """
        from sage.geometry.polyhedron.face import PolyhedronFace
        from sage.rings.integer_ring import ZZ
        if facet is None:
            facet = self.parent_polyhedron.facets()[0]
        elif not isinstance(facet, PolyhedronFace):
            raise TypeError("{} should be a PolyhedronFace of {}".format(facet, self))
        elif facet.dim() != self.parent_polyhedron.dim() - 1:
            raise ValueError("The face should be a facet of the polyhedron")
        if position is not None and position <= 0:
            raise ValueError("'position' should be a positive number")

        barycenter = ZZ.one() * sum([v.vector() for v in facet.vertices()]) / len(facet.vertices())
        locus_polyhedron = facet.stacking_locus()
        repr_point = locus_polyhedron.representative_point()
        if position is None:
            # Figure out a somehow canonical point of view inside the locus
            # polyhedron
            from sage.geometry.polyhedron.constructor import Polyhedron
            the_ray = Polyhedron(vertices=[barycenter],
                                 rays=[repr_point - barycenter],
                                 backend=locus_polyhedron.backend()) & locus_polyhedron
            projection_point = the_ray.representative_point()
        else:
            projection_point = (1-position)*barycenter + position*repr_point
            if not locus_polyhedron.relative_interior_contains(projection_point):
                raise ValueError("the chosen position is too large")

        return self(ProjectionFuncSchlegel(facet, projection_point))

    def coord_index_of(self, v):
        """
        Convert a coordinate vector to its internal index.

        EXAMPLES::

            sage: p = polytopes.hypercube(3)
            sage: proj = p.projection()
            sage: proj.coord_index_of(vector((1,1,1)))
            2
        """
        try:
            return self.coords.index(v)
        except ValueError:
            self.coords.append(v)
            return len(self.coords)-1

    def coord_indices_of(self, v_list):
        """
        Convert list of coordinate vectors to the corresponding list
        of internal indices.

        EXAMPLES::

            sage: p = polytopes.hypercube(3)
            sage: proj = p.projection()
            sage: proj.coord_indices_of([vector((1,1,1)),vector((1,-1,1))])
            [2, 3]
        """
        return [self.coord_index_of(v) for v in v_list]

    def coordinates_of(self, coord_index_list):
        """
        Given a list of indices, return the projected coordinates.

        EXAMPLES::

            sage: p = polytopes.simplex(4, project=True).projection()
            sage: p.coordinates_of([1])
            [[-0.7071067812, 0.4082482905, 0.2886751346, 0.2236067977]]
        """
        return [self.transformed_coords[i] for i in coord_index_list]

    def _init_dimension(self):
        """
        Internal function: Initialize from polyhedron with
        projected coordinates. Must always be called after
        a coordinate projection.

        TESTS::

            sage: p = polytopes.simplex(2, project=True).projection()
            sage: test = p._init_dimension()
            sage: p.plot.__doc__ == p.render_2d.__doc__
            True
        """
        if self.transformed_coords:
            self.dimension = len(self.transformed_coords[0])
        else:
            self.dimension = 0
        if self.dimension == 0:
            self.plot = self.render_0d
        elif self.dimension == 1:
            self.plot = self.render_1d
        elif self.dimension == 2:
            self.plot = self.render_2d
        elif self.dimension == 3:
            self.plot = self.render_3d
        else:
            try:
                del self.plot
            except AttributeError:
                pass

    def _init_from_2d(self, polyhedron):
        """
        Internal function: Initialize from polyhedron in
        2-dimensional space. The polyhedron could be lower
        dimensional.

        TESTS::

            sage: p = Polyhedron(vertices = [[0,0],[0,1],[1,0],[1,1]])
            sage: proj = p.projection()
            sage: [proj.coordinates_of([i]) for i in proj.points]
            [[[0, 0]], [[0, 1]], [[1, 0]], [[1, 1]]]
            sage: proj._init_from_2d
            <bound method Projection._init_from_2d of The projection
            of a polyhedron into 2 dimensions>
        """
        assert polyhedron.ambient_dim() == 2, "Requires polyhedron in 2d"
        self.dimension = 2
        self._init_points(polyhedron)
        self._init_lines_arrows(polyhedron)
        self._init_area_2d(polyhedron)

    def _init_from_3d(self, polyhedron):
        """
        Internal function: Initialize from polyhedron in
        3-dimensional space. The polyhedron could be
        lower dimensional.

        TESTS::

            sage: p = Polyhedron(vertices = [[0,0,1],[0,1,2],[1,0,3],[1,1,5]])
            sage: proj = p.projection()
            sage: [proj.coordinates_of([i]) for i in proj.points]
            [[[0, 0, 1]], [[0, 1, 2]], [[1, 0, 3]], [[1, 1, 5]]]
            sage: proj._init_from_3d
            <bound method Projection._init_from_3d of The projection
            of a polyhedron into 3 dimensions>
        """
        assert polyhedron.ambient_dim() == 3, "Requires polyhedron in 3d"
        self.dimension = 3
        self._init_points(polyhedron)
        self._init_lines_arrows(polyhedron)
        self._init_solid_3d(polyhedron)

    def _init_points(self, polyhedron):
        """
        Internal function: Initialize points (works in arbitrary
        dimensions).

        TESTS::

            sage: p = polytopes.hypercube(2)
            sage: pp = p.projection()
            sage: del pp.points
            sage: pp.points = Sequence([])
            sage: pp._init_points(p)
            sage: pp.points
            [0, 1, 2, 3]
        """
        for v in polyhedron.vertex_generator():
            self.points.append(self.coord_index_of(v.vector()))

    def _init_lines_arrows(self, polyhedron):
        """
        Internal function: Initialize compact and non-compact edges
        (works in arbitrary dimensions).

        TESTS::

            sage: p = Polyhedron(ieqs = [[1, 0, 0, 1],[1,1,0,0]])
            sage: pp = p.projection()
            sage: pp.arrows
            [[0, 1], [0, 2]]
            sage: del pp.arrows
            sage: pp.arrows = Sequence([])
            sage: pp._init_lines_arrows(p)
            sage: pp.arrows
            [[0, 1], [0, 2]]
        """
        obj = polyhedron.Vrepresentation()
        for i in range(len(obj)):
            if not obj[i].is_vertex():
                continue
            for j in range(len(obj)):
                if polyhedron.vertex_adjacency_matrix()[i, j] == 0:
                    continue
                if i < j and obj[j].is_vertex():
                    l = [obj[i].vector(), obj[j].vector()]
                    self.lines.append( [ self.coord_index_of(l[0]),
                                         self.coord_index_of(l[1]) ] )
                if obj[j].is_ray():
                    l = [obj[i].vector(), obj[i].vector() + obj[j].vector()]
                    self.arrows.append( [ self.coord_index_of(l[0]),
                                          self.coord_index_of(l[1]) ] )
                if obj[j].is_line():
                    l1 = [obj[i].vector(), obj[i].vector() + obj[j].vector()]
                    l2 = [obj[i].vector(), obj[i].vector() - obj[j].vector()]
                    self.arrows.append( [ self.coord_index_of(l1[0]),
                                          self.coord_index_of(l1[1]) ] )
                    self.arrows.append( [ self.coord_index_of(l2[0]),
                                          self.coord_index_of(l2[1]) ] )

    def _init_area_2d(self, polyhedron):
        """
        Internal function: Initialize polygon area for 2d polyhedron.

        TESTS::

            sage: p = polytopes.cyclic_polytope(2,4)
            sage: proj = p.projection()
            sage: proj.polygons = Sequence([])
            sage: proj._init_area_2d(p)
            sage: proj.polygons
            [[3, 0, 1, 2]]
        """
        assert polyhedron.ambient_dim() == 2, "Requires polyhedron in 2d"
        vertices = [v for v in polyhedron.Vrep_generator()]
        vertices = cyclic_sort_vertices_2d(vertices)
        coords = []

        def adjacent_vertices(i):
            n = len(vertices)
            if vertices[(i-1) % n].is_vertex():
                yield vertices[(i-1) % n]
            if vertices[(i+1) % n].is_vertex():
                yield vertices[(i+1) % n]

        for i in range(len(vertices)):
            v = vertices[i]
            if v.is_vertex():
                coords.append(v())
            if v.is_ray():
                for a in adjacent_vertices(i):
                    coords.append(a() + v())

        if polyhedron.n_lines() == 0:
            self.polygons.append(self.coord_indices_of(coords))
            return

        polygons = []

        if polyhedron.n_lines() == 1:
            a_line = next(polyhedron.line_generator())
            for shift in [a_line(), -a_line()]:
                for i in range(len(coords)):
                    polygons.append([coords[i - 1], coords[i],
                                     coords[i] + shift, coords[i - 1] + shift])

        if polyhedron.n_lines() == 2:
            [line1, line2] = [l for l in polyhedron.lines()]
            assert len(coords) == 1, "Can have only a single vertex!"
            v = coords[0]
            l1 = line1()
            l2 = line2()
            polygons = [[v-l1-l2, v+l1-l2, v+l1+l2, v-l1+l2]]

        polygons = [self.coord_indices_of(p) for p in polygons]
        self.polygons.extend(polygons)

    def _init_solid_3d(self, polyhedron):
        """
        Internal function: Initialize facet polygons for 3d polyhedron.

        TESTS::

            sage: p = polytopes.cyclic_polytope(3,4)
            sage: proj = p.projection()
            sage: proj.polygons = Sequence([])
            sage: proj._init_solid_3d(p)
            sage: proj.polygons
            [[1, 0, 2], [3, 0, 1], [2, 0, 3], [3, 1, 2]]
        """
        assert polyhedron.ambient_dim() == 3, "Requires polyhedron in 3d"

        if polyhedron.dim() <= 1:  # empty or 0d or 1d polyhedron => no polygon
            return None

        def defining_equation():  # corresponding to a polygon
            if polyhedron.dim() < 3:
                yield next(polyhedron.equation_generator())
            else:
                for ineq in polyhedron.inequality_generator():
                    yield ineq

        faces = []
        face_inequalities = []
        for facet_equation in defining_equation():
            vertices = [v for v in facet_equation.incident()]
            face_inequalities.append(facet_equation)
            vertices = cyclic_sort_vertices_2d(vertices)
            if len(vertices) >= 3:
                v0, v1, v2 = [vector(v) for v in vertices[:3]]
                normal = (v2 - v0).cross_product(v1 - v0)
                if normal.dot_product(facet_equation.A()) < 0:
                    vertices.reverse()
            coords = []

            def adjacent_vertices(i):
                n = len(vertices)
                if vertices[(i-1) % n].is_vertex():
                    yield vertices[(i-1) % n]
                if vertices[(i+1) % n].is_vertex():
                    yield vertices[(i+1) % n]

            for i in range(len(vertices)):
                v = vertices[i]
                if v.is_vertex():
                    coords.append(v())
                if v.is_ray():
                    for a in adjacent_vertices(i):
                        coords.append(a() + v())

            faces.append(coords)
        self.face_inequalities = face_inequalities

        if polyhedron.n_lines() == 0:
            assert faces, "no vertices?"
            self.polygons.extend( [self.coord_indices_of(f) for f in faces] )
            return

        # now some special cases if there are lines (dim < ambient_dim)
        polygons = []

        if polyhedron.n_lines() == 1:
            assert faces, "no vertices?"
            a_line = next(polyhedron.line_generator())
            for shift in [a_line(), -a_line()]:
                for coords in faces:
                    assert len(coords) == 2, "There must be two points."
                    polygons.append([coords[0], coords[1],
                                     coords[1] + shift, coords[0] + shift])

        if polyhedron.n_lines() == 2:
            [line1, line2] = [l for l in polyhedron.line_generator()]
            l1 = line1()
            l2 = line2()
            for v in polyhedron.vertex_generator():
                polygons.append([v()-l1-l2, v()+l1-l2, v()+l1+l2, v()-l1+l2])

        self.polygons.extend([self.coord_indices_of(p) for p in polygons])

    def render_points_1d(self, **kwds):
        """
        Return the points of a polyhedron in 1d.

        INPUT:

        - ``**kwds`` -- options passed through to
          :func:`~sage.plot.point.point2d`.

        OUTPUT:

        A 2-d graphics object.

        EXAMPLES::

            sage: cube1 = polytopes.hypercube(1)
            sage: proj = cube1.projection()
            sage: points = proj.render_points_1d()
            sage: points._objects
            [Point set defined by 2 point(s)]
        """
        return point2d([c + [0] for c in self.coordinates_of(self.points)], **kwds)

    def render_line_1d(self, **kwds):
        """
        Return the line of a polyhedron in 1d.

        INPUT:

        - ``**kwds`` -- options passed through to
          :func:`~sage.plot.line.line2d`.

        OUTPUT:

        A 2-d graphics object.

        EXAMPLES::

            sage: outline = polytopes.hypercube(1).projection().render_line_1d()
            sage: outline._objects[0]
            Line defined by 2 points
        """
        if len(self.lines) == 0:
            return Graphics()
        elif len(self.lines) == 1:
            line = self.coordinates_of(self.lines[0])
            return line2d([line[0] + [0], line[1] + [0]], **kwds)
        else:
            assert False   # unreachable

    def render_points_2d(self, **kwds):
        """
        Return the points of a polyhedron in 2d.

        EXAMPLES::

            sage: hex = polytopes.regular_polygon(6)
            sage: proj = hex.projection()
            sage: hex_points = proj.render_points_2d()
            sage: hex_points._objects
            [Point set defined by 6 point(s)]
        """
        return point2d(self.coordinates_of(self.points), **kwds)

    def render_outline_2d(self, **kwds):
        """
        Return the outline (edges) of a polyhedron in 2d.

        EXAMPLES::

            sage: penta = polytopes.regular_polygon(5)
            sage: outline = penta.projection().render_outline_2d()
            sage: outline._objects[0]
            Line defined by 2 points
        """
        wireframe = []
        for l in self.lines:
            l_coords = self.coordinates_of(l)
            wireframe.append(line2d(l_coords, **kwds))
        for a in self.arrows:
            a_coords = self.coordinates_of(a)
            wireframe.append(arrow(a_coords[0], a_coords[1], **kwds))
        return sum(wireframe)

    def render_fill_2d(self, **kwds):
        """
        Return the filled interior (a polygon) of a polyhedron in 2d.

        EXAMPLES::

            sage: cps = [i^3 for i in srange(-2,2,1/5)]
            sage: p = Polyhedron(vertices = [[(t^2-1)/(t^2+1),2*t/(t^2+1)] for t in cps])
            sage: proj = p.projection()
            sage: filled_poly = proj.render_fill_2d()
            sage: filled_poly.axes_width()
            0.8
        """
        poly = [polygon2d(self.coordinates_of(p), **kwds)
                for p in self.polygons]
        return sum(poly)

    def render_vertices_3d(self, **kwds):
        """
        Return the 3d rendering of the vertices.

        EXAMPLES::

            sage: p = polytopes.cross_polytope(3)
            sage: proj = p.projection()
            sage: verts = proj.render_vertices_3d()
            sage: verts.bounding_box()
            ((-1.0, -1.0, -1.0), (1.0, 1.0, 1.0))
        """
        return point3d(self.coordinates_of(self.points), **kwds)

    def render_wireframe_3d(self, **kwds):
        r"""
        Return the 3d wireframe rendering.

        EXAMPLES::

            sage: cube = polytopes.hypercube(3)
            sage: cube_proj = cube.projection()
            sage: wire = cube_proj.render_wireframe_3d()
            sage: print(wire.tachyon().split('\n')[77])  # for testing
            FCylinder base 1.0 1.0 -1.0 apex -1.0 1.0 -1.0 rad 0.005 texture...
        """
        wireframe = []
        for l in self.lines:
            l_coords = self.coordinates_of(l)
            wireframe.append(line3d(l_coords, **kwds))
        for a in self.arrows:
            a_coords = self.coordinates_of(a)
            wireframe.append(arrow3d(a_coords[0], a_coords[1], **kwds))
        return sum(wireframe)

    def render_solid_3d(self, **kwds):
        """
        Return solid 3d rendering of a 3d polytope.

        EXAMPLES::

            sage: p = polytopes.hypercube(3).projection()
            sage: p_solid = p.render_solid_3d(opacity = .7)
            sage: type(p_solid)
            <type 'sage.plot.plot3d.index_face_set.IndexFaceSet'>
        """
        polys = self.polygons
        N = max([-1] + [i for p in polys for i in p]) + 1
        return polygons3d(polys, self.coordinates_of(range(N)), **kwds)

    def render_0d(self, point_opts=None, line_opts=None, polygon_opts=None):
        """
        Return 0d rendering of the projection of a polyhedron into
        2-dimensional ambient space.

        INPUT:

        See
        :meth:`~sage.geometry.polyhedron.base.Polyhedron_base.plot`.

        OUTPUT:

        A 2-d graphics object.

        EXAMPLES::

            sage: print(Polyhedron([]).projection().render_0d().description())
            <BLANKLINE>
            sage: print(Polyhedron(ieqs=[(1,)]).projection().render_0d().description())
            Point set defined by 1 point(s):    [(0.0, 0.0)]
        """
        if point_opts is None:
            point_opts = {}
        if isinstance(point_opts, dict):
            point_opts.setdefault('zorder', 2)
            point_opts.setdefault('pointsize', 10)
        if self.points:
            return point2d([0, 0], **point_opts)
        else:
            return Graphics()

    def render_1d(self, point_opts=None, line_opts=None, polygon_opts=None):
        """
        Return 1d rendering of the projection of a polyhedron into
        2-dimensional ambient space.

        INPUT:

        See
        :meth:`~sage.geometry.polyhedron.base.Polyhedron_base.plot`.

        OUTPUT:

        A 2-d graphics object.

        EXAMPLES::

            sage: Polyhedron([(0,), (1,)]).projection().render_1d()
            Graphics object consisting of 2 graphics primitives
        """
        plt = Graphics()
        if point_opts is None:
            point_opts = {}
        if line_opts is None:
            line_opts = {}
        if isinstance(point_opts, dict):
            point_opts.setdefault('zorder', 2)
            point_opts.setdefault('pointsize', 10)
            plt += self.render_points_1d(**point_opts)
        if isinstance(line_opts, dict):
            line_opts.setdefault('zorder', 1)
            plt += self.render_line_1d(**line_opts)
        return plt

    def render_2d(self, point_opts=None, line_opts=None, polygon_opts=None):
        """
        Return 2d rendering of the projection of a polyhedron into
        2-dimensional ambient space.

        EXAMPLES::

            sage: p1 = Polyhedron(vertices=[[1,1]], rays=[[1,1]])
            sage: q1 = p1.projection()
            sage: p2 = Polyhedron(vertices=[[1,0], [0,1], [0,0]])
            sage: q2 = p2.projection()
            sage: p3 = Polyhedron(vertices=[[1,2]])
            sage: q3 = p3.projection()
            sage: p4 = Polyhedron(vertices=[[2,0]], rays=[[1,-1]], lines=[[1,1]])
            sage: q4 = p4.projection()
            sage: q1.plot() + q2.plot() + q3.plot() + q4.plot()
            Graphics object consisting of 17 graphics primitives
         """
        plt = Graphics()
        if point_opts is None:
            point_opts = {}
        if line_opts is None:
            line_opts = {}
        if polygon_opts is None:
            polygon_opts = {}
        if isinstance(point_opts, dict):
            point_opts.setdefault('zorder', 2)
            point_opts.setdefault('pointsize', 10)
            plt += self.render_points_2d(**point_opts)
        if isinstance(line_opts, dict):
            line_opts.setdefault('zorder', 1)
            plt += self.render_outline_2d(**line_opts)
        if isinstance(polygon_opts, dict):
            polygon_opts.setdefault('zorder', 0)
            plt += self.render_fill_2d(**polygon_opts)
        return plt

    def render_3d(self, point_opts=None, line_opts=None, polygon_opts=None):
        """
        Return 3d rendering of a polyhedron projected into
        3-dimensional ambient space.

        EXAMPLES::

            sage: p1 = Polyhedron(vertices=[[1,1,1]], rays=[[1,1,1]])
            sage: p2 = Polyhedron(vertices=[[2,0,0], [0,2,0], [0,0,2]])
            sage: p3 = Polyhedron(vertices=[[1,0,0], [0,1,0], [0,0,1]], rays=[[-1,-1,-1]])
            sage: p1.projection().plot() + p2.projection().plot() + p3.projection().plot()
            Graphics3d Object

        It correctly handles various degenerate cases::

            sage: Polyhedron(lines=[[1,0,0],[0,1,0],[0,0,1]]).plot()           # whole space
            Graphics3d Object
            sage: Polyhedron(vertices=[[1,1,1]], rays=[[1,0,0]],
            ....:            lines=[[0,1,0],[0,0,1]]).plot()                   # half space
            Graphics3d Object
            sage: Polyhedron(vertices=[[1,1,1]],
            ....:            lines=[[0,1,0],[0,0,1]]).plot()                   # R^2 in R^3
            Graphics3d Object
            sage: Polyhedron(rays=[[0,1,0],[0,0,1]], lines=[[1,0,0]]).plot()   # quadrant wedge in R^2
            Graphics3d Object
            sage: Polyhedron(rays=[[0,1,0]], lines=[[1,0,0]]).plot()           # upper half plane in R^3
            Graphics3d Object
            sage: Polyhedron(lines=[[1,0,0]]).plot()                           # R^1 in R^2
            Graphics3d Object
            sage: Polyhedron(rays=[[0,1,0]]).plot()                            # Half-line in R^3
            Graphics3d Object
            sage: Polyhedron(vertices=[[1,1,1]]).plot()                        # point in R^3
            Graphics3d Object

        The origin is not included, if it is not in the polyhedron (:trac:`23555`)::

            sage: Q = Polyhedron([[100],[101]])
            sage: P = Q*Q*Q; P
            A 3-dimensional polyhedron in ZZ^3 defined as the convex hull of 8 vertices
            sage: p = P.plot()
            sage: p.bounding_box()
            ((100.0, 100.0, 100.0), (101.0, 101.0, 101.0))
        """
        pplt = None
        lplt = None
        pgplt = None
        if point_opts is None:
            point_opts = {}
        if line_opts is None:
            line_opts = {}
        if polygon_opts is None:
            polygon_opts = {}
        if isinstance(point_opts, dict):
            point_opts.setdefault('width', 3)
            pplt = self.render_vertices_3d(**point_opts)
        if isinstance(line_opts, dict):
            line_opts.setdefault('width', 3)
            lplt = self.render_wireframe_3d(**line_opts)
        if isinstance(polygon_opts, dict):
            pgplt = self.render_solid_3d(**polygon_opts)
        return sum(_ for _ in [pplt, lplt, pgplt] if _ is not None)

    def tikz(self, view=[0, 0, 1], angle=0, scale=1,
             edge_color='blue!95!black', facet_color='blue!95!black',
             opacity=0.8, vertex_color='green', axis=False):
        r"""
        Return a string ``tikz_pic`` consisting of a tikz picture of ``self``
        according to a projection ``view`` and an angle ``angle``
        obtained via Jmol through the current state property.

        INPUT:

        - ``view`` - list (default: [0,0,1]) representing the rotation axis (see note below).
        - ``angle`` - integer (default: 0) angle of rotation in degree from 0 to 360 (see note
          below).
        - ``scale`` - integer (default: 1) specifying the scaling of the tikz picture.
        - ``edge_color`` - string (default: 'blue!95!black') representing colors which tikz
          recognize.
        - ``facet_color`` - string (default: 'blue!95!black') representing colors which tikz
          recognize.
        - ``vertex_color`` - string (default: 'green') representing colors which tikz
          recognize.
        - ``opacity`` - real number (default: 0.8) between 0 and 1 giving the opacity of
          the front facets.
        - ``axis`` - Boolean (default: False) draw the axes at the origin or not.

        OUTPUT:

        - LatexExpr -- containing the TikZ picture.

        .. NOTE::

            The inputs ``view`` and ``angle`` can be obtained by visualizing it
            using ``.show(aspect_ratio=1)``. This will open an interactive view
            in your default browser, where you can rotate the polytope. Once
            the desired view angle is found, click on the information icon in
            the lower right-hand corner and select *Get Viewpoint*. This will
            copy a string of the form '[x,y,z],angle' to your local clipboard.
            Go back to Sage and type ``Img = P.projection().tikz([x,y,z],angle)``.

            The inputs ``view`` and ``angle`` can also be obtained from the
            viewer Jmol::

                1) Right click on the image
                2) Select ``Console``
                3) Select the tab ``State``
                4) Scroll to the line ``moveto``

            It reads something like::

                moveto 0.0 {x y z angle} Scale

            The ``view`` is then [x,y,z] and ``angle`` is angle.
            The following number is the scale.

            Jmol performs a rotation of ``angle`` degrees along the
            vector [x,y,z] and show the result from the z-axis.

        EXAMPLES::

            sage: P1 = polytopes.small_rhombicuboctahedron()
            sage: Image1 = P1.projection().tikz([1,3,5], 175, scale=4)
            sage: type(Image1)
            <class 'sage.misc.latex.LatexExpr'>
            sage: print('\n'.join(Image1.splitlines()[:4]))
            \begin{tikzpicture}%
                [x={(-0.939161cm, 0.244762cm)},
                y={(0.097442cm, -0.482887cm)},
                z={(0.329367cm, 0.840780cm)},
            sage: with open('polytope-tikz1.tex', 'w') as f:  # not tested
            ....:     _ = f.write(Image1)

            sage: P2 = Polyhedron(vertices=[[1, 1],[1, 2],[2, 1]])
            sage: Image2 = P2.projection().tikz(scale=3, edge_color='blue!95!black', facet_color='orange!95!black', opacity=0.4, vertex_color='yellow', axis=True)
            sage: type(Image2)
            <class 'sage.misc.latex.LatexExpr'>
            sage: print('\n'.join(Image2.splitlines()[:4]))
            \begin{tikzpicture}%
                [scale=3.000000,
                back/.style={loosely dotted, thin},
                edge/.style={color=blue!95!black, thick},
            sage: with open('polytope-tikz2.tex', 'w') as f:  # not tested
            ....:     _ = f.write(Image2)

            sage: P3 = Polyhedron(vertices=[[-1, -1, 2],[-1, 2, -1],[2, -1, -1]])
            sage: P3
            A 2-dimensional polyhedron in ZZ^3 defined as the convex hull of 3 vertices
            sage: Image3 = P3.projection().tikz([0.5,-1,-0.1], 55, scale=3, edge_color='blue!95!black',facet_color='orange!95!black', opacity=0.7, vertex_color='yellow', axis=True)
            sage: print('\n'.join(Image3.splitlines()[:4]))
            \begin{tikzpicture}%
                [x={(0.658184cm, -0.242192cm)},
                y={(-0.096240cm, 0.912008cm)},
                z={(-0.746680cm, -0.331036cm)},
            sage: with open('polytope-tikz3.tex', 'w') as f:  # not tested
            ....:     _ = f.write(Image3)

            sage: P = Polyhedron(vertices=[[1,1,0,0],[1,2,0,0],[2,1,0,0],[0,0,1,0],[0,0,0,1]])
            sage: P
            A 4-dimensional polyhedron in ZZ^4 defined as the convex hull of 5 vertices
            sage: P.projection().tikz()
            Traceback (most recent call last):
            ...
            NotImplementedError: The polytope has to live in 2 or 3 dimensions.

        .. TODO::

            Make it possible to draw Schlegel diagram for 4-polytopes. ::

                sage: P=Polyhedron(vertices=[[1,1,0,0],[1,2,0,0],[2,1,0,0],[0,0,1,0],[0,0,0,1]])
                sage: P
                A 4-dimensional polyhedron in ZZ^4 defined as the convex hull of 5 vertices
                sage: P.projection().tikz()
                Traceback (most recent call last):
                ...
                NotImplementedError: The polytope has to live in 2 or 3 dimensions.

            Make it possible to draw 3-polytopes living in higher dimension.
        """
        if self.polyhedron_ambient_dim > 3 or self.polyhedron_ambient_dim < 2:
            raise NotImplementedError("The polytope has to live in 2 or 3 dimensions.")
        elif self.polyhedron_dim < 2 or self.polyhedron_dim > 3:
            raise NotImplementedError("The polytope has to be 2 or 3-dimensional.")
        elif self.polyhedron_ambient_dim == 2:  # self is a polygon in 2-space
            return self._tikz_2d(scale, edge_color, facet_color, opacity,
                                 vertex_color, axis)
        elif self.polyhedron_dim == 2:  # self is a polygon in 3-space
            return self._tikz_2d_in_3d(view, angle, scale, edge_color,
                                       facet_color, opacity, vertex_color, axis)
        else:  # self is a 3-polytope in 3-space
            return self._tikz_3d_in_3d(view, angle, scale, edge_color,
                                       facet_color, opacity, vertex_color, axis)

    def _tikz_2d(self, scale, edge_color, facet_color, opacity, vertex_color, axis):
        r"""
        Return a string ``tikz_pic`` consisting of a tikz picture of
        ``self``, which is assumed to be a polygon on the plane.

        INPUT:

        - ``scale`` - integer specifying the scaling of the tikz picture.
        - ``edge_color`` - string representing colors which tikz
          recognize.
        - ``facet_color`` - string representing colors which tikz
          recognize.
        - ``vertex_color`` - string representing colors which tikz
          recognize.
        - ``opacity`` - real number between 0 and 1 giving the opacity of
          the front facets.
        - ``axis`` - Boolean (default: False) draw the axes at the origin or not.

        OUTPUT:

        - LatexExpr -- containing the TikZ picture.

        EXAMPLES::

            sage: P = Polyhedron(vertices=[[1, 1],[1, 2],[2, 1]])
            sage: Image = P.projection()._tikz_2d(scale=3, edge_color='black', facet_color='orange', opacity=0.75, vertex_color='yellow', axis=True)
            sage: type(Image)
            <class 'sage.misc.latex.LatexExpr'>
            sage: print('\n'.join(Image.splitlines()[:4]))
            \begin{tikzpicture}%
                [scale=3.000000,
                back/.style={loosely dotted, thin},
                edge/.style={color=black, thick},
            sage: with open('polytope-tikz2.tex', 'w') as f:  # not tested
            ....:     _ = f.write(Image)

        Scientific notation is not used in the output (:trac:`16519`)::

            sage: P=Polyhedron([[2*10^-10,0],[0,1],[1,0]],base_ring=QQ)
            sage: tikzstr=P.projection().tikz()
            sage: 'e-10' in tikzstr
            False

        .. NOTE::

            The ``facet_color`` is the filing color of the polytope (polygon).
        """

        # Creates the nodes, coordinate and tag for every vertex of the polytope.
        # The tag is used to draw the front facets later on.

        dict_drawing = {}
        edges = ''
        for vert in self.points:
            v = self.coords[vert]
            v_vect = str(['%.5f' % i for i in v]).replace('\'', '')
            v_vect = v_vect.replace('[', '(')
            v_vect = v_vect.replace(']', ')')
            tag = '%s' % v_vect
            node = "\\node[%s] at %s     {};\n" % ('vertex', tag)
            coord = '\\coordinate %s at %s;\n' % (tag, tag)
            dict_drawing[vert] = node, coord, tag

        for index1, index2 in self.lines:
            # v1 = self.coords[index1]
            # v2 = self.coords[index2]
            edges += "\\draw[%s] %s -- %s;\n" % ('edge',
                                                 dict_drawing[index1][2],
                                                 dict_drawing[index2][2])

        # Start to write the output
        tikz_pic = ''
        tikz_pic += '\\begin{tikzpicture}%\n'
        tikz_pic += '\t[scale=%f,\n' % scale
        tikz_pic += '\tback/.style={loosely dotted, thin},\n'
        tikz_pic += '\tedge/.style={color=%s, thick},\n' % edge_color
        tikz_pic += '\tfacet/.style={fill=%s,fill opacity=%f},\n' % (facet_color, opacity)
        tikz_pic += '\tvertex/.style={inner sep=1pt,circle,draw=%s!25!black,' % vertex_color
        tikz_pic += 'fill=%s!75!black,thick}]\n%%\n%%\n' % vertex_color

        # Gives the reproduction information
        from sage.env import SAGE_VERSION
        tikz_pic += "%% This TikZ-picture was produce with Sagemath version {}\n".format(SAGE_VERSION)
        tikz_pic += "%% with the command: ._tikz_2d and parameters:\n"
        tikz_pic += "%% scale = {}\n".format(scale)
        tikz_pic += "%% edge_color = {}\n".format(edge_color)
        tikz_pic += "%% facet_color = {}\n".format(facet_color)
        tikz_pic += "%% opacity = {}\n".format(opacity)
        tikz_pic += "%% vertex_color = {}\n".format(vertex_color)
        tikz_pic += "%% axis = {}\n\n".format(axis)

        # Draws the axes if True
        if axis:
            tikz_pic += '%% Drawing the axes\n'
            tikz_pic += '\\draw[color=black,thick,->] (0,0,0) -- (1,0,0) node[anchor=north east]{$x$};\n'
            tikz_pic += '\\draw[color=black,thick,->] (0,0,0) -- (0,1,0) node[anchor=north west]{$y$};\n\n'

        # Create the coordinate of the vertices:
        tikz_pic += '%% Coordinate of the vertices:\n%%\n'
        for v in dict_drawing:
            tikz_pic += dict_drawing[v][1]

        # Draw the interior by going in a cycle
        vertices = list(self.parent_polyhedron.Vrep_generator())
        tikz_pic += '%%\n%%\n%% Drawing the interior\n%%\n'
        cyclic_vert = cyclic_sort_vertices_2d(list(self.parent_polyhedron.Vrep_generator()))
        cyclic_indices = [vertices.index(v) for v in cyclic_vert]
        tikz_pic += '\\fill[facet] '
        for v in cyclic_indices:
            if v in dict_drawing:
                tikz_pic += '%s -- ' % dict_drawing[v][2]
        tikz_pic += 'cycle {};\n'

        # Draw the edges
        tikz_pic += '%%\n%%\n%% Drawing edges\n%%\n'
        tikz_pic += edges

        # Finally, the vertices in front are drawn on top of everything.
        tikz_pic += '%%\n%%\n%% Drawing the vertices\n%%\n'
        for v in dict_drawing:
            tikz_pic += dict_drawing[v][0]
        tikz_pic += '%%\n%%\n\\end{tikzpicture}'

        return LatexExpr(tikz_pic)

    def _tikz_2d_in_3d(self, view, angle, scale, edge_color, facet_color,
                       opacity, vertex_color, axis):
        r"""
        Return a string ``tikz_pic`` consisting of a tikz picture of ``self``
        according to a projection ``view`` and an angle ``angle``
        obtained via Jmol through the current state property. ``self`` is
        assumed to be a polygon in 3-space.

        INPUT:

        - ``view`` - list (default: [0,0,1]) representing the rotation axis.
        - ``angle`` - integer angle of rotation in degree from 0 to 360.
        - ``scale`` - integer specifying the scaling of the tikz picture.
        - ``edge_color`` - string representing colors which tikz
          recognize.
        - ``facet_color`` - string representing colors which tikz
          recognize.
        - ``vertex_color`` - string representing colors which tikz
          recognize.
        - ``opacity`` - real number between 0 and 1 giving the opacity of
          the front facets.
        - ``axis`` - Boolean draw the axes at the origin or not.

        OUTPUT:

        - LatexExpr -- containing the TikZ picture.

        EXAMPLES::

            sage: P = Polyhedron(vertices=[[-1, -1, 2],[-1, 2, -1],[2, -1, -1]])
            sage: P
            A 2-dimensional polyhedron in ZZ^3 defined as the convex hull of 3 vertices
            sage: Image = P.projection()._tikz_2d_in_3d(view=[0.5,-1,-0.5], angle=55, scale=3, edge_color='blue!95!black', facet_color='orange', opacity=0.5, vertex_color='yellow', axis=True)
            sage: print('\n'.join(Image.splitlines()[:4]))
            \begin{tikzpicture}%
                [x={(0.644647cm, -0.476559cm)},
                y={(0.192276cm, 0.857859cm)},
                z={(-0.739905cm, -0.192276cm)},
            sage: with open('polytope-tikz3.tex', 'w') as f:  # not tested
            ....:     _ = f.write(Image)

            sage: p = Polyhedron(vertices=[[1,0,0],[0,1,0],[0,0,1]])
            sage: proj = p.projection()
            sage: Img = proj.tikz([1,1,1],130,axis=True)
            sage: print('\n'.join(Img.splitlines()[12:21]))
            %% with the command: ._tikz_2d_in_3d and parameters:
            %% view = [1, 1, 1]
            %% angle = 130
            %% scale = 1
            %% edge_color = blue!95!black
            %% facet_color = blue!95!black
            %% opacity = 0.8
            %% vertex_color = green
            %% axis = True

        .. NOTE::

            The ``facet_color`` is the filing color of the polytope (polygon).
        """
        view_vector = vector(RDF, view)
        rot = rotate_arbitrary(view_vector, -(angle/360)*2*pi)
        rotation_matrix = rot[:2].transpose()

        # Creates the nodes, coordinate and tag for every vertex of the polytope.
        # The tag is used to draw the front facets later on.
        dict_drawing = {}
        edges = ''
        for vert in self.points:
            v = self.coords[vert]
            v_vect = str(['%.5f' % i for i in v]).replace('\'', '')
            v_vect = v_vect.replace('[', '(')
            v_vect = v_vect.replace(']', ')')
            tag = '%s' % v_vect
            node = "\\node[%s] at %s     {};\n" % ('vertex', tag)
            coord = '\\coordinate %s at %s;\n' % (tag, tag)
            dict_drawing[vert] = node, coord, tag

        for index1, index2 in self.lines:
            # v1 = self.coords[index1]
            # v2 = self.coords[index2]
            edges += "\\draw[%s] %s -- %s;\n" % ('edge',
                                                 dict_drawing[index1][2],
                                                 dict_drawing[index2][2])

        # Start to write the output
        tikz_pic = ''
        tikz_pic += '\\begin{tikzpicture}%\n'
        tikz_pic += '\t[x={(%fcm, %fcm)},\n' % (RDF(rotation_matrix[0][0]),
                                                RDF(rotation_matrix[0][1]))
        tikz_pic += '\ty={(%fcm, %fcm)},\n' % (RDF(rotation_matrix[1][0]),
                                               RDF(rotation_matrix[1][1]))
        tikz_pic += '\tz={(%fcm, %fcm)},\n' % (RDF(rotation_matrix[2][0]),
                                               RDF(rotation_matrix[2][1]))
        tikz_pic += '\tscale=%f,\n' % scale
        tikz_pic += '\tback/.style={loosely dotted, thin},\n'
        tikz_pic += '\tedge/.style={color=%s, thick},\n' % edge_color
        tikz_pic += '\tfacet/.style={fill=%s,fill opacity=%f},\n' % (facet_color, opacity)
        tikz_pic += '\tvertex/.style={inner sep=1pt,circle,draw=%s!25!black,' % vertex_color
        tikz_pic += 'fill=%s!75!black,thick}]\n%%\n%%\n' % vertex_color

        # Gives the reproduction information
        from sage.env import SAGE_VERSION
        tikz_pic += "%% This TikZ-picture was produce with Sagemath version {}\n".format(SAGE_VERSION)
        tikz_pic += "%% with the command: ._tikz_2d_in_3d and parameters:\n"
        tikz_pic += "%% view = {}\n".format(view)
        tikz_pic += "%% angle = {}\n".format(angle)
        tikz_pic += "%% scale = {}\n".format(scale)
        tikz_pic += "%% edge_color = {}\n".format(edge_color)
        tikz_pic += "%% facet_color = {}\n".format(facet_color)
        tikz_pic += "%% opacity = {}\n".format(opacity)
        tikz_pic += "%% vertex_color = {}\n".format(vertex_color)
        tikz_pic += "%% axis = {}\n\n".format(axis)

        # Draws the axes if True
        if axis:
            tikz_pic += '%% Drawing the axes\n'
            tikz_pic += '\\draw[color=black,thick,->] (0,0,0) -- (1,0,0) node[anchor=north east]{$x$};\n'
            tikz_pic += '\\draw[color=black,thick,->] (0,0,0) -- (0,1,0) node[anchor=north west]{$y$};\n'
            tikz_pic += '\\draw[color=black,thick,->] (0,0,0) -- (0,0,1) node[anchor=south]{$z$};\n'

        # Create the coordinate of the vertices:
        tikz_pic += '%% Coordinate of the vertices:\n%%\n'
        for v in dict_drawing:
            tikz_pic += dict_drawing[v][1]

        # Draw the interior by going in a cycle
        vertices = list(self.parent_polyhedron.Vrep_generator())
        tikz_pic += '%%\n%%\n%% Drawing the interior\n%%\n'
        cyclic_vert = cyclic_sort_vertices_2d(list(self.parent_polyhedron.Vrep_generator()))
        cyclic_indices = [vertices.index(v) for v in cyclic_vert]
        tikz_pic += '\\fill[facet] '
        for v in cyclic_indices:
            if v in dict_drawing:
                tikz_pic += '%s -- ' % dict_drawing[v][2]
        tikz_pic += 'cycle {};\n'

        # Draw the edges in the front
        tikz_pic += '%%\n%%\n%% Drawing edges\n%%\n'
        tikz_pic += edges

        # Finally, the vertices in front are drawn on top of everything.
        tikz_pic += '%%\n%%\n%% Drawing the vertices\n%%\n'
        for v in dict_drawing:
            tikz_pic += dict_drawing[v][0]
        tikz_pic += '%%\n%%\n\\end{tikzpicture}'

        return LatexExpr(tikz_pic)

    def _tikz_3d_in_3d(self, view, angle, scale, edge_color,
                       facet_color, opacity, vertex_color, axis):
        r"""
        Return a string ``tikz_pic`` consisting of a tikz picture of ``self``
        according to a projection ``view`` and an angle ``angle``
        obtained via Jmol through the current state property. ``self`` is
        assumed to be a 3-polytope in 3-space.

        INPUT:

        - ``view`` - list (default: [0,0,1]) representing the rotation axis.
        - ``angle`` - integer angle of rotation in degree from 0 to 360.
        - ``scale`` - integer specifying the scaling of the tikz picture.
        - ``edge_color`` - string representing colors which tikz
          recognize.
        - ``facet_color`` - string representing colors which tikz
          recognize.
        - ``vertex_color`` - string representing colors which tikz
          recognize.
        - ``opacity`` - real number between 0 and 1 giving the opacity of
          the front facets.
        - ``axis`` - Boolean draw the axes at the origin or not.

        OUTPUT:

        - LatexExpr -- containing the TikZ picture.

        EXAMPLES::

            sage: P = polytopes.small_rhombicuboctahedron()
            sage: Image = P.projection()._tikz_3d_in_3d([3,7,5], 100, scale=3, edge_color='blue', facet_color='orange', opacity=0.5, vertex_color='green', axis=True)
            sage: type(Image)
            <class 'sage.misc.latex.LatexExpr'>
            sage: print('\n'.join(Image.splitlines()[:4]))
            \begin{tikzpicture}%
                [x={(-0.046385cm, 0.837431cm)},
                y={(-0.243536cm, 0.519228cm)},
                z={(0.968782cm, 0.170622cm)},
            sage: with open('polytope-tikz1.tex', 'w') as f:  # not tested
            ....:     _ = f.write(Image)

            sage: Associahedron = Polyhedron(vertices=[[1,0,1],[1,0,0],[1,1,0],[0,0,-1],[0,1,0],[-1,0,0],[0,1,1],[0,0,1],[0,-1,0]]).polar()
            sage: ImageAsso = Associahedron.projection().tikz([-15,-755,-655], 116, scale=1)
            sage: print('\n'.join(ImageAsso.splitlines()[12:30]))
            %% with the command: ._tikz_3d_in_3d and parameters:
            %% view = [-15, -755, -655]
            %% angle = 116
            %% scale = 1
            %% edge_color = blue!95!black
            %% facet_color = blue!95!black
            %% opacity = 0.8
            %% vertex_color = green
            %% axis = False
            <BLANKLINE>
            %% Coordinate of the vertices:
            %%
            \coordinate (0.00000, 1.00000, -1.00000) at (0.00000, 1.00000, -1.00000);
            \coordinate (1.00000, 1.00000, -1.00000) at (1.00000, 1.00000, -1.00000);
            \coordinate (1.00000, 1.00000, 1.00000) at (1.00000, 1.00000, 1.00000);
            \coordinate (1.00000, -1.00000, 1.00000) at (1.00000, -1.00000, 1.00000);
            \coordinate (1.00000, -1.00000, 0.00000) at (1.00000, -1.00000, 0.00000);
            \coordinate (1.00000, 0.00000, -1.00000) at (1.00000, 0.00000, -1.00000);
        """
        view_vector = vector(RDF, view)
        rot = rotate_arbitrary(view_vector, -(angle/360)*2*pi)
        rotation_matrix = rot[:2].transpose()
        proj_vector = (rot**(-1))*vector(RDF, [0, 0, 1])

        # First compute the back and front vertices and facets
        facets = self.face_inequalities
        front_facets = []
        back_facets = []
        for index_facet in range(len(facets)):
            A = facets[index_facet].vector()[1:]
            B = facets[index_facet].vector()[0]
            if A*(2000*proj_vector)+B < 0:
                front_facets += [index_facet]
            else:
                back_facets += [index_facet]

        vertices = list(self.parent_polyhedron.Vrep_generator())
        front_vertices = []
        for index_facet in front_facets:
            A = facets[index_facet].vector()[1:]
            B = facets[index_facet].vector()[0]
            for v in self.points:
                if A*self.coords[v]+B < 0.0005 and v not in front_vertices:
                    front_vertices += [v]

        back_vertices = []
        for index_facet in back_facets:
            A = facets[index_facet].vector()[1:]
            B = facets[index_facet].vector()[0]
            for v in self.points:
                if A * self.coords[v] + B < 0.0005 and v not in back_vertices:
                    back_vertices += [v]

        # Creates the nodes, coordinate and tag for every vertex of the polytope.
        # The tag is used to draw the front facets later on.
        dict_drawing = {}
        back_part = ''
        front_part = ''

        for vert in self.points:
            v = self.coords[vert]
            v_vect = str(['%.5f' % i for i in v]).replace('\'', '')
            v_vect = v_vect.replace('[', '(')
            v_vect = v_vect.replace(']', ')')
            tag = '%s' % v_vect
            node = "\\node[%s] at %s     {};\n" % ('vertex', tag)
            coord = '\\coordinate %s at %s;\n' % (tag, tag)
            dict_drawing[vert] = node, coord, tag

        # Separate the edges between back and front

        for index1, index2 in self.lines:
            # v1 = self.coords[index1]
            # v2 = self.coords[index2]

            H_v1 = set(self.parent_polyhedron.Vrepresentation(index1).incident())
            H_v2 = set(self.parent_polyhedron.Vrepresentation(index2).incident())
            H_v12 = [h for h in H_v1.intersection(H_v2) if facets.index(h) in back_facets]

            # The back edge has to be between two vertices in the Back
            # AND such that the 2 facets touching them are in the Back
            if index1 in back_vertices and index2 in back_vertices and len(H_v12) == 2:
                back_part += "\\draw[%s,back] %s -- %s;\n" % ('edge',
                                                              dict_drawing[index1][2],
                                                              dict_drawing[index2][2])
            else:
                front_part += "\\draw[%s] %s -- %s;\n" % ('edge',
                                                          dict_drawing[index1][2],
                                                          dict_drawing[index2][2])

        # Start to write the output
        tikz_pic = ''
        tikz_pic += '\\begin{tikzpicture}%\n'
        tikz_pic += '\t[x={(%fcm, %fcm)},\n' % (RDF(rotation_matrix[0][0]),
                                                RDF(rotation_matrix[0][1]))
        tikz_pic += '\ty={(%fcm, %fcm)},\n' % (RDF(rotation_matrix[1][0]),
                                               RDF(rotation_matrix[1][1]))
        tikz_pic += '\tz={(%fcm, %fcm)},\n' % (RDF(rotation_matrix[2][0]),
                                               RDF(rotation_matrix[2][1]))
        tikz_pic += '\tscale=%f,\n' % scale
        tikz_pic += '\tback/.style={loosely dotted, thin},\n'
        tikz_pic += '\tedge/.style={color=%s, thick},\n' % edge_color
        tikz_pic += '\tfacet/.style={fill=%s,fill opacity=%f},\n' % (facet_color, opacity)
        tikz_pic += '\tvertex/.style={inner sep=1pt,circle,draw=%s!25!black,' % vertex_color
        tikz_pic += 'fill=%s!75!black,thick}]\n%%\n%%\n' % vertex_color

        # Gives the reproduction information
        from sage.env import SAGE_VERSION
        tikz_pic += "%% This TikZ-picture was produce with Sagemath version {}\n".format(SAGE_VERSION)
        tikz_pic += "%% with the command: ._tikz_3d_in_3d and parameters:\n"
        tikz_pic += "%% view = {}\n".format(view)
        tikz_pic += "%% angle = {}\n".format(angle)
        tikz_pic += "%% scale = {}\n".format(scale)
        tikz_pic += "%% edge_color = {}\n".format(edge_color)
        tikz_pic += "%% facet_color = {}\n".format(facet_color)
        tikz_pic += "%% opacity = {}\n".format(opacity)
        tikz_pic += "%% vertex_color = {}\n".format(vertex_color)
        tikz_pic += "%% axis = {}\n\n".format(axis)

        # Draws the axes if True
        if axis:
            tikz_pic += '%% Drawing the axes\n'
            tikz_pic += '\\draw[color=black,thick,->] (0,0,0) -- (1,0,0) node[anchor=north east]{$x$};\n'
            tikz_pic += '\\draw[color=black,thick,->] (0,0,0) -- (0,1,0) node[anchor=north west]{$y$};\n'
            tikz_pic += '\\draw[color=black,thick,->] (0,0,0) -- (0,0,1) node[anchor=south]{$z$};\n'

        # Create the coordinate of the vertices
        tikz_pic += '%% Coordinate of the vertices:\n%%\n'
        for v in dict_drawing:
            tikz_pic += dict_drawing[v][1]

        # Draw the edges in the back
        tikz_pic += '%%\n%%\n%% Drawing edges in the back\n%%\n'
        tikz_pic += back_part

        # Draw the vertices on top of the back-edges
        tikz_pic += '%%\n%%\n%% Drawing vertices in the back\n%%\n'
        for v in back_vertices:
            if v not in front_vertices and v in dict_drawing:
                tikz_pic += dict_drawing[v][0]

        # Draw the facets in the front by going in cycles for every facet.
        tikz_pic += '%%\n%%\n%% Drawing the facets\n%%\n'
        for index_facet in front_facets:
            cyclic_vert = cyclic_sort_vertices_2d(list(facets[index_facet].incident()))
            cyclic_indices = [vertices.index(v) for v in cyclic_vert]
            tikz_pic += '\\fill[facet] '
            for v in cyclic_indices:
                if v in dict_drawing:
                    tikz_pic += '%s -- ' % dict_drawing[v][2]
            tikz_pic += 'cycle {};\n'

        # Draw the edges in the front
        tikz_pic += '%%\n%%\n%% Drawing edges in the front\n%%\n'
        tikz_pic += front_part

        # Finally, the vertices in front are drawn on top of everything.
        tikz_pic += '%%\n%%\n%% Drawing the vertices in the front\n%%\n'
        for v in self.points:
            if v in front_vertices:
                if v in dict_drawing:
                    tikz_pic += dict_drawing[v][0]
        tikz_pic += '%%\n%%\n\\end{tikzpicture}'
        return LatexExpr(tikz_pic)<|MERGE_RESOLUTION|>--- conflicted
+++ resolved
@@ -11,13 +11,9 @@
 #                  https://www.gnu.org/licenses/
 ########################################################################
 
-<<<<<<< HEAD
+from math import pi
+
 from sage.rings.real_double import RDF
-=======
-from math import pi
-
-from sage.rings.all import RDF
->>>>>>> c40df1aa
 from sage.structure.sage_object import SageObject
 from sage.modules.free_module_element import vector
 from sage.matrix.constructor import matrix, identity_matrix
