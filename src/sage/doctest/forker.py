"""
Processes for running doctests

This module controls the processes started by Sage that actually run
the doctests.

EXAMPLES:

The following examples are used in doctesting this file::

    sage: doctest_var = 42; doctest_var^2
    1764
    sage: R.<a> = ZZ[]
    sage: a + doctest_var
    a + 42

AUTHORS:

- David Roe (2012-03-27) -- initial version, based on Robert Bradshaw's code.

- Jeroen Demeyer (2013 and 2015) -- major improvements to forking and logging
"""

#*****************************************************************************
#       Copyright (C) 2012 David Roe <roed.math@gmail.com>
#                          Robert Bradshaw <robertwb@gmail.com>
#                          William Stein <wstein@gmail.com>
#       Copyright (C) 2013-2015 Jeroen Demeyer <jdemeyer@cage.ugent.be>
#
#  Distributed under the terms of the GNU General Public License (GPL)
#  as published by the Free Software Foundation; either version 2 of
#  the License, or (at your option) any later version.
#                  http://www.gnu.org/licenses/
#*****************************************************************************

<<<<<<< HEAD
from __future__ import print_function
from __future__ import absolute_import
import __future__

import hashlib, multiprocessing, os, sys, time, warnings, signal, linecache
=======
from __future__ import absolute_import, print_function

import os
import sys
import time
import signal
import linecache
import hashlib
import multiprocessing
import warnings
>>>>>>> ba6a115f
import re
import errno
import doctest
import traceback
import tempfile
import gc
import six

import sage.misc.randstate as randstate
from .util import Timer, RecordingDict, count_noun
from .sources import DictAsObject
from .parsing import OriginalSource, reduce_hex
from sage.structure.sage_object import SageObject
from .parsing import SageOutputChecker, pre_hash, get_source
from sage.repl.user_globals import set_globals
from sage.cpython.atexit import restore_atexit
from sage.cpython.string import bytes_to_str, str_to_bytes


# All doctests run as if the following future imports are present
import __future__
MANDATORY_COMPILE_FLAGS = __future__.print_function.compiler_flag


if not six.PY2:
    # These lists are used on Python 3+ only for backwards compatibility with
    # Python 2 in traceback parsing
    # These exceptions in Python 2 have been rolled into OSError on Python 3;
    # see https://docs.python.org/3/library/exceptions.html#OSError
    _OSError_ALIASES = [
        'IOError', 'EnvironmentError', 'socket.error', 'select.error',
        'mmap.error'
    ]
    # This list is sort of the opposite case: these are new built-in exceptions
    # in Python 3 that are subclasses of OSError; see
    # https://docs.python.org/3/library/exceptions.html#os-exceptions
    import builtins
    _OSError_SUBCLASSES = [
        exc.__name__ for exc in vars(builtins).values()
        if isinstance(exc, type) and issubclass(exc, OSError) and
           exc is not OSError
    ]



def init_sage():
    """
    Import the Sage library.

    This function is called once at the beginning of a doctest run
    (rather than once for each file).  It imports the Sage library,
    sets DOCTEST_MODE to True, and invalidates any interfaces.

    EXAMPLES::

        sage: from sage.doctest.forker import init_sage
        sage: sage.doctest.DOCTEST_MODE = False
        sage: init_sage()
        sage: sage.doctest.DOCTEST_MODE
        True

    Check that pexpect interfaces are invalidated, but still work::

        sage: gap.eval("my_test_var := 42;")
        '42'
        sage: gap.eval("my_test_var;")
        '42'
        sage: init_sage()
        sage: gap('Group((1,2,3)(4,5), (3,4))')
        Group( [ (1,2,3)(4,5), (3,4) ] )
        sage: gap.eval("my_test_var;")
        Traceback (most recent call last):
        ...
        RuntimeError: Gap produced error output...

    Check that SymPy equation pretty printer is limited in doctest
    mode to default width (80 chars)::

        sage: from sympy import sympify
        sage: from sympy.printing.pretty.pretty import PrettyPrinter
        sage: s = sympify('+x^'.join(str(i) for i in range(30)))
        sage: print(PrettyPrinter(settings={'wrap_line':True}).doprint(s))
         29    28    27    26    25    24    23    22    21    20    19    18    17
        x   + x   + x   + x   + x   + x   + x   + x   + x   + x   + x   + x   + x   +
        <BLANKLINE>
         16    15    14    13    12    11    10    9    8    7    6    5    4    3
        x   + x   + x   + x   + x   + x   + x   + x  + x  + x  + x  + x  + x  + x  + x
        <BLANKLINE>
        2
          + x

    The displayhook sorts dictionary keys to simplify doctesting of
    dictionary output::

        sage: {'a':23, 'b':34, 'au':56, 'bbf':234, 'aaa':234}
        {'a': 23, 'aaa': 234, 'au': 56, 'b': 34, 'bbf': 234}
    """
    try:
        # We need to ensure that the Matplotlib font cache is built to
        # avoid spurious warnings (see Trac #20222).
        import matplotlib.font_manager
    except ImportError:
        # Do not require matplotlib for running doctests (Trac #25106).
        pass
    else:
        # Make sure that the agg backend is selected during doctesting.
        # This needs to be done before any other matplotlib calls.
        matplotlib.use('agg')

    # Do this once before forking off child processes running the tests.
    # This is more efficient because we only need to wait once for the
    # Sage imports.
    import sage.doctest
    sage.doctest.DOCTEST_MODE=True

    # Set the Python PRNG class to the Python 2 implementation for consistency
    # of 'random' test results that use it; see
    # https://trac.sagemath.org/ticket/24508
    # We use the baked in copy of the random module for both Python 2 and 3
    # since, although the upstream copy is unlikely to change, this further
    # ensures consistency of test results
    import sage.misc.randstate
    from sage.cpython._py2_random import Random
    sage.misc.randstate.DEFAULT_PYTHON_RANDOM = Random

    import sage.all_cmdline
    sage.interfaces.quit.invalidate_all()

    # Disable cysignals debug messages in doctests: this is needed to
    # make doctests pass when cysignals was built with debugging enabled
    from cysignals.signals import set_debug_level
    set_debug_level(0)

    # Use the rich output backend for doctest
    from sage.repl.rich_output import get_display_manager
    dm = get_display_manager()
    from sage.repl.rich_output.backend_doctest import BackendDoctest
    dm.switch_backend(BackendDoctest())

    # Switch on extra debugging
    from sage.structure.debug_options import debug
    debug.refine_category_hash_check = True

    # We import readline before forking, otherwise Pdb doesn't work
    # os OS X: http://trac.sagemath.org/14289
    import readline

    try:
        import sympy
    except ImportError:
        # Do not require sympy for running doctests (Trac #25106).
        pass
    else:
        # Disable SymPy terminal width detection
        from sympy.printing.pretty.stringpict import stringPict
        stringPict.terminal_width = lambda self:0


def showwarning_with_traceback(message, category, filename, lineno, file=None, line=None):
    r"""
    Displays a warning message with a traceback.

    INPUT: see :func:`warnings.showwarning`.

    OUTPUT: None

    EXAMPLES::

        sage: from sage.doctest.forker import showwarning_with_traceback
        sage: showwarning_with_traceback("bad stuff", UserWarning, "myfile.py", 0)
        doctest:warning
          ...
          File "<doctest sage.doctest.forker.showwarning_with_traceback[1]>", line 1, in <module>
            showwarning_with_traceback("bad stuff", UserWarning, "myfile.py", Integer(0))
        :
        UserWarning: bad stuff
    """
    # Flush stdout to get predictable ordering of output and warnings
    sys.stdout.flush()

    # Get traceback to display in warning
    tb = traceback.extract_stack()
    tb = tb[:-1]  # Drop this stack frame for showwarning_with_traceback()

    # Format warning
    lines = ["doctest:warning\n"]  # Match historical warning messages in doctests
    lines.extend(traceback.format_list(tb))
    lines.append(":\n")            # Match historical warning messages in doctests
    lines.extend(traceback.format_exception_only(category, category(message)))

    if file is None:
        file = sys.stderr
    try:
        file.writelines(lines)
        file.flush()
    except IOError:
        pass # the file is invalid


class SageSpoofInOut(SageObject):
    r"""
    We replace the standard :class:`doctest._SpoofOut` for three reasons:

    - we need to divert the output of C programs that don't print
      through sys.stdout,
    - we want the ability to recover partial output from doctest
      processes that segfault.
    - we also redirect stdin (usually from /dev/null) during doctests.

    This class defines streams ``self.real_stdin``, ``self.real_stdout``
    and ``self.real_stderr`` which refer to the original streams.

    INPUT:

    - ``outfile`` -- (default: ``tempfile.TemporaryFile()``) a seekable open file
      object to which stdout and stderr should be redirected.

    - ``infile`` -- (default: ``open(os.devnull)``) an open file object
      from which stdin should be redirected.

    EXAMPLES::

        sage: import subprocess, tempfile
        sage: from sage.doctest.forker import SageSpoofInOut
        sage: O = tempfile.TemporaryFile()
        sage: S = SageSpoofInOut(O)
        sage: try:
        ....:     S.start_spoofing()
        ....:     print("hello world")
        ....: finally:
        ....:     S.stop_spoofing()
        ....:
        sage: S.getvalue()
        'hello world\n'
        sage: _ = O.seek(0)
        sage: S = SageSpoofInOut(outfile=sys.stdout, infile=O)
        sage: try:
        ....:     S.start_spoofing()
        ....:     _ = subprocess.check_call("cat")
        ....: finally:
        ....:     S.stop_spoofing()
        ....:
        hello world
        sage: O.close()
    """
    def __init__(self, outfile=None, infile=None):
        """
        Initialization.

        TESTS::

            sage: from tempfile import TemporaryFile
            sage: from sage.doctest.forker import SageSpoofInOut
            sage: with TemporaryFile() as outfile:
            ....:     with TemporaryFile() as infile:
            ....:         SageSpoofInOut(outfile, infile)
            <sage.doctest.forker.SageSpoofInOut object at ...>
        """
        if infile is None:
            self.infile = open(os.devnull)
            self._close_infile = True
        else:
            self.infile = infile
            self._close_infile = False
        if outfile is None:
            self.outfile = tempfile.TemporaryFile()
            self._close_outfile = True
        else:
            self.outfile = outfile
            self._close_outfile = False
        self.spoofing = False
        self.real_stdin = os.fdopen(os.dup(sys.stdin.fileno()), "r")
        self.real_stdout = os.fdopen(os.dup(sys.stdout.fileno()), "w")
        self.real_stderr = os.fdopen(os.dup(sys.stderr.fileno()), "w")
        self.position = 0

    def __del__(self):
        """
        Stop spoofing.

        TESTS::

            sage: from sage.doctest.forker import SageSpoofInOut
            sage: spoof = SageSpoofInOut()
            sage: spoof.start_spoofing()
            sage: print("Spoofed!")  # No output
            sage: del spoof
            sage: print("Not spoofed!")
            Not spoofed!
        """
        self.stop_spoofing()
        if self._close_infile:
            self.infile.close()
        if self._close_outfile:
            self.outfile.close()
        for stream in ('stdin', 'stdout', 'stderr'):
            getattr(self, 'real_' + stream).close()

    def start_spoofing(self):
        r"""
        Set stdin to read from ``self.infile`` and stdout to print to
        ``self.outfile``.

        EXAMPLES::

            sage: import os, tempfile
            sage: from sage.doctest.forker import SageSpoofInOut
            sage: O = tempfile.TemporaryFile()
            sage: S = SageSpoofInOut(O)
            sage: try:
            ....:     S.start_spoofing()
            ....:     print("this is not printed")
            ....: finally:
            ....:     S.stop_spoofing()
            ....:
            sage: S.getvalue()
            'this is not printed\n'
            sage: _ = O.seek(0)
            sage: S = SageSpoofInOut(infile=O)
            sage: try:
            ....:     S.start_spoofing()
            ....:     v = sys.stdin.read()
            ....: finally:
            ....:     S.stop_spoofing()
            ....:
            sage: v
            'this is not printed\n'

        We also catch non-Python output::

            sage: try:
            ....:     S.start_spoofing()
            ....:     retval = os.system('''echo "Hello there"\nif [ $? -eq 0 ]; then\necho "good"\nfi''')
            ....: finally:
            ....:     S.stop_spoofing()
            ....:
            sage: S.getvalue()
            'Hello there\ngood\n'
            sage: O.close()
        """
        if not self.spoofing:
            sys.stdout.flush()
            sys.stderr.flush()
            self.outfile.flush()
            os.dup2(self.infile.fileno(), sys.stdin.fileno())
            os.dup2(self.outfile.fileno(), sys.stdout.fileno())
            os.dup2(self.outfile.fileno(), sys.stderr.fileno())
            self.spoofing = True

    def stop_spoofing(self):
        """
        Reset stdin and stdout to their original values.

        EXAMPLES::

            sage: from sage.doctest.forker import SageSpoofInOut
            sage: S = SageSpoofInOut()
            sage: try:
            ....:     S.start_spoofing()
            ....:     print("this is not printed")
            ....: finally:
            ....:     S.stop_spoofing()
            ....:
            sage: print("this is now printed")
            this is now printed
        """
        if self.spoofing:
            sys.stdout.flush()
            sys.stderr.flush()
            self.real_stdout.flush()
            self.real_stderr.flush()
            os.dup2(self.real_stdin.fileno(), sys.stdin.fileno())
            os.dup2(self.real_stdout.fileno(), sys.stdout.fileno())
            os.dup2(self.real_stderr.fileno(), sys.stderr.fileno())
            self.spoofing = False

    def getvalue(self):
        r"""
        Gets the value that has been printed to ``outfile`` since the
        last time this function was called.

        EXAMPLES::

            sage: from sage.doctest.forker import SageSpoofInOut
            sage: S = SageSpoofInOut()
            sage: try:
            ....:     S.start_spoofing()
            ....:     print("step 1")
            ....: finally:
            ....:     S.stop_spoofing()
            ....:
            sage: S.getvalue()
            'step 1\n'
            sage: try:
            ....:     S.start_spoofing()
            ....:     print("step 2")
            ....: finally:
            ....:     S.stop_spoofing()
            ....:
            sage: S.getvalue()
            'step 2\n'
        """
        sys.stdout.flush()
        self.outfile.seek(self.position)
        result = self.outfile.read()
        self.position = self.outfile.tell()
        if not result.endswith(b"\n"):
            result += b"\n"
        return bytes_to_str(result)


class SageDocTestRunner(doctest.DocTestRunner, object):
    def __init__(self, *args, **kwds):
        """
        A customized version of DocTestRunner that tracks dependencies
        of doctests.

        INPUT:

        - ``stdout`` -- an open file to restore for debugging

        - ``checker`` -- None, or an instance of
          :class:`doctest.OutputChecker`

        - ``verbose`` -- boolean, determines whether verbose printing
          is enabled.

        - ``optionflags`` -- Controls the comparison with the expected
          output.  See :mod:`testmod` for more information.

        EXAMPLES::

            sage: from sage.doctest.parsing import SageOutputChecker
            sage: from sage.doctest.forker import SageDocTestRunner
            sage: from sage.doctest.control import DocTestDefaults; DD = DocTestDefaults()
            sage: import doctest, sys, os
            sage: DTR = SageDocTestRunner(SageOutputChecker(), verbose=False, sage_options=DD, optionflags=doctest.NORMALIZE_WHITESPACE|doctest.ELLIPSIS)
            sage: DTR
            <sage.doctest.forker.SageDocTestRunner object at ...>
        """
        O = kwds.pop('outtmpfile', None)
        self.msgfile = kwds.pop('msgfile', None)
        self.options = kwds.pop('sage_options')
        doctest.DocTestRunner.__init__(self, *args, **kwds)
        self._fakeout = SageSpoofInOut(O)
        if self.msgfile is None:
            self.msgfile = self._fakeout.real_stdout
        self.history = []
        self.references = []
        self.setters = {}
        self.running_global_digest = hashlib.md5()

    def _run(self, test, compileflags, out):
        """
        This function replaces :meth:`doctest.DocTestRunner.__run`.

        It changes the following behavior:

        - We call :meth:`SageDocTestRunner.execute` rather than just
          exec

        - We don't truncate _fakeout after each example since we want
          the output file to be readable by the calling
          :class:`SageWorker`.

        Since it needs to be able to read stdout, it should be called
        while spoofing using :class:`SageSpoofInOut`.

        EXAMPLES::

            sage: from sage.doctest.parsing import SageOutputChecker
            sage: from sage.doctest.forker import SageDocTestRunner
            sage: from sage.doctest.sources import FileDocTestSource
            sage: from sage.doctest.control import DocTestDefaults; DD = DocTestDefaults()
            sage: from sage.env import SAGE_SRC
            sage: import doctest, sys, os
            sage: DTR = SageDocTestRunner(SageOutputChecker(), verbose=False, sage_options=DD, optionflags=doctest.NORMALIZE_WHITESPACE|doctest.ELLIPSIS)
            sage: filename = os.path.join(SAGE_SRC,'sage','doctest','forker.py')
            sage: FDS = FileDocTestSource(filename,DD)
            sage: doctests, extras = FDS.create_doctests(globals())
            sage: DTR.run(doctests[0], clear_globs=False) # indirect doctest
            TestResults(failed=0, attempted=4)
        """
        # Ensure that injecting globals works as expected in doctests
        set_globals(test.globs)

        # Keep track of the number of failures and tries.
        failures = tries = 0
        quiet = False

        # Save the option flags (since option directives can be used
        # to modify them).
        original_optionflags = self.optionflags

        SUCCESS, FAILURE, BOOM = range(3) # `outcome` state

        check = self._checker.check_output

        # Process each example.
        for examplenum, example in enumerate(test.examples):
            if failures:
                # If exitfirst is set, abort immediately after a
                # failure.
                if self.options.exitfirst:
                    break

                # If REPORT_ONLY_FIRST_FAILURE is set, then suppress
                # reporting after the first failure (but continue
                # running the tests).
                quiet |= (self.optionflags & doctest.REPORT_ONLY_FIRST_FAILURE)

            # Merge in the example's options.
            self.optionflags = original_optionflags
            if example.options:
                for (optionflag, val) in example.options.items():
                    if val:
                        self.optionflags |= optionflag
                    else:
                        self.optionflags &= ~optionflag

            # If 'SKIP' is set, then skip this example.
            if self.optionflags & doctest.SKIP:
                continue

            # Record that we started this example.
            tries += 1
            # We print the example we're running for easier debugging
            # if this file times out or crashes.
            with OriginalSource(example):
                print("sage: " + example.source[:-1] + " ## line %s ##"%(test.lineno + example.lineno + 1))
            # Update the position so that result comparison works
            self._fakeout.getvalue()
            if not quiet:
                self.report_start(out, test, example)

            # Flush files before running the example, so we know for
            # sure that everything is reported properly if the test
            # crashes.
            sys.stdout.flush()
            sys.stderr.flush()
            self.msgfile.flush()

            # Use a special filename for compile(), so we can retrieve
            # the source code during interactive debugging (see
            # __patched_linecache_getlines).
            filename = '<doctest %s[%d]>' % (test.name, examplenum)

            # Run the example in the given context (globs), and record
            # any exception that gets raised. But for SystemExit, we
            # simply propagate the exception.
            exception = None
            def compiler(example):
                # Compile mode "single" is meant for running a single
                # statement like on the Python command line. It implies
                # in particular that the resulting value will be printed.
                return compile(example.source, filename, "single",
                               compileflags, 1)

            if not self.options.gc:
                pass
            elif self.options.gc > 0:
                if gc.isenabled():
                    gc.collect()
            elif self.options.gc < 0:
                gc.disable()

            try:
                # Don't blink!  This is where the user's code gets run.
                self.compile_and_execute(example, compiler, test.globs)
            except SystemExit:
                raise
            except BaseException:
                exception = sys.exc_info()
            finally:
                if self.debugger is not None:
                    self.debugger.set_continue() # ==== Example Finished ====
            got = self._fakeout.getvalue()

            if not isinstance(got, six.text_type):
                # On Python 3 got should already be unicode text, but on Python
                # 2 it is not.  For comparison's sake we want the unicode text
                # decoded from UTF-8. If there was some error such that the
                # output is so malformed that it does not even decode from
                # UTF-8 at all there will be an error in the test framework
                # here. But this shouldn't happen at all, so we want it to be
                # understood as an error in the test framework, and not some
                # subtle error in the code under test.
                got = got.decode('utf-8')

            outcome = FAILURE   # guilty until proved innocent or insane

            # If the example executed without raising any exceptions,
            # verify its output.
            if exception is None:
                if check(example.want, got, self.optionflags):
                    outcome = SUCCESS

            # The example raised an exception: check if it was expected.
            else:
                exc_info = exception
                exc_msg = traceback.format_exception_only(*exc_info[:2])[-1]

                if six.PY3 and example.exc_msg is not None:
                    # On Python 3 the exception repr often includes the
                    # exception's full module name (for non-builtin
                    # exceptions), whereas on Python 2 does not, so we
                    # normalize Python 3 exceptions to match tests written to
                    # Python 2
                    # See https://trac.sagemath.org/ticket/24271
                    exc_cls = exc_info[0]
                    exc_name = exc_cls.__name__
                    if exc_cls.__module__:
                        exc_fullname = (exc_cls.__module__ + '.' +
                                        exc_cls.__qualname__)
                    else:
                        exc_fullname = exc_cls.__qualname__

                    if (example.exc_msg.startswith(exc_name) and
                            exc_msg.startswith(exc_fullname)):
                        exc_msg = exc_msg.replace(exc_fullname, exc_name, 1)
                    else:
                        # Special case: On Python 3 these exceptions are all
                        # just aliases for OSError
                        for alias in _OSError_ALIASES:
                            if example.exc_msg.startswith(alias + ':'):
                                exc_msg = exc_msg.replace('OSError', alias, 1)
                                break
                        else:
                            for subcls in _OSError_SUBCLASSES:
                                if exc_msg.startswith(subcls + ':'):
                                    exc_msg = exc_msg.replace(subcls, 'OSError',

                                                              1)
                                    break

                if not quiet:
                    got += doctest._exception_traceback(exc_info)

                # If `example.exc_msg` is None, then we weren't expecting
                # an exception.
                if example.exc_msg is None:
                    outcome = BOOM

                # We expected an exception: see whether it matches.
                elif check(example.exc_msg, exc_msg, self.optionflags):
                    outcome = SUCCESS

                # Another chance if they didn't care about the detail.
                elif self.optionflags & doctest.IGNORE_EXCEPTION_DETAIL:
                    m1 = re.match(r'(?:[^:]*\.)?([^:]*:)', example.exc_msg)
                    m2 = re.match(r'(?:[^:]*\.)?([^:]*:)', exc_msg)
                    if m1 and m2 and check(m1.group(1), m2.group(1),
                                           self.optionflags):
                        outcome = SUCCESS

            # Report the outcome.
            if outcome is SUCCESS:
                if self.options.warn_long and example.walltime > self.options.warn_long:
                    self.report_overtime(out, test, example, got)
                elif not quiet:
                    self.report_success(out, test, example, got)
            elif outcome is FAILURE:
                if not quiet:
                    self.report_failure(out, test, example, got, test.globs)
                failures += 1
            elif outcome is BOOM:
                if not quiet:
                    self.report_unexpected_exception(out, test, example,
                                                     exc_info)
                failures += 1
            else:
                assert False, ("unknown outcome", outcome)

        # Restore the option flags (in case they were modified)
        self.optionflags = original_optionflags

        # Record and return the number of failures and tries.
        self._DocTestRunner__record_outcome(test, failures, tries)
        return doctest.TestResults(failures, tries)

    def run(self, test, compileflags=None, out=None, clear_globs=True):
        """
        Runs the examples in a given doctest.

        This function replaces :class:`doctest.DocTestRunner.run`
        since it needs to handle spoofing. It also leaves the display
        hook in place.

        INPUT:

        - ``test`` -- an instance of :class:`doctest.DocTest`

        - ``compileflags`` -- the set of compiler flags used to
          execute examples (passed in to the :func:`compile`).  If
          None, they are filled in from the result of
          :func:`doctest._extract_future_flags` applied to
          ``test.globs``.

        - ``out`` -- a function for writing the output (defaults to
          :func:`sys.stdout.write`).

        - ``clear_globs`` -- boolean (default True): whether to clear
          the namespace after running this doctest.

        OUTPUT:

        - ``f`` -- integer, the number of examples that failed

        - ``t`` -- the number of examples tried

        EXAMPLES::

            sage: from sage.doctest.parsing import SageOutputChecker
            sage: from sage.doctest.forker import SageDocTestRunner
            sage: from sage.doctest.sources import FileDocTestSource
            sage: from sage.doctest.control import DocTestDefaults; DD = DocTestDefaults()
            sage: from sage.env import SAGE_SRC
            sage: import doctest, sys, os
            sage: DTR = SageDocTestRunner(SageOutputChecker(), verbose=False, sage_options=DD, optionflags=doctest.NORMALIZE_WHITESPACE|doctest.ELLIPSIS)
            sage: filename = os.path.join(SAGE_SRC,'sage','doctest','forker.py')
            sage: FDS = FileDocTestSource(filename,DD)
            sage: doctests, extras = FDS.create_doctests(globals())
            sage: DTR.run(doctests[0], clear_globs=False)
            TestResults(failed=0, attempted=4)
        """
        self.setters = {}
        randstate.set_random_seed(0)
        warnings.showwarning = showwarning_with_traceback
        self.running_doctest_digest = hashlib.md5()
        self.test = test
        if compileflags is None:
            compileflags = doctest._extract_future_flags(test.globs)
        compileflags |= MANDATORY_COMPILE_FLAGS
        # We use this slightly modified version of Pdb because it
        # interacts better with the doctesting framework (like allowing
        # doctests for sys.settrace()). Since we already have output
        # spoofing in place, there is no need for redirection.
        if self.options.debug:
            self.debugger = doctest._OutputRedirectingPdb(sys.stdout)
            self.debugger.reset()
        else:
            self.debugger = None
        self.save_linecache_getlines = linecache.getlines
        linecache.getlines = self._DocTestRunner__patched_linecache_getlines
        if out is None:
            def out(s):
                self.msgfile.write(s)
                self.msgfile.flush()

        self._fakeout.start_spoofing()
        # If self.options.initial is set, we show only the first failure in each doctest block.
        self.no_failure_yet = True
        try:
            return self._run(test, compileflags, out)
        finally:
            self._fakeout.stop_spoofing()
            linecache.getlines = self.save_linecache_getlines
            if clear_globs:
                test.globs.clear()

    def summarize(self, verbose=None):
        """
        Print results of testing to ``self.msgfile`` and return number
        of failures and tests run.

        INPUT:

        - ``verbose`` -- whether to print lots of stuff

        OUTPUT:

        - returns ``(f, t)``, a :class:`doctest.TestResults` instance
          giving the number of failures and the total number of tests
          run.

        EXAMPLES::

            sage: from sage.doctest.parsing import SageOutputChecker
            sage: from sage.doctest.forker import SageDocTestRunner
            sage: from sage.doctest.control import DocTestDefaults; DD = DocTestDefaults()
            sage: import doctest, sys, os
            sage: DTR = SageDocTestRunner(SageOutputChecker(), verbose=False, sage_options=DD, optionflags=doctest.NORMALIZE_WHITESPACE|doctest.ELLIPSIS)
            sage: DTR._name2ft['sage.doctest.forker'] = (1,120)
            sage: results = DTR.summarize()
            **********************************************************************
            1 item had failures:
                1 of 120 in sage.doctest.forker
            sage: results
            TestResults(failed=1, attempted=120)
        """
        if verbose is None:
            verbose = self._verbose
        m = self.msgfile
        notests = []
        passed = []
        failed = []
        totalt = totalf = 0
        for x in self._name2ft.items():
            name, (f, t) = x
            assert f <= t
            totalt += t
            totalf += f
            if not t:
                notests.append(name)
            elif not f:
                passed.append( (name, t) )
            else:
                failed.append(x)
        if verbose:
            if notests:
                print(count_noun(len(notests), "item"), "had no tests:", file=m)
                notests.sort()
                for thing in notests:
                    print("    %s"%thing, file=m)
            if passed:
                print(count_noun(len(passed), "item"), "passed all tests:", file=m)
                passed.sort()
                for thing, count in passed:
                    print(" %s in %s"%(count_noun(count, "test", pad_number=3, pad_noun=True), thing), file=m)
        if failed:
            print(self.DIVIDER, file=m)
            print(count_noun(len(failed), "item"), "had failures:", file=m)
            failed.sort()
            for thing, (f, t) in failed:
                print(" %3d of %3d in %s"%(f, t, thing), file=m)
        if verbose:
            print(count_noun(totalt, "test") + " in " + count_noun(len(self._name2ft), "item") + ".", file=m)
            print("%s passed and %s failed."%(totalt - totalf, totalf), file=m)
            if totalf:
                print("***Test Failed***", file=m)
            else:
                print("Test passed.", file=m)
        m.flush()
        return doctest.TestResults(totalf, totalt)

    def update_digests(self, example):
        """
        Update global and doctest digests.

        Sage's doctest runner tracks the state of doctests so that
        their dependencies are known.  For example, in the following
        two lines ::

            sage: R.<x> = ZZ[]
            sage: f = x^2 + 1

        it records that the second line depends on the first since the
        first INSERTS ``x`` into the global namespace and the second
        line RETRIEVES ``x`` from the global namespace.

        This function updates the hashes that record these
        dependencies.

        INPUT:

        - ``example`` -- a :class:`doctest.Example` instance

        EXAMPLES::

            sage: from sage.doctest.parsing import SageOutputChecker
            sage: from sage.doctest.forker import SageDocTestRunner
            sage: from sage.doctest.sources import FileDocTestSource
            sage: from sage.doctest.control import DocTestDefaults; DD = DocTestDefaults()
            sage: from sage.env import SAGE_SRC
            sage: import doctest, sys, os, hashlib
            sage: DTR = SageDocTestRunner(SageOutputChecker(), verbose=False, sage_options=DD, optionflags=doctest.NORMALIZE_WHITESPACE|doctest.ELLIPSIS)
            sage: filename = os.path.join(SAGE_SRC,'sage','doctest','forker.py')
            sage: FDS = FileDocTestSource(filename,DD)
            sage: doctests, extras = FDS.create_doctests(globals())
            sage: DTR.running_global_digest.hexdigest()
            'd41d8cd98f00b204e9800998ecf8427e'
            sage: DTR.running_doctest_digest = hashlib.md5()
            sage: ex = doctests[0].examples[0]; ex.predecessors = None
            sage: DTR.update_digests(ex)
            sage: DTR.running_global_digest.hexdigest()
            '3cb44104292c3a3ab4da3112ce5dc35c'
        """
        s = str_to_bytes(pre_hash(get_source(example)), 'utf-8')
        self.running_global_digest.update(s)
        self.running_doctest_digest.update(s)
        if example.predecessors is not None:
            digest = hashlib.md5(s)
            gen = (e.running_state for e in example.predecessors)
            digest.update(str_to_bytes(reduce_hex(gen), 'ascii'))
            example.running_state = digest.hexdigest()

    def compile_and_execute(self, example, compiler, globs):
        """
        Runs the given example, recording dependencies.

        Rather than using a basic dictionary, Sage's doctest runner
        uses a :class:`sage.doctest.util.RecordingDict`, which records
        every time a value is set or retrieved.  Executing the given
        code with this recording dictionary as the namespace allows
        Sage to track dependencies between doctest lines.  For
        example, in the following two lines ::

            sage: R.<x> = ZZ[]
            sage: f = x^2 + 1

        the recording dictionary records that the second line depends
        on the first since the first INSERTS ``x`` into the global
        namespace and the second line RETRIEVES ``x`` from the global
        namespace.

        INPUT:

        - ``example`` -- a :class:`doctest.Example` instance.

        - ``compiler`` -- a callable that, applied to example,
          produces a code object

        - ``globs`` -- a dictionary in which to execute the code.

        OUTPUT:

        - the output of the compiled code snippet.

        EXAMPLES::

            sage: from sage.doctest.parsing import SageOutputChecker
            sage: from sage.doctest.forker import SageDocTestRunner
            sage: from sage.doctest.sources import FileDocTestSource
            sage: from sage.doctest.util import RecordingDict
            sage: from sage.doctest.control import DocTestDefaults; DD = DocTestDefaults()
            sage: from sage.env import SAGE_SRC
            sage: import doctest, sys, os, hashlib
            sage: DTR = SageDocTestRunner(SageOutputChecker(), verbose=False, sage_options=DD, optionflags=doctest.NORMALIZE_WHITESPACE|doctest.ELLIPSIS)
            sage: DTR.running_doctest_digest = hashlib.md5()
            sage: filename = os.path.join(SAGE_SRC,'sage','doctest','forker.py')
            sage: FDS = FileDocTestSource(filename,DD)
            sage: globs = RecordingDict(globals())
            sage: 'doctest_var' in globs
            False
            sage: doctests, extras = FDS.create_doctests(globs)
            sage: ex0 = doctests[0].examples[0]
            sage: compiler = lambda ex: compile(ex.source, '<doctest sage.doctest.forker[0]>', 'single', 32768, 1)
            sage: DTR.compile_and_execute(ex0, compiler, globs)
            1764
            sage: globs['doctest_var']
            42
            sage: globs.set
            {'doctest_var'}
            sage: globs.got
            {'Integer'}

        Now we can execute some more doctests to see the dependencies. ::

            sage: ex1 = doctests[0].examples[1]
            sage: compiler = lambda ex:compile(ex.source, '<doctest sage.doctest.forker[1]>', 'single', 32768, 1)
            sage: DTR.compile_and_execute(ex1, compiler, globs)
            sage: sorted(list(globs.set))
            ['R', 'a']
            sage: globs.got
            {'ZZ'}
            sage: ex1.predecessors
            []

        ::

            sage: ex2 = doctests[0].examples[2]
            sage: compiler = lambda ex:compile(ex.source, '<doctest sage.doctest.forker[2]>', 'single', 32768, 1)
            sage: DTR.compile_and_execute(ex2, compiler, globs)
            a + 42
            sage: list(globs.set)
            []
            sage: sorted(list(globs.got))
            ['a', 'doctest_var']
            sage: set(ex2.predecessors) == set([ex0,ex1])
            True
        """
        if isinstance(globs, RecordingDict):
            globs.start()
        example.sequence_number = len(self.history)
        self.history.append(example)
        timer = Timer().start()
        try:
            compiled = compiler(example)
            timer.start()    # reset timer
            exec(compiled, globs)
        finally:
            timer.stop().annotate(example)
            if isinstance(globs, RecordingDict):
                example.predecessors = []
                for name in globs.got:
                    ref = self.setters.get(name)
                    if ref is not None:
                        example.predecessors.append(ref)
                for name in globs.set:
                    self.setters[name] = example
            else:
                example.predecessors = None
            self.update_digests(example)
            example.total_state = self.running_global_digest.hexdigest()
            example.doctest_state = self.running_doctest_digest.hexdigest()

    def _failure_header(self, test, example, message='Failed example:'):
        """
        We strip out ``sage:`` prompts, so we override
        :meth:`doctest.DocTestRunner._failure_header` for better
        reporting.

        INPUT:

        - ``test`` -- a :class:`doctest.DocTest` instance

        - ``example`` -- a :class:`doctest.Example` instance in ``test``.

        OUTPUT:

        - a string used for reporting that the given example failed.

        EXAMPLES::

            sage: from sage.doctest.parsing import SageOutputChecker
            sage: from sage.doctest.forker import SageDocTestRunner
            sage: from sage.doctest.sources import FileDocTestSource
            sage: from sage.doctest.control import DocTestDefaults; DD = DocTestDefaults()
            sage: from sage.env import SAGE_SRC
            sage: import doctest, sys, os
            sage: DTR = SageDocTestRunner(SageOutputChecker(), verbose=False, sage_options=DD, optionflags=doctest.NORMALIZE_WHITESPACE|doctest.ELLIPSIS)
            sage: filename = os.path.join(SAGE_SRC,'sage','doctest','forker.py')
            sage: FDS = FileDocTestSource(filename,DD)
            sage: doctests, extras = FDS.create_doctests(globals())
            sage: ex = doctests[0].examples[0]
            sage: print(DTR._failure_header(doctests[0], ex))
            **********************************************************************
            File ".../sage/doctest/forker.py", line 11, in sage.doctest.forker
            Failed example:
                doctest_var = 42; doctest_var^2
            <BLANKLINE>

       Without the source swapping::

            sage: import doctest
            sage: print(doctest.DocTestRunner._failure_header(DTR, doctests[0], ex))
            **********************************************************************
            File ".../sage/doctest/forker.py", line 11, in sage.doctest.forker
            Failed example:
                doctest_var = Integer(42); doctest_var**Integer(2)
            <BLANKLINE>

        The ``'Failed example:'`` message can be customized::

            sage: print(DTR._failure_header(doctests[0], ex, message='Hello there!'))
            **********************************************************************
            File ".../sage/doctest/forker.py", line 11, in sage.doctest.forker
            Hello there!
                doctest_var = 42; doctest_var^2
            <BLANKLINE>
        """
        out = [self.DIVIDER]
        with OriginalSource(example):
            if test.filename:
                if test.lineno is not None and example.lineno is not None:
                    lineno = test.lineno + example.lineno + 1
                else:
                    lineno = '?'
                out.append('File "%s", line %s, in %s' %
                           (test.filename, lineno, test.name))
            else:
                out.append('Line %s, in %s' % (example.lineno+1, test.name))
            out.append(message)
            source = example.source
            out.append(doctest._indent(source))
            return '\n'.join(out)

    def report_start(self, out, test, example):
        """
        Called when an example starts.

        INPUT:

        - ``out`` -- a function for printing

        - ``test`` -- a :class:`doctest.DocTest` instance

        - ``example`` -- a :class:`doctest.Example` instance in ``test``

        OUTPUT:

        - prints a report to ``out``

        EXAMPLES::

            sage: from sage.doctest.parsing import SageOutputChecker
            sage: from sage.doctest.forker import SageDocTestRunner
            sage: from sage.doctest.sources import FileDocTestSource
            sage: from sage.doctest.control import DocTestDefaults; DD = DocTestDefaults()
            sage: from sage.env import SAGE_SRC
            sage: import doctest, sys, os
            sage: DTR = SageDocTestRunner(SageOutputChecker(), verbose=True, sage_options=DD, optionflags=doctest.NORMALIZE_WHITESPACE|doctest.ELLIPSIS)
            sage: filename = os.path.join(SAGE_SRC,'sage','doctest','forker.py')
            sage: FDS = FileDocTestSource(filename,DD)
            sage: doctests, extras = FDS.create_doctests(globals())
            sage: ex = doctests[0].examples[0]
            sage: DTR.report_start(sys.stdout.write, doctests[0], ex)
            Trying (line 11):    doctest_var = 42; doctest_var^2
            Expecting:
                1764
        """
        # We completely replace doctest.DocTestRunner.report_start so that we can include line numbers
        with OriginalSource(example):
            if self._verbose:
                start_txt = ('Trying (line %s):'%(test.lineno + example.lineno + 1)
                             + doctest._indent(example.source))
                if example.want:
                    start_txt += 'Expecting:\n' + doctest._indent(example.want)
                else:
                    start_txt += 'Expecting nothing\n'
                out(start_txt)

    def report_success(self, out, test, example, got):
        """
        Called when an example succeeds.

        INPUT:

        - ``out`` -- a function for printing

        - ``test`` -- a :class:`doctest.DocTest` instance

        - ``example`` -- a :class:`doctest.Example` instance in ``test``

        - ``got`` -- a string, the result of running ``example``

        OUTPUT:

        - prints a report to ``out``

        - if in debugging mode, starts an IPython prompt at the point
          of the failure

        EXAMPLES::

            sage: from sage.doctest.parsing import SageOutputChecker
            sage: from sage.doctest.forker import SageDocTestRunner
            sage: from sage.doctest.sources import FileDocTestSource
            sage: from sage.doctest.control import DocTestDefaults; DD = DocTestDefaults()
            sage: from sage.misc.misc import walltime
            sage: from sage.env import SAGE_SRC
            sage: import doctest, sys, os
            sage: DTR = SageDocTestRunner(SageOutputChecker(), verbose=True, sage_options=DD, optionflags=doctest.NORMALIZE_WHITESPACE|doctest.ELLIPSIS)
            sage: filename = os.path.join(SAGE_SRC,'sage','doctest','forker.py')
            sage: FDS = FileDocTestSource(filename,DD)
            sage: doctests, extras = FDS.create_doctests(globals())
            sage: ex = doctests[0].examples[0]
            sage: ex.walltime = 0.0
            sage: DTR.report_success(sys.stdout.write, doctests[0], ex, '1764')
            ok [0.00 s]
        """
        # We completely replace doctest.DocTestRunner.report_success so that we can include time taken for the test
        if self._verbose:
            out("ok [%.2f s]\n"%example.walltime)

    def report_failure(self, out, test, example, got, globs):
        r"""
        Called when a doctest fails.

        INPUT:

        - ``out`` -- a function for printing

        - ``test`` -- a :class:`doctest.DocTest` instance

        - ``example`` -- a :class:`doctest.Example` instance in ``test``

        - ``got`` -- a string, the result of running ``example``

        - ``globs`` -- a dictionary of globals, used if in debugging mode

        OUTPUT:

        - prints a report to ``out``

        EXAMPLES::

            sage: from sage.doctest.parsing import SageOutputChecker
            sage: from sage.doctest.forker import SageDocTestRunner
            sage: from sage.doctest.sources import FileDocTestSource
            sage: from sage.doctest.control import DocTestDefaults; DD = DocTestDefaults()
            sage: from sage.env import SAGE_SRC
            sage: import doctest, sys, os
            sage: DTR = SageDocTestRunner(SageOutputChecker(), verbose=True, sage_options=DD, optionflags=doctest.NORMALIZE_WHITESPACE|doctest.ELLIPSIS)
            sage: filename = os.path.join(SAGE_SRC,'sage','doctest','forker.py')
            sage: FDS = FileDocTestSource(filename,DD)
            sage: doctests, extras = FDS.create_doctests(globals())
            sage: ex = doctests[0].examples[0]
            sage: DTR.no_failure_yet = True
            sage: DTR.report_failure(sys.stdout.write, doctests[0], ex, 'BAD ANSWER\n', {})
            **********************************************************************
            File ".../sage/doctest/forker.py", line 11, in sage.doctest.forker
            Failed example:
                doctest_var = 42; doctest_var^2
            Expected:
                1764
            Got:
                BAD ANSWER

        If debugging is turned on this function starts an IPython
        prompt when a test returns an incorrect answer::

            sage: import os
            sage: os.environ['SAGE_PEXPECT_LOG'] = "1"
            sage: sage0.quit()
            sage: _ = sage0.eval("import doctest, sys, os, multiprocessing, subprocess")
            sage: _ = sage0.eval("from sage.doctest.parsing import SageOutputChecker")
            sage: _ = sage0.eval("import sage.doctest.forker as sdf")
            sage: _ = sage0.eval("from sage.doctest.control import DocTestDefaults")
            sage: _ = sage0.eval("DD = DocTestDefaults(debug=True)")
            sage: _ = sage0.eval("ex1 = doctest.Example('a = 17', '')")
            sage: _ = sage0.eval("ex2 = doctest.Example('2*a', '1')")
            sage: _ = sage0.eval("DT = doctest.DocTest([ex1,ex2], globals(), 'doubling', None, 0, None)")
            sage: _ = sage0.eval("DTR = sdf.SageDocTestRunner(SageOutputChecker(), verbose=False, sage_options=DD, optionflags=doctest.NORMALIZE_WHITESPACE|doctest.ELLIPSIS)")
            sage: print(sage0.eval("sdf.init_sage(); DTR.run(DT, clear_globs=False)")) # indirect doctest
            **********************************************************************
            Line 1, in doubling
            Failed example:
                2*a
            Expected:
                1
            Got:
                34
            **********************************************************************
            Previously executed commands:
            sage: sage0._expect.expect('sage: ')   # sage0 just mis-identified the output as prompt, synchronize
            0
            sage: sage0.eval("a")
            '...17'
            sage: sage0.eval("quit")
            'Returning to doctests...TestResults(failed=1, attempted=2)'
        """
        if not self.options.initial or self.no_failure_yet:
            self.no_failure_yet = False
            returnval = doctest.DocTestRunner.report_failure(self, out, test, example, got)
            if self.options.debug:
                self._fakeout.stop_spoofing()
                restore_tcpgrp = None
                try:
                    if os.isatty(0):
                        # In order to read from the terminal, we need
                        # to make the current process group the
                        # foreground group.
                        restore_tcpgrp = os.tcgetpgrp(0)
                        signal.signal(signal.SIGTTIN, signal.SIG_IGN)
                        signal.signal(signal.SIGTTOU, signal.SIG_IGN)
                        os.tcsetpgrp(0, os.getpgrp())
                    print("*" * 70)
                    print("Previously executed commands:")
                    for ex in test.examples:
                        if ex is example:
                            break
                        if hasattr(ex, 'sage_source'):
                            src = '    sage: ' + ex.sage_source
                        else:
                            src = '    sage: ' + ex.source
                        if src[-1] == '\n':
                            src = src[:-1]
                        src = src.replace('\n', '\n    ....: ')
                        print(src)
                        if ex.want:
                            print(doctest._indent(ex.want[:-1]))
                    from sage.repl.configuration import sage_ipython_config
                    from IPython.terminal.embed import InteractiveShellEmbed
                    cfg = sage_ipython_config.default()
                    # Currently this doesn't work: prompts only work in pty
                    # We keep simple_prompt=True, prompts will be "In [0]:"
                    # cfg.InteractiveShell.prompts_class = DebugPrompts
                    # cfg.InteractiveShell.simple_prompt = False
                    shell = InteractiveShellEmbed(config=cfg, banner1='', user_ns=dict(globs))
                    shell(header='', stack_depth=2)
                except KeyboardInterrupt:
                    # Assume this is a *real* interrupt. We need to
                    # escalate this to the master docbuilding process.
                    if not self.options.serial:
                        os.kill(os.getppid(), signal.SIGINT)
                    raise
                finally:
                    # Restore the foreground process group.
                    if restore_tcpgrp is not None:
                        os.tcsetpgrp(0, restore_tcpgrp)
                        signal.signal(signal.SIGTTIN, signal.SIG_DFL)
                        signal.signal(signal.SIGTTOU, signal.SIG_DFL)
                    print("Returning to doctests...")
                    self._fakeout.start_spoofing()
            return returnval

    def report_overtime(self, out, test, example, got):
        r"""
        Called when the ``warn_long`` option flag is set and a doctest
        runs longer than the specified time.

        INPUT:

        - ``out`` -- a function for printing

        - ``test`` -- a :class:`doctest.DocTest` instance

        - ``example`` -- a :class:`doctest.Example` instance in ``test``

        - ``got`` -- a string, the result of running ``example``

        OUTPUT:

        - prints a report to ``out``

        EXAMPLES::

            sage: from sage.doctest.parsing import SageOutputChecker
            sage: from sage.doctest.forker import SageDocTestRunner
            sage: from sage.doctest.sources import FileDocTestSource
            sage: from sage.doctest.control import DocTestDefaults; DD = DocTestDefaults()
            sage: from sage.misc.misc import walltime
            sage: from sage.env import SAGE_SRC
            sage: import doctest, sys, os
            sage: DTR = SageDocTestRunner(SageOutputChecker(), verbose=True, sage_options=DD, optionflags=doctest.NORMALIZE_WHITESPACE|doctest.ELLIPSIS)
            sage: filename = os.path.join(SAGE_SRC,'sage','doctest','forker.py')
            sage: FDS = FileDocTestSource(filename,DD)
            sage: doctests, extras = FDS.create_doctests(globals())
            sage: ex = doctests[0].examples[0]
            sage: ex.walltime = 1.23
            sage: DTR.report_overtime(sys.stdout.write, doctests[0], ex, 'BAD ANSWER\n')
            **********************************************************************
            File ".../sage/doctest/forker.py", line 11, in sage.doctest.forker
            Warning, slow doctest:
                doctest_var = 42; doctest_var^2
            Test ran for 1.23 s
        """
        out(self._failure_header(test, example, 'Warning, slow doctest:') +
            'Test ran for %.2f s\n' % example.walltime)

    def report_unexpected_exception(self, out, test, example, exc_info):
        r"""
        Called when a doctest raises an exception that's not matched by the expected output.

        If debugging has been turned on, starts an interactive debugger.

        INPUT:

        - ``out`` -- a function for printing

        - ``test`` -- a :class:`doctest.DocTest` instance

        - ``example`` -- a :class:`doctest.Example` instance in ``test``

        - ``exc_info`` -- the result of ``sys.exc_info()``

        OUTPUT:

        - prints a report to ``out``

        - if in debugging mode, starts PDB with the given traceback

        EXAMPLES::

            sage: import os
            sage: os.environ['SAGE_PEXPECT_LOG'] = "1"
            sage: sage0.quit()
            sage: _ = sage0.eval("import doctest, sys, os, multiprocessing, subprocess")
            sage: _ = sage0.eval("from sage.doctest.parsing import SageOutputChecker")
            sage: _ = sage0.eval("import sage.doctest.forker as sdf")
            sage: _ = sage0.eval("from sage.doctest.control import DocTestDefaults")
            sage: _ = sage0.eval("DD = DocTestDefaults(debug=True)")
            sage: _ = sage0.eval("ex = doctest.Example('E = EllipticCurve([0,0]); E', 'A singular Elliptic Curve')")
            sage: _ = sage0.eval("DT = doctest.DocTest([ex], globals(), 'singular_curve', None, 0, None)")
            sage: _ = sage0.eval("DTR = sdf.SageDocTestRunner(SageOutputChecker(), verbose=False, sage_options=DD, optionflags=doctest.NORMALIZE_WHITESPACE|doctest.ELLIPSIS)")
            sage: old_prompt = sage0._prompt
            sage: sage0._prompt = r"\(Pdb\) "
            sage: sage0.eval("DTR.run(DT, clear_globs=False)") # indirect doctest
            '... ArithmeticError("invariants " + str(ainvs) + " define a singular curve")'
            sage: sage0.eval("l")
            '...if self.discriminant() == 0:...raise ArithmeticError...'
            sage: sage0.eval("u")
            '...EllipticCurve_field.__init__(self, K, ainvs)'
            sage: sage0.eval("p ainvs")
            '(0, 0, 0, 0, 0)'
            sage: sage0._prompt = old_prompt
            sage: sage0.eval("quit")
            'TestResults(failed=1, attempted=1)'
        """
        if not self.options.initial or self.no_failure_yet:
            self.no_failure_yet = False
            returnval = doctest.DocTestRunner.report_unexpected_exception(self, out, test, example, exc_info)
            if self.options.debug:
                self._fakeout.stop_spoofing()
                restore_tcpgrp = None
                try:
                    if os.isatty(0):
                        # In order to read from the terminal, we need
                        # to make the current process group the
                        # foreground group.
                        restore_tcpgrp = os.tcgetpgrp(0)
                        signal.signal(signal.SIGTTIN, signal.SIG_IGN)
                        signal.signal(signal.SIGTTOU, signal.SIG_IGN)
                        os.tcsetpgrp(0, os.getpgrp())

                    exc_type, exc_val, exc_tb = exc_info
                    if exc_tb is None:
                        raise RuntimeError(
                            "could not start the debugger for an unexpected "
                            "exception, probably due to an unhandled error "
                            "in a C extension module")
                    self.debugger.reset()
                    self.debugger.interaction(None, exc_tb)
                except KeyboardInterrupt:
                    # Assume this is a *real* interrupt. We need to
                    # escalate this to the master docbuilding process.
                    if not self.options.serial:
                        os.kill(os.getppid(), signal.SIGINT)
                    raise
                finally:
                    # Restore the foreground process group.
                    if restore_tcpgrp is not None:
                        os.tcsetpgrp(0, restore_tcpgrp)
                        signal.signal(signal.SIGTTIN, signal.SIG_DFL)
                        signal.signal(signal.SIGTTOU, signal.SIG_DFL)
                    self._fakeout.start_spoofing()
            return returnval

    def update_results(self, D):
        """
        When returning results we pick out the results of interest
        since many attributes are not pickleable.

        INPUT:

        - ``D`` -- a dictionary to update with cputime and walltime

        OUTPUT:

        - the number of failures (or False if there is no failure attribute)

        EXAMPLES::

            sage: from sage.doctest.parsing import SageOutputChecker
            sage: from sage.doctest.forker import SageDocTestRunner
            sage: from sage.doctest.sources import FileDocTestSource, DictAsObject
            sage: from sage.doctest.control import DocTestDefaults; DD = DocTestDefaults()
            sage: from sage.env import SAGE_SRC
            sage: import doctest, sys, os
            sage: DTR = SageDocTestRunner(SageOutputChecker(), verbose=False, sage_options=DD, optionflags=doctest.NORMALIZE_WHITESPACE|doctest.ELLIPSIS)
            sage: filename = os.path.join(SAGE_SRC,'sage','doctest','forker.py')
            sage: FDS = FileDocTestSource(filename,DD)
            sage: doctests, extras = FDS.create_doctests(globals())
            sage: from sage.doctest.util import Timer
            sage: T = Timer().start()
            sage: DTR.run(doctests[0])
            TestResults(failed=0, attempted=4)
            sage: T.stop().annotate(DTR)
            sage: D = DictAsObject({'cputime':[],'walltime':[],'err':None})
            sage: DTR.update_results(D)
            0
            sage: sorted(list(D.items()))
            [('cputime', [...]), ('err', None), ('failures', 0), ('walltime', [...])]
        """
        for key in ["cputime","walltime"]:
            if key not in D:
                D[key] = []
            if hasattr(self, key):
                D[key].append(self.__dict__[key])
        if hasattr(self, 'failures'):
            D['failures'] = self.failures
            return self.failures
        else:
            return False

def dummy_handler(sig, frame):
    """
    Dummy signal handler for SIGCHLD (just to ensure the signal
    isn't ignored).

    TESTS::

        sage: import signal
        sage: from sage.doctest.forker import dummy_handler
        sage: _ = signal.signal(signal.SIGUSR1, dummy_handler)
        sage: os.kill(os.getpid(), signal.SIGUSR1)
        sage: signal.signal(signal.SIGUSR1, signal.SIG_DFL)
        <function dummy_handler at ...>
    """
    pass


class DocTestDispatcher(SageObject):
    """
    Creates parallel :class:`DocTestWorker` processes and dispatches
    doctesting tasks.
    """
    def __init__(self, controller):
        """
        INPUT:

        - ``controller`` -- a :class:`sage.doctest.control.DocTestController` instance

        EXAMPLES::

            sage: from sage.doctest.control import DocTestController, DocTestDefaults
            sage: from sage.doctest.forker import DocTestDispatcher
            sage: DocTestDispatcher(DocTestController(DocTestDefaults(), []))
            <sage.doctest.forker.DocTestDispatcher object at ...>
        """
        self.controller = controller
        init_sage()

    def serial_dispatch(self):
        """
        Run the doctests from the controller's specified sources in series.

        There is no graceful handling for signals, no possibility of
        interrupting tests and no timeout.

        EXAMPLES::

            sage: from sage.doctest.control import DocTestController, DocTestDefaults
            sage: from sage.doctest.forker import DocTestDispatcher
            sage: from sage.doctest.reporting import DocTestReporter
            sage: from sage.doctest.util import Timer
            sage: from sage.env import SAGE_SRC
            sage: import os
            sage: homset = os.path.join(SAGE_SRC, 'sage', 'rings', 'homset.py')
            sage: ideal = os.path.join(SAGE_SRC, 'sage', 'rings', 'ideal.py')
            sage: DC = DocTestController(DocTestDefaults(), [homset, ideal])
            sage: DC.expand_files_into_sources()
            sage: DD = DocTestDispatcher(DC)
            sage: DR = DocTestReporter(DC)
            sage: DC.reporter = DR
            sage: DC.dispatcher = DD
            sage: DC.timer = Timer().start()
            sage: DD.serial_dispatch()
            sage -t .../rings/homset.py
                [... tests, ... s]
            sage -t .../rings/ideal.py
                [... tests, ... s]
        """
        for source in self.controller.sources:
            heading = self.controller.reporter.report_head(source)
            if not self.controller.options.only_errors:
                self.controller.log(heading)

            with tempfile.TemporaryFile() as outtmpfile:
                result = DocTestTask(source)(self.controller.options,
                        outtmpfile, self.controller.logger)
                outtmpfile.seek(0)
                output = bytes_to_str(outtmpfile.read())

            self.controller.reporter.report(source, False, 0, result, output)
            if self.controller.options.exitfirst and result[1].failures:
                break

    def parallel_dispatch(self):
        r"""
        Run the doctests from the controller's specified sources in parallel.

        This creates :class:`DocTestWorker` subprocesses, while the master
        process checks for timeouts and collects and displays the results.

        EXAMPLES::

            sage: from sage.doctest.control import DocTestController, DocTestDefaults
            sage: from sage.doctest.forker import DocTestDispatcher
            sage: from sage.doctest.reporting import DocTestReporter
            sage: from sage.doctest.util import Timer
            sage: from sage.env import SAGE_SRC
            sage: import os
            sage: crem = os.path.join(SAGE_SRC, 'sage', 'databases', 'cremona.py')
            sage: bigo = os.path.join(SAGE_SRC, 'sage', 'rings', 'big_oh.py')
            sage: DC = DocTestController(DocTestDefaults(), [crem, bigo])
            sage: DC.expand_files_into_sources()
            sage: DD = DocTestDispatcher(DC)
            sage: DR = DocTestReporter(DC)
            sage: DC.reporter = DR
            sage: DC.dispatcher = DD
            sage: DC.timer = Timer().start()
            sage: DD.parallel_dispatch()
            sage -t .../databases/cremona.py
                [... tests, ... s]
            sage -t .../rings/big_oh.py
                [... tests, ... s]

        If the ``exitfirst=True`` option is given, the results for a failing
        module will be immediately printed and any other ongoing tests
        canceled::

            sage: test1 = os.path.join(SAGE_TMP, 'test1.py')
            sage: test2 = os.path.join(SAGE_TMP, 'test2.py')
            sage: with open(test1, 'w') as f:
            ....:     _ = f.write("'''\nsage: import time; time.sleep(60)\n'''")
            sage: with open(test2, 'w') as f:
            ....:     _ = f.write("'''\nsage: True\nFalse\n'''")
            sage: DC = DocTestController(DocTestDefaults(exitfirst=True,
            ....:                                        nthreads=2),
            ....:                        [test1, test2])
            sage: DC.expand_files_into_sources()
            sage: DD = DocTestDispatcher(DC)
            sage: DR = DocTestReporter(DC)
            sage: DC.reporter = DR
            sage: DC.dispatcher = DD
            sage: DC.timer = Timer().start()
            sage: DD.parallel_dispatch()
            sage -t .../test2.py
            **********************************************************************
            File ".../test2.py", line 2, in test2
            Failed example:
                True
            Expected:
                False
            Got:
                True
            **********************************************************************
            1 item had failures:
               1 of   1 in test2
                [1 test, 1 failure, ... s]
            Killing test .../test1.py
        """
        opt = self.controller.options
        source_iter = iter(self.controller.sources)

        # If timeout was 0, simply set a very long time
        if opt.timeout <= 0:
            opt.timeout = 2**60
        # Timeout we give a process to die (after it received a SIGQUIT
        # signal). If it doesn't exit by itself in this many seconds, we
        # SIGKILL it. This is 5% of doctest timeout, with a maximum of
        # 10 minutes and a minimum of 60 seconds.
        die_timeout = opt.timeout * 0.05
        if die_timeout > 600:
            die_timeout = 600
        elif die_timeout < 60:
            die_timeout = 60

        # List of alive DocTestWorkers (child processes). Workers which
        # are done but whose messages have not been read are also
        # considered alive.
        workers = []

        # List of DocTestWorkers which have finished running but
        # whose results have not been reported yet.
        finished = []

        # If exitfirst is set and we got a failure.
        abort_now = False

        # One particular worker that we are "following": we report the
        # messages while it's running. For other workers, we report the
        # messages if there is no followed worker.
        follow = None

        # Install signal handler for SIGCHLD
        signal.signal(signal.SIGCHLD, dummy_handler)

        # Logger
        log = self.controller.log

        from cysignals.pselect import PSelecter
        try:
            # Block SIGCHLD and SIGINT except during the pselect() call
            with PSelecter([signal.SIGCHLD, signal.SIGINT]) as sel:
                # Function to execute in the child process which exits
                # this "with" statement (which restores the signal mask)
                # and resets to SIGCHLD handler to default.
                # Since multiprocessing.Process is implemented using
                # fork(), signals would otherwise remain blocked in the
                # child process.
                def sel_exit():
                    signal.signal(signal.SIGCHLD, signal.SIG_DFL)
                    sel.__exit__(None, None, None)

                while True:
                    # To avoid calling time.time() all the time while
                    # checking for timeouts, we call it here, once per
                    # loop. It's not a problem if this isn't very
                    # precise, doctest timeouts don't need millisecond
                    # precision.
                    now = time.time()

                    # If there were any substantial changes in the state
                    # (new worker started or finished worker reported),
                    # restart this while loop instead of calling pselect().
                    # This ensures internal consistency and a reasonably
                    # accurate value for "now".
                    restart = False

                    # Process all workers. Check for timeouts on active
                    # workers and move finished/crashed workers to the
                    # "finished" list.
                    # Create a new list "new_workers" containing the active
                    # workers (to avoid updating "workers" in place).
                    new_workers = []
                    for w in workers:
                        if w.rmessages is not None or w.is_alive():
                            if now >= w.deadline:
                                # Timeout => (try to) kill the process
                                # group (which normally includes
                                # grandchildren) and close the message
                                # pipe.
                                # We don't report the timeout yet, we wait
                                # until the process has actually died.
                                w.kill()
                                w.deadline = now + die_timeout
                            if not w.is_alive():
                                # Worker is done but we haven't read all
                                # messages (possibly a grandchild still
                                # has the messages pipe open).
                                # Adjust deadline to read all messages:
                                newdeadline = now + die_timeout
                                if w.deadline > newdeadline:
                                    w.deadline = newdeadline
                            new_workers.append(w)
                        else:
                            # Save the result and output of the worker
                            # and close the associated file descriptors.
                            # It is important to do this now. If we
                            # would leave them open until we call
                            # report(), parallel testing can easily fail
                            # with a "Too many open files" error.
                            w.save_result_output()
                            finished.append(w)
                    workers = new_workers

                    # Similarly, process finished workers.
                    new_finished = []
                    for w in finished:
                        if opt.exitfirst and w.result[1].failures:
                            abort_now = True
                        elif follow is not None and follow is not w:
                            # We are following a different worker, so
                            # we cannot report now.
                            new_finished.append(w)
                            continue

                        # Report the completion of this worker
                        log(w.messages, end="")
                        self.controller.reporter.report(
                            w.source,
                            w.killed,
                            w.exitcode,
                            w.result,
                            w.output,
                            pid=w.pid)

                        restart = True
                        follow = None

                    finished = new_finished

                    if abort_now:
                        break

                    # Start new workers if possible
                    while source_iter is not None and len(workers) < opt.nthreads:
                        try:
                            source = next(source_iter)
                        except StopIteration:
                            source_iter = None
                        else:
                            # Start a new worker.
                            w = DocTestWorker(source, options=opt, funclist=[sel_exit])
                            heading = self.controller.reporter.report_head(w.source)
                            if not self.controller.options.only_errors:
                                w.messages = heading + "\n"
                            # Store length of heading to detect if the
                            # worker has something interesting to report.
                            w.heading_len = len(w.messages)
                            w.start()  # This might take some time
                            w.deadline = time.time() + opt.timeout
                            workers.append(w)
                            restart = True

                    # Recompute state if needed
                    if restart:
                        continue

                    # We are finished if there are no DocTestWorkers left
                    if len(workers) == 0:
                        # If there are no active workers, we should have
                        # reported all finished workers.
                        assert len(finished) == 0
                        break

                    # The master pselect() call
                    rlist = [w.rmessages for w in workers if w.rmessages is not None]
                    tmout = min(w.deadline for w in workers) - now
                    if tmout > 5:  # Wait at most 5 seconds
                        tmout = 5
                    rlist, _, _, _ = sel.pselect(rlist, timeout=tmout)

                    # Read messages
                    for w in workers:
                        if w.rmessages is not None and w.rmessages in rlist:
                            w.read_messages()

                    # Find a worker to follow: if there is only one worker,
                    # always follow it. Otherwise, take the worker with
                    # the earliest deadline of all workers whose
                    # messages are more than just the heading.
                    if follow is None:
                        if len(workers) == 1:
                            follow = workers[0]
                        else:
                            for w in workers:
                                if len(w.messages) > w.heading_len:
                                    if follow is None or w.deadline < follow.deadline:
                                        follow = w

                    # Write messages of followed worker
                    if follow is not None:
                        log(follow.messages, end="")
                        follow.messages = ""
        finally:
            # Restore SIGCHLD handler (which is to ignore the signal)
            signal.signal(signal.SIGCHLD, signal.SIG_DFL)

            # Kill all remaining workers (in case we got interrupted)
            for w in workers:
                if w.kill():
                    log("Killing test %s" % w.source.printpath)
            # Fork a child process with the specific purpose of
            # killing the remaining workers.
            if len(workers) > 0 and os.fork() == 0:
                # Block these signals
                with PSelecter([signal.SIGQUIT, signal.SIGINT]):
                    try:
                        from time import sleep
                        sleep(die_timeout)
                        for w in workers:
                            w.kill()
                    finally:
                        os._exit(0)

            # Hack to ensure multiprocessing leaves these processes
            # alone (in particular, it doesn't wait for them when we
            # exit).
            multiprocessing.current_process()._children = set()

    def dispatch(self):
        """
        Run the doctests for the controller's specified sources,
        by calling :meth:`parallel_dispatch` or :meth:`serial_dispatch`
        according to the ``--serial`` option.

        EXAMPLES::

            sage: from sage.doctest.control import DocTestController, DocTestDefaults
            sage: from sage.doctest.forker import DocTestDispatcher
            sage: from sage.doctest.reporting import DocTestReporter
            sage: from sage.doctest.util import Timer
            sage: from sage.env import SAGE_SRC
            sage: import os
            sage: freehom = os.path.join(SAGE_SRC, 'sage', 'modules', 'free_module_homspace.py')
            sage: bigo = os.path.join(SAGE_SRC, 'sage', 'rings', 'big_oh.py')
            sage: DC = DocTestController(DocTestDefaults(), [freehom, bigo])
            sage: DC.expand_files_into_sources()
            sage: DD = DocTestDispatcher(DC)
            sage: DR = DocTestReporter(DC)
            sage: DC.reporter = DR
            sage: DC.dispatcher = DD
            sage: DC.timer = Timer().start()
            sage: DD.dispatch()
            sage -t .../sage/modules/free_module_homspace.py
                [... tests, ... s]
            sage -t .../sage/rings/big_oh.py
                [... tests, ... s]
        """
        if self.controller.options.serial:
            self.serial_dispatch()
        else:
            self.parallel_dispatch()


class DocTestWorker(multiprocessing.Process):
    """
    The DocTestWorker process runs one :class:`DocTestTask` for a given
    source. It returns messages about doctest failures (or all tests if
    verbose doctesting) though a pipe and returns results through a
    ``multiprocessing.Queue`` instance (both these are created in the
    :meth:`start` method).

    It runs the task in its own process-group, such that killing the
    process group kills this process together with its child processes.

    The class has additional methods and attributes for bookkeeping
    by the master process. Except in :meth:`run`, nothing from this
    class should be accessed by the child process.

    INPUT:

    - ``source`` -- a :class:`DocTestSource` instance

    - ``options`` -- an object representing doctest options.

    - ``funclist`` -- a list of callables to be called at the start of
      the child process.

    EXAMPLES::

        sage: from sage.doctest.forker import DocTestWorker, DocTestTask
        sage: from sage.doctest.sources import FileDocTestSource
        sage: from sage.doctest.reporting import DocTestReporter
        sage: from sage.doctest.control import DocTestController, DocTestDefaults
        sage: from sage.env import SAGE_SRC
        sage: filename = os.path.join(SAGE_SRC,'sage','doctest','util.py')
        sage: DD = DocTestDefaults()
        sage: FDS = FileDocTestSource(filename,DD)
        sage: W = DocTestWorker(FDS, DD)
        sage: W.start()
        sage: DC = DocTestController(DD, filename)
        sage: reporter = DocTestReporter(DC)
        sage: W.join()  # Wait for worker to finish
        sage: result = W.result_queue.get()
        sage: reporter.report(FDS, False, W.exitcode, result, "")
            [... tests, ... s]
    """
    def __init__(self, source, options, funclist=[]):
        """
        Initialization.

        TESTS::

            sage: run_doctests(sage.rings.big_oh) # indirect doctest
            Running doctests with ID ...
            Doctesting 1 file.
            sage -t .../sage/rings/big_oh.py
                [... tests, ... s]
            ----------------------------------------------------------------------
            All tests passed!
            ----------------------------------------------------------------------
            Total time for all tests: ... seconds
                cpu time: ... seconds
                cumulative wall time: ... seconds
        """
        multiprocessing.Process.__init__(self)

        self.source = source
        self.options = options
        self.funclist = funclist

        # Open pipe for messages. These are raw file descriptors,
        # not Python file objects!
        self.rmessages, self.wmessages = os.pipe()

        # Create Queue for the result. Since we're running only one
        # doctest, this "queue" will contain only 1 element.
        self.result_queue = multiprocessing.Queue(1)

        # Temporary file for stdout/stderr of the child process.
        # Normally, this isn't used in the master process except to
        # debug timeouts/crashes.
        self.outtmpfile = tempfile.TemporaryFile()

        # Create string for the master process to store the messages
        # (usually these are the doctest failures) of the child.
        # These messages are read through the pipe created above.
        self.messages = ""

        # Has this worker been killed (because of a time out)?
        self.killed = False

    def run(self):
        """
        Runs the :class:`DocTestTask` under its own PGID.

        TESTS::

            sage: run_doctests(sage.symbolic.units) # indirect doctest
            Running doctests with ID ...
            Doctesting 1 file.
            sage -t .../sage/symbolic/units.py
                [... tests, ... s]
            ----------------------------------------------------------------------
            All tests passed!
            ----------------------------------------------------------------------
            Total time for all tests: ... seconds
                cpu time: ... seconds
                cumulative wall time: ... seconds
        """
        os.setpgid(os.getpid(), os.getpid())

        # Run functions
        for f in self.funclist:
            f()

        # Write one byte to the pipe to signal to the master process
        # that we have started properly.
        os.write(self.wmessages, b"X")

        task = DocTestTask(self.source)

        # Ensure the Python stdin is the actual stdin
        # (multiprocessing redirects this).
        # We will do a more proper redirect of stdin in SageSpoofInOut.
        try:
            sys.stdin = os.fdopen(0, "r")
        except OSError:
            # We failed to open stdin for reading, this might happen
            # for example when running under "nohup" (Trac #14307).
            # Simply redirect stdin from /dev/null and try again.
            with open(os.devnull) as f:
                os.dup2(f.fileno(), 0)
            sys.stdin = os.fdopen(0, "r")

        # Close the reading end of the pipe (only the master should
        # read from the pipe) and open the writing end.
        os.close(self.rmessages)
        msgpipe = os.fdopen(self.wmessages, "w")
        try:
            task(self.options, self.outtmpfile, msgpipe, self.result_queue)
        finally:
            msgpipe.close()
            # Note: This closes the tempfile in the child process, but in the
            # parent process self.outtmpfile will not be closed yet, and can
            # still be accessed in save_result_output
            if hasattr(self.outtmpfile, 'delete'):
                # On some platforms (notably Cygwin) tempfile.TemporaryFile is
                # actually replaced by tempfile.NamedTemporaryFile with
                # delete=True for this file
                # This means that we end up with two NamedTemporaryFile
                # instances--one on the parent process and one on the worker
                # process.  Since NamedTemporaryFile automatically unlinks the
                # file when it is closed, this can lead to an unhandled
                # exception in the parent process if the child process closes
                # this file first.  See https://trac.sagemath.org/ticket/25107#comment:14
                # for more details.
                self.outtmpfile.delete = False

            self.outtmpfile.close()

    def start(self):
        """
        Start the worker and close the writing end of the message pipe.

        TESTS::

            sage: from sage.doctest.forker import DocTestWorker, DocTestTask
            sage: from sage.doctest.sources import FileDocTestSource
            sage: from sage.doctest.reporting import DocTestReporter
            sage: from sage.doctest.control import DocTestController, DocTestDefaults
            sage: from sage.env import SAGE_SRC
            sage: filename = os.path.join(SAGE_SRC,'sage','doctest','util.py')
            sage: DD = DocTestDefaults()
            sage: FDS = FileDocTestSource(filename,DD)
            sage: W = DocTestWorker(FDS, DD)
            sage: W.start()
            sage: try:
            ....:     os.fstat(W.wmessages)
            ....: except OSError:
            ....:     print("Write end of pipe successfully closed")
            Write end of pipe successfully closed
            sage: W.join()  # Wait for worker to finish
        """
        super(DocTestWorker, self).start()

        # Close the writing end of the pipe (only the child should
        # write to the pipe).
        os.close(self.wmessages)

        # Read one byte from the pipe as a sign that the child process
        # has properly started (to avoid race conditions). In particular,
        # it will have its process group changed.
        os.read(self.rmessages, 1)

    def read_messages(self):
        """
        In the master process, read from the pipe and store the data
        read in the ``messages`` attribute.

        .. NOTE::

            This function may need to be called multiple times in
            order to read all of the messages.

        EXAMPLES::

            sage: from sage.doctest.forker import DocTestWorker, DocTestTask
            sage: from sage.doctest.sources import FileDocTestSource
            sage: from sage.doctest.reporting import DocTestReporter
            sage: from sage.doctest.control import DocTestController, DocTestDefaults
            sage: from sage.env import SAGE_SRC
            sage: filename = os.path.join(SAGE_SRC,'sage','doctest','util.py')
            sage: DD = DocTestDefaults(verbose=True,nthreads=2)
            sage: FDS = FileDocTestSource(filename,DD)
            sage: W = DocTestWorker(FDS, DD)
            sage: W.start()
            sage: while W.rmessages is not None:
            ....:     W.read_messages()
            sage: W.join()
            sage: len(W.messages) > 0
            True
        """
        # It's absolutely important to execute only one read() system
        # call, more might block. Assuming that we used pselect()
        # correctly, one read() will not block.
        if self.rmessages is not None:
            s = os.read(self.rmessages, 4096)
            self.messages += bytes_to_str(s)
            if len(s) == 0:  # EOF
                os.close(self.rmessages)
                self.rmessages = None

    def save_result_output(self):
        """
        Annotate ``self`` with ``self.result`` (the result read through
        the ``result_queue`` and with ``self.output``, the complete
        contents of ``self.outtmpfile``. Then close the Queue and
        ``self.outtmpfile``.

        EXAMPLES::

            sage: from sage.doctest.forker import DocTestWorker, DocTestTask
            sage: from sage.doctest.sources import FileDocTestSource
            sage: from sage.doctest.reporting import DocTestReporter
            sage: from sage.doctest.control import DocTestController, DocTestDefaults
            sage: from sage.env import SAGE_SRC
            sage: filename = os.path.join(SAGE_SRC,'sage','doctest','util.py')
            sage: DD = DocTestDefaults()
            sage: FDS = FileDocTestSource(filename,DD)
            sage: W = DocTestWorker(FDS, DD)
            sage: W.start()
            sage: W.join()
            sage: W.save_result_output()
            sage: sorted(W.result[1].keys())
            ['cputime', 'err', 'failures', 'optionals', 'walltime']
            sage: len(W.output) > 0
            True

        .. NOTE::

            This method is called from the parent process, not from the
            subprocess.
        """
        from six.moves.queue import Empty
        try:
            self.result = self.result_queue.get(block=False)
        except Empty:
            self.result = (0, DictAsObject(dict(err='noresult')))
        del self.result_queue

        self.outtmpfile.seek(0)
        self.output = bytes_to_str(self.outtmpfile.read())
        del self.outtmpfile

    def kill(self):
        """
        Kill this worker.  Returns ``True`` if the signal(s) are sent
        successfully or ``False`` if the worker process no longer exists.

        This method is only called if there is something wrong with the
        worker. Under normal circumstances, the worker is supposed to
        exit by itself after finishing.

        The first time this is called, use ``SIGQUIT``. This will trigger
        the cysignals ``SIGQUIT`` handler and try to print an enhanced
        traceback.

        Subsequent times, use ``SIGKILL``.  Also close the message pipe
        if it was still open.

        EXAMPLES::

            sage: import time
            sage: from sage.doctest.forker import DocTestWorker, DocTestTask
            sage: from sage.doctest.sources import FileDocTestSource
            sage: from sage.doctest.reporting import DocTestReporter
            sage: from sage.doctest.control import DocTestController, DocTestDefaults
            sage: from sage.env import SAGE_SRC
            sage: filename = os.path.join(SAGE_SRC,'sage','doctest','tests','99seconds.rst')
            sage: DD = DocTestDefaults()
            sage: FDS = FileDocTestSource(filename,DD)

        We set up the worker to start by blocking ``SIGQUIT``, such that
        killing will fail initially::

            sage: from cysignals.pselect import PSelecter
            sage: import signal
            sage: def block_hup():
            ....:     # We never __exit__()
            ....:     PSelecter([signal.SIGQUIT]).__enter__()
            sage: W = DocTestWorker(FDS, DD, [block_hup])
            sage: W.start()
            sage: W.killed
            False
            sage: W.kill()
            True
            sage: W.killed
            True
            sage: time.sleep(0.2)  # Worker doesn't die
            sage: W.kill()         # Worker dies now
            True
            sage: time.sleep(1)
            sage: W.is_alive()
            False
        """

        if self.rmessages is not None:
            os.close(self.rmessages)
            self.rmessages = None

        try:
            if not self.killed:
                self.killed = True
                os.killpg(self.pid, signal.SIGQUIT)
            else:
                os.killpg(self.pid, signal.SIGKILL)
        except OSError as exc:
            # Handle a race condition where the process has exited on
            # its own by the time we get here, and ESRCH is returned
            # indicating no processes in the specified process group
            if exc.errno != errno.ESRCH:
                raise

            return False

        return True


class DocTestTask(object):
    """
    This class encapsulates the tests from a single source.

    This class does not insulate from problems in the source
    (e.g. entering an infinite loop or causing a segfault), that has to
    be dealt with at a higher level.

    INPUT:

    - ``source`` -- a :class:`sage.doctest.sources.DocTestSource` instance.

    - ``verbose`` -- boolean, controls reporting of progress by :class:`doctest.DocTestRunner`.

    EXAMPLES::

        sage: from sage.doctest.forker import DocTestTask
        sage: from sage.doctest.sources import FileDocTestSource
        sage: from sage.doctest.control import DocTestDefaults, DocTestController
        sage: from sage.env import SAGE_SRC
        sage: import os
        sage: filename = os.path.join(SAGE_SRC,'sage','doctest','sources.py')
        sage: DD = DocTestDefaults()
        sage: FDS = FileDocTestSource(filename,DD)
        sage: DTT = DocTestTask(FDS)
        sage: DC = DocTestController(DD,[filename])
        sage: ntests, results = DTT(options=DD)
        sage: ntests >= 300 or ntests
        True
        sage: sorted(results.keys())
        ['cputime', 'err', 'failures', 'optionals', 'walltime']
    """

    if six.PY2:
        extra_globals = {}
    else:
        extra_globals = {'long': int}
    """
    Extra objects to place in the global namespace in which tests are run.
    Normally this should be empty but there are special cases where it may
    be useful.

    In particular, on Python 3 add ``long`` as an alias for ``int`` so that
    tests that use the ``long`` built-in (of which there are many) still pass.
    We do this so that the test suite can run on Python 3 while Python 2 is
    still the default.
    """

    def __init__(self, source):
        """
        Initialization.

        TESTS::

            sage: from sage.doctest.forker import DocTestTask
            sage: from sage.doctest.sources import FileDocTestSource
            sage: from sage.doctest.control import DocTestDefaults
            sage: from sage.env import SAGE_SRC
            sage: import os
            sage: filename = os.path.join(SAGE_SRC,'sage','doctest','sources.py')
            sage: FDS = FileDocTestSource(filename,DocTestDefaults())
            sage: DocTestTask(FDS)
            <sage.doctest.forker.DocTestTask object at ...>
        """
        self.source = source

    def __call__(self, options, outtmpfile=None, msgfile=None, result_queue=None):
        """
        Calling the task does the actual work of running the doctests.

        INPUT:

        - ``options`` -- an object representing doctest options.

        - ``outtmpfile`` -- a seekable file that's used by the doctest
          runner to redirect stdout and stderr of the doctests.

        - ``msgfile`` -- a file or pipe to send doctest messages about
          doctest failures (or all tests in verbose mode).

        - ``result_queue`` -- an instance of :class:`multiprocessing.Queue`
          to store the doctest result. For testing, this can also be None.

        OUTPUT:

        - ``(doctests, result_dict)`` where ``doctests`` is the number of
          doctests and ``result_dict`` is a dictionary annotated with
          timings and error information.

        - Also put ``(doctests, result_dict)`` onto the ``result_queue``
          if the latter isn't None.

        EXAMPLES::

            sage: from sage.doctest.forker import DocTestTask
            sage: from sage.doctest.sources import FileDocTestSource
            sage: from sage.doctest.control import DocTestDefaults, DocTestController
            sage: from sage.env import SAGE_SRC
            sage: import os
            sage: filename = os.path.join(SAGE_SRC,'sage','doctest','parsing.py')
            sage: DD = DocTestDefaults()
            sage: FDS = FileDocTestSource(filename,DD)
            sage: DTT = DocTestTask(FDS)
            sage: DC = DocTestController(DD, [filename])
            sage: ntests, runner = DTT(options=DD)
            sage: runner.failures
            0
            sage: ntests >= 200 or ntests
            True
        """
        result = None
        try:
            runner = SageDocTestRunner(
                    SageOutputChecker(),
                    verbose=options.verbose,
                    outtmpfile=outtmpfile,
                    msgfile=msgfile,
                    sage_options=options,
                    optionflags=doctest.NORMALIZE_WHITESPACE|doctest.ELLIPSIS)
            runner.basename = self.source.basename
            runner.filename = self.source.path
            N = options.file_iterations
            results = DictAsObject(dict(walltime=[],cputime=[],err=None))

            # multiprocessing.Process instances don't run exit
            # functions, so we run the functions added by doctests
            # when exiting this context.
            with restore_atexit(run=True):
                for it in range(N):
                    doctests, extras = self._run(runner, options, results)
                    runner.summarize(options.verbose)
                    if runner.update_results(results):
                        break

            if extras['tab']:
                results.err = 'tab'
                results.tab_linenos = extras['tab']
            if extras['line_number']:
                results.err = 'line_number'
            results.optionals = extras['optionals']
            # We subtract 1 to remove the sig_on_count() tests
            result = (sum(max(0,len(test.examples) - 1) for test in doctests),
                      results)

        except BaseException:
            exc_info = sys.exc_info()
            tb = "".join(traceback.format_exception(*exc_info))
            result = (0, DictAsObject(dict(err=exc_info[0], tb=tb)))

        if result_queue is not None:
            result_queue.put(result, False)

        return result

    def _run(self, runner, options, results):
        """
        Actually run the doctests with the right set of globals
        """
        if self.source.basename.startswith("sagenb."):
            import sage.all_notebook as sage_all
        else:
            import sage.all_cmdline as sage_all
        dict_all = sage_all.__dict__
        # Remove '__package__' item from the globals since it is not
        # always in the globals in an actual Sage session.
        dict_all.pop('__package__', None)

        # Add any other special globals for testing purposes only
        dict_all.update(self.extra_globals)

        sage_namespace = RecordingDict(dict_all)
        sage_namespace['__name__'] = '__main__'
        doctests, extras = self.source.create_doctests(sage_namespace)
        timer = Timer().start()

        for test in doctests:
            result = runner.run(test)
            if options.exitfirst and result.failed:
                break

        timer.stop().annotate(runner)
        return doctests, extras<|MERGE_RESOLUTION|>--- conflicted
+++ resolved
@@ -33,13 +33,6 @@
 #                  http://www.gnu.org/licenses/
 #*****************************************************************************
 
-<<<<<<< HEAD
-from __future__ import print_function
-from __future__ import absolute_import
-import __future__
-
-import hashlib, multiprocessing, os, sys, time, warnings, signal, linecache
-=======
 from __future__ import absolute_import, print_function
 
 import os
@@ -50,7 +43,6 @@
 import hashlib
 import multiprocessing
 import warnings
->>>>>>> ba6a115f
 import re
 import errno
 import doctest
