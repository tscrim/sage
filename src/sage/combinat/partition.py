# -*- coding: utf-8 -*-
r"""
Integer partitions

A partition `p` of a nonnegative integer `n` is a
non-increasing list of positive integers (the *parts* of the
partition) with total sum `n`.

A partition can be depicted by a diagram made of rows of cells,
where the number of cells in the `i^{th}` row starting from
the top is the `i^{th}` part of the partition.

The coordinate system related to a partition applies from the top
to the bottom and from left to right. So, the corners of the
partition `[5, 3, 1]` are `[[0,4], [1,2], [2,0]]`.

For display options, see :obj:`Partitions.options`.

.. NOTE::

    - Boxes is a synonym for cells. All methods will use 'cell' and 'cells'
      instead of 'box' and 'boxes'.

    - Partitions are 0 based with coordinates in the form of (row-index,
      column-index).

    - If given coordinates of the form ``(r, c)``, then use Python's
      \*-operator.

    - Throughout this documentation, for a partition `\lambda` we will denote
      its conjugate partition by `\lambda^{\prime}`. For more on conjugate
      partitions, see :meth:`Partition.conjugate()`.

    - The comparisons on partitions use lexicographic order.

.. NOTE::

    We use the convention that lexicographic ordering is read from
    left-to-right. That is to say `[1, 3, 7]` is smaller than `[2, 3, 4]`.

AUTHORS:

- Mike Hansen (2007): initial version

- Dan Drake (2009-03-28): deprecate RestrictedPartitions and implement
  Partitions_parts_in

- Travis Scrimshaw (2012-01-12): Implemented latex function to Partition_class

- Travis Scrimshaw (2012-05-09): Fixed Partitions(-1).list() infinite recursion
  loop by saying Partitions_n is the empty set.

- Travis Scrimshaw (2012-05-11): Fixed bug in inner where if the length was
  longer than the length of the inner partition, it would include 0's.

- Andrew Mathas (2012-06-01): Removed deprecated functions and added
  compatibility with the PartitionTuple classes.  See :trac:`13072`

- Travis Scrimshaw (2012-10-12): Added options. Made
  ``Partition_class`` to the element ``Partition``. ``Partitions*`` are now
  all in the category framework except ``PartitionsRestricted`` (which will
  eventually be removed). Cleaned up documentation.

- Matthew Lancellotti (2018-09-14): Added a bunch of "k" methods to Partition.

EXAMPLES:

There are `5` partitions of the integer `4`::

    sage: Partitions(4).cardinality()
    5
    sage: Partitions(4).list()
    [[4], [3, 1], [2, 2], [2, 1, 1], [1, 1, 1, 1]]

We can use the method ``.first()`` to get the 'first' partition of a
number::

    sage: Partitions(4).first()
    [4]

Using the method ``.next(p)``, we can calculate the 'next' partition
after `p`. When we are at the last partition, ``None`` will be returned::

    sage: Partitions(4).next([4])
    [3, 1]
    sage: Partitions(4).next([1,1,1,1]) is None
    True

We can use ``iter`` to get an object which iterates over the partitions
one by one to save memory.  Note that when we do something like
``for part in Partitions(4)`` this iterator is used in the background::

    sage: g = iter(Partitions(4))
    sage: next(g)
    [4]
    sage: next(g)
    [3, 1]
    sage: next(g)
    [2, 2]
    sage: for p in Partitions(4): print(p)
    [4]
    [3, 1]
    [2, 2]
    [2, 1, 1]
    [1, 1, 1, 1]

We can add constraints to the type of partitions we want. For
example, to get all of the partitions of `4` of length `2`, we'd do the
following::

    sage: Partitions(4, length=2).list()
    [[3, 1], [2, 2]]

Here is the list of partitions of length at least `2` and the list of
ones with length at most `2`::

    sage: Partitions(4, min_length=2).list()
    [[3, 1], [2, 2], [2, 1, 1], [1, 1, 1, 1]]
    sage: Partitions(4, max_length=2).list()
    [[4], [3, 1], [2, 2]]

The options ``min_part`` and ``max_part`` can be used to set constraints
on the sizes of all parts. Using ``max_part``, we can select
partitions having only 'small' entries. The following is the list
of the partitions of `4` with parts at most `2`::

    sage: Partitions(4, max_part=2).list()
    [[2, 2], [2, 1, 1], [1, 1, 1, 1]]

The ``min_part`` options is complementary to ``max_part`` and selects
partitions having only 'large' parts. Here is the list of all
partitions of `4` with each part at least `2`::

    sage: Partitions(4, min_part=2).list()
    [[4], [2, 2]]

The options ``inner`` and ``outer`` can be used to set part-by-part
constraints. This is the list of partitions of `4` with ``[3, 1, 1]`` as
an outer bound (that is, partitions of `4` contained in the partition
``[3, 1, 1]``)::

    sage: Partitions(4, outer=[3,1,1]).list()
    [[3, 1], [2, 1, 1]]

``outer`` sets ``max_length`` to the length of its argument. Moreover, the
parts of ``outer`` may be infinite to clear constraints on specific
parts. Here is the list of the partitions of `4` of length at most `3`
such that the second and third part are `1` when they exist::

    sage: Partitions(4, outer=[oo,1,1]).list()
    [[4], [3, 1], [2, 1, 1]]

Finally, here are the partitions of `4` with ``[1,1,1]`` as an inner
bound (i. e., the partitions of `4` containing the partition ``[1,1,1]``).
Note that ``inner`` sets ``min_length`` to the length of its argument::

    sage: Partitions(4, inner=[1,1,1]).list()
    [[2, 1, 1], [1, 1, 1, 1]]

The options ``min_slope`` and ``max_slope`` can be used to set
constraints on the slope, that is on the difference ``p[i+1]-p[i]`` of
two consecutive parts. Here is the list of the strictly decreasing
partitions of `4`::

    sage: Partitions(4, max_slope=-1).list()
    [[4], [3, 1]]

The constraints can be combined together in all reasonable ways.
Here are all the partitions of `11` of length between `2` and `4` such
that the difference between two consecutive parts is between `-3` and
`-1`::

    sage: Partitions(11,min_slope=-3,max_slope=-1,min_length=2,max_length=4).list()
    [[7, 4], [6, 5], [6, 4, 1], [6, 3, 2], [5, 4, 2], [5, 3, 2, 1]]

Partition objects can also be created individually with :class:`Partition`::

    sage: Partition([2,1])
    [2, 1]

Once we have a partition object, then there are a variety of
methods that we can use. For example, we can get the conjugate of a
partition. Geometrically, the conjugate of a partition is the
reflection of that partition through its main diagonal. Of course,
this operation is an involution::

    sage: Partition([4,1]).conjugate()
    [2, 1, 1, 1]
    sage: Partition([4,1]).conjugate().conjugate()
    [4, 1]

If we create a partition with extra zeros at the end, they will be dropped::

    sage: Partition([4,1,0,0])
    [4, 1]
    sage: Partition([0])
    []
    sage: Partition([0,0])
    []

The idea of a partition being followed by infinitely many parts of size
`0` is consistent with the ``get_part`` method::

    sage: p = Partition([5, 2])
    sage: p.get_part(0)
    5
    sage: p.get_part(10)
    0

We can go back and forth between the standard and the exponential
notations of a partition. The exponential notation can be padded with
extra zeros::

    sage: Partition([6,4,4,2,1]).to_exp()
    [1, 1, 0, 2, 0, 1]
    sage: Partition(exp=[1,1,0,2,0,1])
    [6, 4, 4, 2, 1]
    sage: Partition([6,4,4,2,1]).to_exp(5)
    [1, 1, 0, 2, 0, 1]
    sage: Partition([6,4,4,2,1]).to_exp(7)
    [1, 1, 0, 2, 0, 1, 0]
    sage: Partition([6,4,4,2,1]).to_exp(10)
    [1, 1, 0, 2, 0, 1, 0, 0, 0, 0]

We can get the (zero-based!) coordinates of the corners of a
partition::

    sage: Partition([4,3,1]).corners()
    [(0, 3), (1, 2), (2, 0)]

We can compute the core and quotient of a partition and build
the partition back up from them::

    sage: Partition([6,3,2,2]).core(3)
    [2, 1, 1]
    sage: Partition([7,7,5,3,3,3,1]).quotient(3)
    ([2], [1], [2, 2, 2])
    sage: p = Partition([11,5,5,3,2,2,2])
    sage: p.core(3)
    []
    sage: p.quotient(3)
    ([2, 1], [4], [1, 1, 1])
    sage: Partition(core=[],quotient=([2, 1], [4], [1, 1, 1]))
    [11, 5, 5, 3, 2, 2, 2]

We can compute the `0-1` sequence and go back and forth::

    sage: Partitions().from_zero_one([1, 1, 1, 1, 0, 1, 0])
    [5, 4]
    sage: all(Partitions().from_zero_one(mu.zero_one_sequence())
    ....:     == mu for n in range(5) for mu in Partitions(n))
    True

We can compute the Frobenius coordinates and go back and forth::

    sage: Partition([7,3,1]).frobenius_coordinates()
    ([6, 1], [2, 0])
    sage: Partition(frobenius_coordinates=([6,1],[2,0]))
    [7, 3, 1]
    sage: all(mu == Partition(frobenius_coordinates=mu.frobenius_coordinates())
    ....:     for n in range(12) for mu in Partitions(n))
    True

We use the lexicographic ordering::

    sage: pl = Partition([4,1,1])
    sage: ql = Partitions()([3,3])
    sage: pl > ql
    True
    sage: PL = Partitions()
    sage: pl = PL([4,1,1])
    sage: ql = PL([3,3])
    sage: pl > ql
    True
"""
# ****************************************************************************
#       Copyright (C) 2007 Mike Hansen <mhansen@gmail.com>,
#
#  Distributed under the terms of the GNU General Public License (GPL)
#                  https://www.gnu.org/licenses/
# ****************************************************************************
from __future__ import print_function, absolute_import

from copy import copy

from sage.libs.all import pari
from sage.libs.flint.arith import number_of_partitions as flint_number_of_partitions

from sage.arith.misc import multinomial
from sage.structure.global_options import GlobalOptions
from sage.structure.parent import Parent
from sage.structure.unique_representation import UniqueRepresentation
from sage.symbolic.ring import var

from sage.misc.lazy_import import lazy_import
lazy_import('sage.combinat.skew_partition', 'SkewPartition')
lazy_import('sage.combinat.partition_tuple', 'PartitionTuple')

from sage.misc.all import prod
from sage.misc.prandom import randrange
from sage.misc.cachefunc import cached_method, cached_function

from sage.categories.infinite_enumerated_sets import InfiniteEnumeratedSets
from sage.categories.finite_enumerated_sets import FiniteEnumeratedSets

from sage.sets.non_negative_integers import NonNegativeIntegers
from sage.rings.all import QQ, ZZ, NN, IntegerModRing
from sage.arith.all import factorial, gcd
from sage.rings.polynomial.polynomial_ring_constructor import PolynomialRing
from sage.rings.integer import Integer
from sage.rings.infinity import infinity

from .combinat import CombinatorialElement
from . import tableau
from . import permutation
from . import composition
from sage.combinat.partitions import number_of_partitions as bober_number_of_partitions
from sage.combinat.partitions import ZS1_iterator, ZS1_iterator_nk
from sage.combinat.integer_vector import IntegerVectors
from sage.combinat.integer_lists import IntegerListsLex
from sage.combinat.root_system.weyl_group import WeylGroup
from sage.combinat.combinatorial_map import combinatorial_map
from sage.groups.perm_gps.permgroup import PermutationGroup
from sage.graphs.dot2tex_utils import have_dot2tex
from sage.functions.other import binomial


class Partition(CombinatorialElement):
    r"""
    A partition `p` of a nonnegative integer `n` is a
    non-increasing list of positive integers (the *parts* of the
    partition) with total sum `n`.

    A partition is often represented as a diagram consisting of **cells**,
    or **boxes**, placed in rows on top of each other such that the number of
    cells in the `i^{th}` row, reading from top to bottom, is the `i^{th}`
    part of the partition. The rows are left-justified (and become shorter
    and shorter the farther down one goes). This diagram is called the
    **Young diagram** of the partition, or more precisely its Young diagram
    in English notation. (French and Russian notations are variations on this
    representation.)

    The coordinate system related to a partition applies from the top
    to the bottom and from left to right. So, the corners of the
    partition ``[5, 3, 1]`` are ``[[0,4], [1,2], [2,0]]``.

    For display options, see :meth:`Partitions.options`.

    .. NOTE::

        Partitions are 0 based with coordinates in the form of (row-index,
        column-index). For example consider the partition
        ``mu=Partition([4,3,2,2])``, the first part is ``mu[0]`` (which is 4),
        the second is ``mu[1]``, and so on, and the upper-left cell in English
        convention is ``(0, 0)``.

    A partition can be specified in one of the following ways:

    - a list (the default)
    - using exponential notation
    - by Frobenius coordinates
    - specifying its `0-1` sequence
    - specifying the core and the quotient

    See the examples below.

    EXAMPLES:

    Creating partitions though parents::

        sage: mu = Partitions(8)([3,2,1,1,1]); mu
        [3, 2, 1, 1, 1]
        sage: nu = Partition([3,2,1,1,1]); nu
        [3, 2, 1, 1, 1]
        sage: mu == nu
        True
        sage: mu is nu
        False
        sage: mu in Partitions()
        True
        sage: mu.parent()
        Partitions of the integer 8
        sage: mu.size()
        8
        sage: mu.category()
        Category of elements of Partitions of the integer 8
        sage: nu.parent()
        Partitions
        sage: nu.category()
        Category of elements of Partitions
        sage: mu[0]
        3
        sage: mu[1]
        2
        sage: mu[2]
        1
        sage: mu.pp()
        ***
        **
        *
        *
        *
        sage: mu.removable_cells()
        [(0, 2), (1, 1), (4, 0)]
        sage: mu.down_list()
        [[2, 2, 1, 1, 1], [3, 1, 1, 1, 1], [3, 2, 1, 1]]
        sage: mu.addable_cells()
        [(0, 3), (1, 2), (2, 1), (5, 0)]
        sage: mu.up_list()
        [[4, 2, 1, 1, 1], [3, 3, 1, 1, 1], [3, 2, 2, 1, 1], [3, 2, 1, 1, 1, 1]]
        sage: mu.conjugate()
        [5, 2, 1]
        sage: mu.dominates(nu)
        True
        sage: nu.dominates(mu)
        True

    Creating partitions using ``Partition``::

        sage: Partition([3,2,1])
        [3, 2, 1]
        sage: Partition(exp=[2,1,1])
        [3, 2, 1, 1]
        sage: Partition(core=[2,1], quotient=[[2,1],[3],[1,1,1]])
        [11, 5, 5, 3, 2, 2, 2]
        sage: Partition(frobenius_coordinates=([3,2],[4,0]))
        [4, 4, 1, 1, 1]
        sage: Partitions().from_zero_one([1, 1, 1, 1, 0, 1, 0])
        [5, 4]
        sage: [2,1] in Partitions()
        True
        sage: [2,1,0] in Partitions()
        True
        sage: Partition([1,2,3])
        Traceback (most recent call last):
        ...
        ValueError: [1, 2, 3] is not an element of Partitions

    Sage ignores trailing zeros at the end of partitions::

        sage: Partition([3,2,1,0])
        [3, 2, 1]
        sage: Partitions()([3,2,1,0])
        [3, 2, 1]
        sage: Partitions(6)([3,2,1,0])
        [3, 2, 1]

    TESTS:

    Check that only trailing zeros are stripped::

        sage: TestSuite( Partition([]) ).run()
        sage: TestSuite( Partition([4,3,2,2,2,1]) ).run()
        sage: Partition([3,2,2,2,1,0,0,0])
        [3, 2, 2, 2, 1]
        sage: Partition([3,0,2,2,2,1,0])
        Traceback (most recent call last):
        ...
        ValueError: [3, 0, 2, 2, 2, 1, 0] is not an element of Partitions
        sage: Partition([0,7,3])
        Traceback (most recent call last):
        ...
        ValueError: [0, 7, 3] is not an element of Partitions
    """
    @staticmethod
    def __classcall_private__(cls, mu=None, **keyword):
        """
        This constructs a list from optional arguments and delegates the
        construction of a :class:`Partition` to the ``element_class()`` call
        of the appropriate parent.

        EXAMPLES::

            sage: Partition([3,2,1])
            [3, 2, 1]
            sage: Partition(exp=[2,1,1])
            [3, 2, 1, 1]
            sage: Partition(core=[2,1], quotient=[[2,1],[3],[1,1,1]])
            [11, 5, 5, 3, 2, 2, 2]
        """
        l = len(keyword)
        if l == 0:
            if mu is not None:
                if isinstance(mu, Partition):
                    return mu
                return _Partitions(list(mu))
        if l == 1:
            if 'beta_numbers' in keyword:
                return _Partitions.from_beta_numbers(keyword['beta_numbers'])
            elif 'exp' in keyword:
                return _Partitions.from_exp(keyword['exp'])
            elif 'frobenius_coordinates' in keyword:
                return _Partitions.from_frobenius_coordinates(keyword['frobenius_coordinates'])
            elif 'zero_one' in keyword:
                return _Partitions.from_zero_one(keyword['zero_one'])

        if l == 2 and 'core' in keyword and 'quotient' in keyword:
            return _Partitions.from_core_and_quotient(keyword['core'], keyword['quotient'])
        raise ValueError('incorrect syntax for Partition()')

    def __setstate__(self, state):
        r"""
        In order to maintain backwards compatibility and be able to unpickle a
        old pickle from ``Partition_class`` we have to override the default
        ``__setstate__``.

        EXAMPLES::

            sage: loads(b'x\x9ck`J.NLO\xd5K\xce\xcfM\xca\xccK,\xd1+H,*\xc9,\xc9\xcc\xcf\xe3\n\x80\xb1\xe2\x93s\x12\x8b\x8b\xb9\n\x195\x1b\x0b\x99j\x0b\x995BY\xe33\x12\x8b3\nY\xfc\x80\xac\x9c\xcc\xe2\x92B\xd6\xd8B6\r\x88IE\x99y\xe9\xc5z\x99y%\xa9\xe9\xa9E\\\xb9\x89\xd9\xa9\xf10N!{(\xa3qkP!G\x06\x90a\x04dp\x82\x18\x86@\x06Wji\x92\x1e\x00x0.\xb5')
            [3, 2, 1]
            sage: loads(dumps( Partition([3,2,1]) ))  # indirect doctest
            [3, 2, 1]
        """
        if isinstance(state, dict):   # for old pickles from Partition_class
            self._set_parent(_Partitions)
            self.__dict__ = state
        else:
            self._set_parent(state[0])
            self.__dict__ = state[1]

    def __init__(self, parent, mu):
        """
        Initialize ``self``.

        We assume that ``mu`` is a weakly decreasing list of
        non-negative elements in ``ZZ``.

        EXAMPLES::

            sage: p = Partition([3,1])
            sage: TestSuite(p).run()

        TESTS:

        Fix that tuples raise the correct error::

            sage: Partition((3,1,7))
            Traceback (most recent call last):
            ...
            ValueError: [3, 1, 7] is not an element of Partitions

        """
        if isinstance(mu, Partition):
            # since we are (suppose to be) immutable, we can share the underlying data
            CombinatorialElement.__init__(self, parent, mu._list)
        else:
            if mu and not mu[-1]:
                # direct callers might assume that mu is not modified
                mu = mu[:-1]
                while mu and not mu[-1]:
                    mu.pop()
            CombinatorialElement.__init__(self, parent, mu)

    @cached_method
    def __hash__(self):
        r"""
        Return the hash of ``self``.

        TESTS::

            sage: P = Partition([4,2,2,1])
            sage: hash(P) == hash(P)
            True
        """
        return hash(tuple(self._list))

    def _repr_(self):
        r"""
        Return a string representation of ``self`` depending on
        :meth:`Partitions.options`.

        EXAMPLES::

            sage: mu=Partition([7,7,7,3,3,2,1,1,1,1,1,1,1]); mu # indirect doctest
            [7, 7, 7, 3, 3, 2, 1, 1, 1, 1, 1, 1, 1]
            sage: Partitions.options.display="diagram"; mu
            *******
            *******
            *******
            ***
            ***
            **
            *
            *
            *
            *
            *
            *
            *
            sage: Partitions.options.display="list"; mu
            [7, 7, 7, 3, 3, 2, 1, 1, 1, 1, 1, 1, 1]
            sage: Partitions.options.display="compact_low"; mu
            1^7,2,3^2,7^3
            sage: Partitions.options.display="compact_high"; mu
            7^3,3^2,2,1^7
            sage: Partitions.options.display="exp_low"; mu
            1^7, 2, 3^2, 7^3
            sage: Partitions.options.display="exp_high"; mu
            7^3, 3^2, 2, 1^7

            sage: Partitions.options.convention="French"
            sage: mu = Partition([7,7,7,3,3,2,1,1,1,1,1,1,1]); mu # indirect doctest
            7^3, 3^2, 2, 1^7
            sage: Partitions.options.display="diagram"; mu
            *
            *
            *
            *
            *
            *
            *
            **
            ***
            ***
            *******
            *******
            *******
            sage: Partitions.options.display="list"; mu
            [7, 7, 7, 3, 3, 2, 1, 1, 1, 1, 1, 1, 1]
            sage: Partitions.options.display="compact_low"; mu
            1^7,2,3^2,7^3
            sage: Partitions.options.display="compact_high"; mu
            7^3,3^2,2,1^7
            sage: Partitions.options.display="exp_low"; mu
            1^7, 2, 3^2, 7^3
            sage: Partitions.options.display="exp_high"; mu
            7^3, 3^2, 2, 1^7

            sage: Partitions.options._reset()
        """
        return self.parent().options._dispatch(self, '_repr_', 'display')

    def _ascii_art_(self):
        """
        TESTS::

            sage: ascii_art(Partitions(5).list())
            [                                * ]
            [                            **  * ]
            [                   ***  **  *   * ]
            [        ****  ***  *    **  *   * ]
            [ *****, *   , ** , *  , * , * , * ]
        """
        from sage.typeset.ascii_art import AsciiArt
        return AsciiArt(self._repr_diagram().splitlines(), baseline=0)

    def _unicode_art_(self):
        """
        TESTS::

            sage: unicode_art(Partitions(5).list())
            ⎡                                      ┌┐ ⎤
            ⎢                                 ┌┬┐  ├┤ ⎥
            ⎢                      ┌┬┬┐  ┌┬┐  ├┼┘  ├┤ ⎥
            ⎢         ┌┬┬┬┐  ┌┬┬┐  ├┼┴┘  ├┼┤  ├┤   ├┤ ⎥
            ⎢ ┌┬┬┬┬┐  ├┼┴┴┘  ├┼┼┘  ├┤    ├┼┘  ├┤   ├┤ ⎥
            ⎣ └┴┴┴┴┘, └┘   , └┴┘ , └┘  , └┘ , └┘ , └┘ ⎦
            sage: Partitions.options.convention = "French"
            sage: unicode_art(Partitions(5).list())
            ⎡                                      ┌┐ ⎤
            ⎢                                 ┌┐   ├┤ ⎥
            ⎢                      ┌┐    ┌┐   ├┤   ├┤ ⎥
            ⎢         ┌┐     ┌┬┐   ├┤    ├┼┐  ├┤   ├┤ ⎥
            ⎢ ┌┬┬┬┬┐  ├┼┬┬┐  ├┼┼┐  ├┼┬┐  ├┼┤  ├┼┐  ├┤ ⎥
            ⎣ └┴┴┴┴┘, └┴┴┴┘, └┴┴┘, └┴┴┘, └┴┘, └┴┘, └┘ ⎦
            sage: Partitions.options._reset()
        """
        from sage.typeset.unicode_art import UnicodeArt

        if not self._list:
            return UnicodeArt(u'∅', baseline=0)
        if self.parent().options.convention == "English":
            data = list(self)
        else:
            data = list(reversed(self))

        txt = [u'┌' + u'┬' * (data[0] - 1) + u'┐']
        for i in range(len(data) - 1):
            p = data[i]
            q = data[i + 1]
            if p < q:
                txt += [u'├' + u'┼' * p + u'┬' * (q - p - 1) + u'┐']
            elif p == q:
                txt += [u'├' + u'┼' * (p - 1) + u'┤']
            else:
                txt += [u'├' + u'┼' * q + u'┴' * (p - q - 1) + u'┘']
        txt += [u'└' + u'┴' * (data[-1] - 1) + u'┘']

        return UnicodeArt(txt, baseline=0)

    def _repr_list(self):
        """
        Return a string representation of ``self`` as a list.

        EXAMPLES::

            sage: print(Partition([7,7,7,3,3,2,1,1,1,1,1,1,1])._repr_list())
            [7, 7, 7, 3, 3, 2, 1, 1, 1, 1, 1, 1, 1]
        """
        return '[%s]' % ', '.join('%s' % m for m in self)

    def _repr_exp_low(self):
        """
        Return a string representation of ``self`` in exponential form (lowest
        first).

        EXAMPLES::

            sage: print(Partition([7,7,7,3,3,2,1,1,1,1,1,1,1])._repr_exp_low())
            1^7, 2, 3^2, 7^3
            sage: print(Partition([])._repr_exp_low())
            -
        """
        if not self._list:
            return '-'
        exp = self.to_exp()
        return '%s' % ', '.join('%s%s' % (m+1, '' if e==1 else '^%s'%e)
                                 for (m,e) in enumerate(exp) if e > 0)

    def _repr_exp_high(self):
        """
        Return a string representation of ``self`` in exponential form (highest
        first).

        EXAMPLES::

            sage: print(Partition([7,7,7,3,3,2,1,1,1,1,1,1,1])._repr_exp_high())
            7^3, 3^2, 2, 1^7

            sage: print(Partition([])._repr_exp_high())
            -
        """
        if not self._list:
            return '-'
        exp = self.to_exp()[::-1]         # reversed list of exponents
        M=max(self)
        return '%s' % ', '.join('%s%s' % (M-m, '' if e==1 else '^%s'%e)
                                 for (m,e) in enumerate(exp) if e>0)

    def _repr_compact_low(self):
        """
        Return a string representation of ``self`` in compact form (exponential
        form with lowest first).

        EXAMPLES::

            sage: print(Partition([7,7,7,3,3,2,1,1,1,1,1,1,1])._repr_compact_low())
            1^7,2,3^2,7^3
            sage: print(Partition([])._repr_compact_low())
            -
        """
        if not self._list:
            return '-'
        exp = self.to_exp()
        return '%s' % ','.join('%s%s' % (m+1, '' if e==1 else '^%s'%e)
                                 for (m,e) in enumerate(exp) if e > 0)

    def _repr_compact_high(self):
        """
        Return a string representation of ``self`` in compact form (exponential
        form with highest first).

        EXAMPLES::

            sage: print(Partition([7,7,7,3,3,2,1,1,1,1,1,1,1])._repr_compact_high())
            7^3,3^2,2,1^7
            sage: print(Partition([])._repr_compact_low())
            -
        """
        if not self._list:
            return '-'
        exp = self.to_exp()[::-1]         # reversed list of exponents
        M=max(self)
        return '%s' % ','.join('%s%s' % (M-m, '' if e==1 else '^%s'%e)
                                 for (m,e) in enumerate(exp) if e>0)

    def _repr_diagram(self):
        r"""
        Return a representation of ``self`` as a Ferrers diagram.

        EXAMPLES::

            sage: print(Partition([7,7,7,3,3,2,1,1,1,1,1,1,1])._repr_diagram())
            *******
            *******
            *******
            ***
            ***
            **
            *
            *
            *
            *
            *
            *
            *
        """
        return self.ferrers_diagram()

    def level(self):
        """
        Return the level of ``self``, which is always 1.

        This method exists only for compatibility with
        :class:`PartitionTuples`.

        EXAMPLES::

            sage: Partition([4,3,2]).level()
            1
        """
        return 1

    def components(self):
        """
        Return a list containing the shape of ``self``.

        This method exists only for compatibility with
        :class:`PartitionTuples`.

        EXAMPLES::

            sage: Partition([3,2]).components()
            [[3, 2]]
        """
        return [ self ]

    def _latex_(self):
        r"""
        Return a LaTeX version of ``self``.

        For more on the latex options, see :meth:`Partitions.options`.

        EXAMPLES::

            sage: mu = Partition([2, 1])
            sage: Partitions.options.latex='diagram'; latex(mu)       # indirect doctest
            {\def\lr#1{\multicolumn{1}{@{\hspace{.6ex}}c@{\hspace{.6ex}}}{\raisebox{-.3ex}{$#1$}}}
            \raisebox{-.6ex}{$\begin{array}[b]{*{2}c}\\
            \lr{\ast}&\lr{\ast}\\
            \lr{\ast}\\
            \end{array}$}
            }
            sage: Partitions.options.latex='exp_high'; latex(mu)      # indirect doctest
            2,1
            sage: Partitions.options.latex='exp_low'; latex(mu)       # indirect doctest
            1,2
            sage: Partitions.options.latex='list'; latex(mu)          # indirect doctest
            [2, 1]
            sage: Partitions.options.latex='young_diagram'; latex(mu) # indirect doctest
            {\def\lr#1{\multicolumn{1}{|@{\hspace{.6ex}}c@{\hspace{.6ex}}|}{\raisebox{-.3ex}{$#1$}}}
            \raisebox{-.6ex}{$\begin{array}[b]{*{2}c}\cline{1-2}
            \lr{\phantom{x}}&\lr{\phantom{x}}\\\cline{1-2}
            \lr{\phantom{x}}\\\cline{1-1}
            \end{array}$}
            }

            sage: Partitions.options(latex="young_diagram", convention="french")
            sage: Partitions.options.latex='exp_high'; latex(mu)      # indirect doctest
            2,1
            sage: Partitions.options.latex='exp_low'; latex(mu)       # indirect doctest
            1,2
            sage: Partitions.options.latex='list'; latex(mu)          # indirect doctest
            [2, 1]
            sage: Partitions.options.latex='young_diagram'; latex(mu) # indirect doctest
            {\def\lr#1{\multicolumn{1}{|@{\hspace{.6ex}}c@{\hspace{.6ex}}|}{\raisebox{-.3ex}{$#1$}}}
            \raisebox{-.6ex}{$\begin{array}[t]{*{2}c}\cline{1-1}
            \lr{\phantom{x}}\\\cline{1-2}
            \lr{\phantom{x}}&\lr{\phantom{x}}\\\cline{1-2}
            \end{array}$}
            }

            sage: Partitions.options._reset()
        """
        return self.parent().options._dispatch(self, '_latex_', 'latex')

    def _latex_young_diagram(self):
        r"""
        LaTeX output as a Young diagram.

        EXAMPLES::

            sage: print(Partition([2, 1])._latex_young_diagram())
            {\def\lr#1{\multicolumn{1}{|@{\hspace{.6ex}}c@{\hspace{.6ex}}|}{\raisebox{-.3ex}{$#1$}}}
            \raisebox{-.6ex}{$\begin{array}[b]{*{2}c}\cline{1-2}
            \lr{\phantom{x}}&\lr{\phantom{x}}\\\cline{1-2}
            \lr{\phantom{x}}\\\cline{1-1}
            \end{array}$}
            }
            sage: print(Partition([])._latex_young_diagram())
            {\emptyset}
        """
        if not self._list:
            return "{\\emptyset}"

        from sage.combinat.output import tex_from_array
        return tex_from_array([ ["\\phantom{x}"]*row_size for row_size in self._list ])

    def _latex_diagram(self):
        r"""
        LaTeX output as a Ferrers' diagram.

        EXAMPLES::

            sage: print(Partition([2, 1])._latex_diagram())
            {\def\lr#1{\multicolumn{1}{@{\hspace{.6ex}}c@{\hspace{.6ex}}}{\raisebox{-.3ex}{$#1$}}}
            \raisebox{-.6ex}{$\begin{array}[b]{*{2}c}\\
            \lr{\ast}&\lr{\ast}\\
            \lr{\ast}\\
            \end{array}$}
            }
            sage: print(Partition([])._latex_diagram())
            {\emptyset}
        """
        if not self._list:
            return "{\\emptyset}"

        entry = self.parent().options("latex_diagram_str")
        from sage.combinat.output import tex_from_array
        return tex_from_array([ [entry]*row_size for row_size in self._list ], False)

    def _latex_list(self):
        r"""
        LaTeX output as a list.

        EXAMPLES::

            sage: print(Partition([2, 1])._latex_list())
            [2, 1]
            sage: print(Partition([])._latex_list())
            []
        """
        return repr(self._list)

    def _latex_exp_low(self):
        r"""
        LaTeX output in exponential notation (lowest first).

        EXAMPLES::

            sage: print(Partition([2,2,1])._latex_exp_low())
            1,2^{2}
            sage: print(Partition([])._latex_exp_low())
            {\emptyset}
        """
        if not self._list:
            return "{\\emptyset}"
        exp = self.to_exp()
        return '%s' % ','.join('%s%s' % (m+1, '' if e==1 else '^{%s}'%e)
                                 for (m,e) in enumerate(exp) if e > 0)

    def _latex_exp_high(self):
        r"""
        LaTeX output in exponential notation (highest first).

        EXAMPLES::

            sage: print(Partition([2,2,1])._latex_exp_high())
            2^{2},1
            sage: print(Partition([])._latex_exp_high())
            {\emptyset}
        """
        if not self._list:
            return "{\\emptyset}"
        exp = self.to_exp()[::-1]  # reversed list of exponents
        M = max(self)
        return '%s' % ','.join('%s%s' % (M-m, '' if e==1 else '^{%s}'%e)
                                 for (m,e) in enumerate(exp) if e>0)


    def ferrers_diagram(self):
        r"""
        Return the Ferrers diagram of ``self``.

        EXAMPLES::

            sage: mu = Partition([5,5,2,1])
            sage: Partitions.options(diagram_str='*', convention="english")
            sage: print(mu.ferrers_diagram())
            *****
            *****
            **
            *
            sage: Partitions.options(diagram_str='#')
            sage: print(mu.ferrers_diagram())
            #####
            #####
            ##
            #
            sage: Partitions.options.convention="french"
            sage: print(mu.ferrers_diagram())
            #
            ##
            #####
            #####
            sage: print(Partition([]).ferrers_diagram())
            -
            sage: Partitions.options(diagram_str='-')
            sage: print(Partition([]).ferrers_diagram())
            (/)
            sage: Partitions.options._reset()
        """
        diag_str = self.parent().options.diagram_str
        if not self._list:
            return '-' if diag_str != '-' else "(/)"
        if self.parent().options.convention == "English":
            return '\n'.join(diag_str * p for p in self)
        else:
            return '\n'.join(diag_str * p for p in reversed(self))

    def pp(self):
        r"""
        Print the Ferrers diagram.

        See :meth:`ferrers_diagram` for more on the Ferrers diagram.

        EXAMPLES::

            sage: Partition([5,5,2,1]).pp()
            *****
            *****
            **
            *
            sage: Partitions.options.convention='French'
            sage: Partition([5,5,2,1]).pp()
            *
            **
            *****
            *****
            sage: Partitions.options._reset()
        """
        print(self.ferrers_diagram())

    def __truediv__(self, p):
        """
        Returns the skew partition ``self / p``.

        EXAMPLES::

            sage: p = Partition([3,2,1])
            sage: p/[1,1]
            [3, 2, 1] / [1, 1]
            sage: p/[3,2,1]
            [3, 2, 1] / [3, 2, 1]
            sage: p/Partition([1,1])
            [3, 2, 1] / [1, 1]
            sage: p/[2,2,2]
            Traceback (most recent call last):
            ...
            ValueError: To form a skew partition p/q, q must be contained in p.
        """
        if not self.contains(p):
            raise ValueError("To form a skew partition p/q, q must be contained in p.")

        return SkewPartition([self[:], p])

    __div__ = __truediv__

    def power(self, k):
        r"""
        Return the cycle type of the `k`-th power of any permutation
        with cycle type ``self`` (thus describes the powermap of
        symmetric groups).

        Equivalent to GAP's ``PowerPartition``.

        EXAMPLES::

            sage: p = Partition([5,3])
            sage: p.power(1)
            [5, 3]
            sage: p.power(2)
            [5, 3]
            sage: p.power(3)
            [5, 1, 1, 1]
            sage: p.power(4)
            [5, 3]

        Now let us compare this to the power map on `S_8`::

            sage: G = SymmetricGroup(8)
            sage: g = G([(1,2,3,4,5),(6,7,8)])
            sage: g
            (1,2,3,4,5)(6,7,8)
            sage: g^2
            (1,3,5,2,4)(6,8,7)
            sage: g^3
            (1,4,2,5,3)
            sage: g^4
            (1,5,4,3,2)(6,7,8)

        ::

            sage: Partition([3,2,1]).power(3)
            [2, 1, 1, 1, 1]
        """
        res = []
        for i in self:
            g = gcd(i, k)
            res.extend( [ZZ(i//g)]*int(g) )
        res.sort(reverse=True)
        return Partition(res)

    def __next__(self):
        """
        Return the partition that lexicographically follows ``self``, of the
        same size. If ``self`` is the last partition, then return ``False``.

        EXAMPLES::

            sage: next(Partition([4]))
            [3, 1]
            sage: next(Partition([1,1,1,1]))
            False
        """
        p = self
        n = 0
        m = 0
        for i in p:
            n += i
            m += 1

        next_p = p[:] + [1]*(n - len(p))

        #Check to see if we are at the last (all ones) partition
        if p == [1]*n:
            return False

        #
        #If we are not, then run the ZS1 algorithm.
        #

        #Let h be the number of non-one  entries in the
        #partition
        h = 0
        for i in next_p:
            if i != 1:
                h += 1

        if next_p[h-1] == 2:
            m += 1
            next_p[h-1] = 1
            h -= 1
        else:
            r = next_p[h-1] - 1
            t = m - h + 1
            next_p[h-1] = r

            while t >= r:
                h += 1
                next_p[h-1] = r
                t -= r

            if t == 0:
                m = h
            else:
                m = h + 1
                if t > 1:
                    h += 1
                    next_p[h-1] = t

        return self.parent()(next_p[:m])

    next = __next__

    def size(self):
        """
        Return the size of ``self``.

        EXAMPLES::

            sage: Partition([2,2]).size()
            4
            sage: Partition([3,2,1]).size()
            6
        """
        return sum(self)

    def sign(self):
        r"""
        Return the sign of any permutation with cycle type ``self``.

        This function corresponds to a homomorphism from the symmetric
        group `S_n` into the cyclic group of order 2, whose kernel
        is exactly the alternating group `A_n`. Partitions of sign
        `1` are called even partitions while partitions of sign
        `-1` are called odd.

        EXAMPLES::

            sage: Partition([5,3]).sign()
            1
            sage: Partition([5,2]).sign()
            -1

        Zolotarev's lemma states that the Legendre symbol
        `\left(\frac{a}{p}\right)` for an integer
        `a \pmod p` (`p` a prime number), can be computed
        as sign(p_a), where sign denotes the sign of a permutation and
        p_a the permutation of the residue classes `\pmod p`
        induced by modular multiplication by `a`, provided
        `p` does not divide `a`.

        We verify this in some examples.

        ::

            sage: F = GF(11)
            sage: a = F.multiplicative_generator();a
            2
            sage: plist = [int(a*F(x)) for x in range(1,11)]; plist
            [2, 4, 6, 8, 10, 1, 3, 5, 7, 9]

        This corresponds to the permutation (1, 2, 4, 8, 5, 10, 9, 7, 3, 6)
        (acting the set `\{1,2,...,10\}`) and to the partition
        [10].

        ::

            sage: p = PermutationGroupElement('(1, 2, 4, 8, 5, 10, 9, 7, 3, 6)')
            sage: p.sign()
            -1
            sage: Partition([10]).sign()
            -1
            sage: kronecker_symbol(11,2)
            -1

        Now replace `2` by `3`::

            sage: plist = [int(F(3*x)) for x in range(1,11)]; plist
            [3, 6, 9, 1, 4, 7, 10, 2, 5, 8]
            sage: list(range(1, 11))
            [1, 2, 3, 4, 5, 6, 7, 8, 9, 10]
            sage: p = PermutationGroupElement('(3,4,8,7,9)')
            sage: p.sign()
            1
            sage: kronecker_symbol(3,11)
            1
            sage: Partition([5,1,1,1,1,1]).sign()
            1

        In both cases, Zolotarev holds.

        REFERENCES:

        - :wikipedia:`Zolotarev's_lemma`
        """
        return (-1)**(self.size()-self.length())

    def k_size(self, k):
        r"""
        Given a partition ``self`` and a ``k``, return the size of the
        `k`-boundary.

        This is the same as the length method
        :meth:`sage.combinat.core.Core.length` of the
        :class:`sage.combinat.core.Core` object, with the exception that here we
        don't require ``self`` to be a `k+1`-core.

        EXAMPLES::

            sage: Partition([2, 1, 1]).k_size(1)
            2
            sage: Partition([2, 1, 1]).k_size(2)
            3
            sage: Partition([2, 1, 1]).k_size(3)
            3
            sage: Partition([2, 1, 1]).k_size(4)
            4

        .. SEEALSO::

            :meth:`k_boundary`, :meth:`SkewPartition.size`
        """
        return self.k_boundary(k).size()

    def boundary(self):
        r"""
        Return the integer coordinates of points on the boundary of ``self``.

        For the following description, picture the Ferrer's diagram of ``self``
        using the French convention.  Recall that the French convention puts
        the longest row on the bottom and the shortest row on the top.  In
        addition, interpret the Ferrer's diagram as 1 x 1 cells in the Euclidean
        plane.  So if ``self`` was the partition [3, 1], the lower-left vertices
        of the 1 x 1 cells in the Ferrer's diagram would be (0, 0), (1, 0),
        (2, 0), and (0, 1).

        The boundary of a partition is the set `\{ \text{NE}(d) \mid \forall
        d\:\text{diagonal} \}`.  That is, for every diagonal line `y = x + b`
        where `b \in \mathbb{Z}`, we find the northeasternmost (NE) point on
        that diagonal which is also in the Ferrer's diagram.

        The boundary will go from bottom-right to top-left.

        EXAMPLES:

        Consider the partition (1) depicted as a square on a cartesian plane
        with vertices (0, 0), (1, 0), (1, 1), and (0, 1).  Three of those
        vertices in the appropriate order form the boundary::

            sage: Partition([1]).boundary()
            [(1, 0), (1, 1), (0, 1)]

        The partition (3, 1) can be visualized as three squares on a cartesian
        plane. The coordinates of the appropriate vertices form the boundary::

            sage: Partition([3, 1]).boundary()
            [(3, 0), (3, 1), (2, 1), (1, 1), (1, 2), (0, 2)]

        TESTS::

            sage: Partition([1]).boundary()
            [(1, 0), (1, 1), (0, 1)]
            sage: Partition([2, 1]).boundary()
            [(2, 0), (2, 1), (1, 1), (1, 2), (0, 2)]
            sage: Partition([3, 1]).boundary()
            [(3, 0), (3, 1), (2, 1), (1, 1), (1, 2), (0, 2)]
            sage: Partition([2, 1, 1]).boundary()
            [(2, 0), (2, 1), (1, 1), (1, 2), (1, 3), (0, 3)]

        .. SEEALSO::

            :meth:`k_rim`.  You might have been looking for :meth:`k_boundary`
            instead.
        """
        def horizontal_piece(xy, bdy):
            (start_x, start_y) = xy
            if not bdy:
                h_piece = [(start_x, start_y)]
            else:
                stop_x = bdy[-1][0]
                y = start_y  # y never changes
                h_piece = [(x, y) for x in range(start_x, stop_x)]
            h_piece = list(reversed(h_piece))
            return h_piece
        bdy = []
        for i, part in enumerate(self):
            (cell_x, cell_y) = (part - 1, i)
            (x, y) = (cell_x + 1, cell_y + 1)
            bdy += horizontal_piece((x, y - 1), bdy)
            bdy.append((x, y))
        # add final "top-left" horizontal piece
        (top_left_x, top_left_y) = (0, len(self))
        bdy += horizontal_piece((top_left_x, top_left_y), bdy)
        return bdy

    def k_rim(self, k):
        r"""
        Return the ``k``-rim of ``self`` as a list of integer coordinates.

        The `k`-rim of a partition is the "line between" (or "intersection of")
        the `k`-boundary and the `k`-interior.  (Section 2.3 of [HM2011]_)

        It will be output as an ordered list of integer coordinates, where the
        origin is `(0, 0)`.  It will start at the top-left of the `k`-rim (using
        French convention) and end at the bottom-right.

        EXAMPLES:

        Consider the partition (3, 1) split up into its 1-interior and
        1-boundary:

        .. image:: ../../media/k-rim.JPG
            :height: 180px
            :align: center

        The line shown in bold is the 1-rim, and that information is equivalent
        to the integer coordinates of the points that occur along that line::

            sage: Partition([3, 1]).k_rim(1)
            [(3, 0), (2, 0), (2, 1), (1, 1), (0, 1), (0, 2)]

        TESTS::

            sage: Partition([1]).k_rim(0)
            [(1, 0),  (1, 1),  (0, 1)]
            sage: Partition([3,  1]).k_rim(0)
            [(3, 0),  (3, 1),  (2, 1),  (1, 1),  (1, 2),  (0, 2)]
            sage: Partition([3,  1]).k_rim(1)
            [(3, 0),  (2, 0),  (2, 1),  (1, 1),  (0, 1),  (0, 2)]
            sage: Partition([3,  1]).k_rim(2)
            [(3, 0),  (2, 0),  (1, 0),  (1, 1),  (0, 1),  (0, 2)]
            sage: Partition([3,  1]).k_rim(3)
            [(3, 0),  (2, 0),  (1, 0),  (1, 1),  (0, 1),  (0, 2)]

        .. SEEALSO::

            :meth:`k_interior`, :meth:`k_boundary`, :meth:`boundary`
        """
        interior_rim = self.k_interior(k).boundary()
        # get leftmost vertical line
        interior_top_left_y = interior_rim[-1][1]
        v_piece = [(0, y) for y in range(interior_top_left_y+1, len(self)+1)]
        # get bottommost horizontal line
        interior_bottom_right_x = interior_rim[0][0]
        if self:
            ptn_bottom_right_x = self[0]
        else:
            ptn_bottom_right_x = 0
        h_piece = [(x, 0) for x in
                   range(ptn_bottom_right_x, interior_bottom_right_x, -1)]
        # glue together with boundary
        rim = h_piece + interior_rim + v_piece
        return rim

    def k_row_lengths(self, k):
        r"""
        Return the ``k``-row-shape of the partition ``self``.

        This is equivalent to taking the `k`-boundary of the partition and then
        returning the row-shape of that.  We do *not* discard rows of length 0.
        (Section 2.2 of [LLMS2013]_)

        EXAMPLES::

            sage: Partition([6, 1]).k_row_lengths(2)
            [2, 1]

            sage: Partition([4, 4, 4, 3, 2]).k_row_lengths(2)
            [0, 1, 1, 1, 2]

        .. SEEALSO::

            :meth:`k_column_lengths`, :meth:`k_boundary`,
            :meth:`SkewPartition.row_lengths`,
            :meth:`SkewPartition.column_lengths`
        """
        return self.k_boundary(k).row_lengths()

    def k_column_lengths(self, k):
        r"""
        Return the ``k``-column-shape of the partition ``self``.

        This is the 'column' analog of :meth:`k_row_lengths`.

        EXAMPLES::

            sage: Partition([6, 1]).k_column_lengths(2)
            [1, 0, 0, 0, 1, 1]

            sage: Partition([4, 4, 4, 3, 2]).k_column_lengths(2)
            [1, 1, 1, 2]

        .. SEEALSO::

            :meth:`k_row_lengths`, :meth:`k_boundary`,
            :meth:`SkewPartition.row_lengths`,
            :meth:`SkewPartition.column_lengths`
        """
        return self.k_boundary(k).column_lengths()

    def has_rectangle(self, h, w):
        r"""
        Return ``True`` if the Ferrer's diagram of ``self`` has ``h``
        (*or more*) rows of length ``w`` (*exactly*).

        INPUT:

        - ``h`` -- An integer `h \geq 1`.  The (*minimum*) height of the
          rectangle.

        - ``w`` -- An integer `w \geq 1`.  The width of the rectangle.

        EXAMPLES::

            sage: Partition([3, 3, 3, 3]).has_rectangle(2, 3)
            True
            sage: Partition([3, 3]).has_rectangle(2, 3)
            True
            sage: Partition([4, 3]).has_rectangle(2, 3)
            False
            sage: Partition([3]).has_rectangle(2, 3)
            False

        TESTS::

            sage: Partition([1, 1, 1]).has_rectangle(4, 1)
            False
            sage: Partition([1, 1, 1]).has_rectangle(3, 1)
            True
            sage: Partition([1, 1, 1]).has_rectangle(2, 1)
            True
            sage: Partition([1, 1, 1]).has_rectangle(1, 2)
            False
            sage: Partition([3]).has_rectangle(1, 3)
            True
            sage: Partition([3]).has_rectangle(1, 2)
            False
            sage: Partition([3]).has_rectangle(2, 3)
            False

        .. SEEALSO::

            :meth:`has_k_rectangle`
        """
        assert h >= 1
        assert w >= 1
        num_rows_of_len_w = self.to_exp(w)[w - 1]
        return num_rows_of_len_w >= h

    def has_k_rectangle(self, k):
        r"""
        Return ``True`` if the Ferrer's diagram of ``self`` contains `k-i+1`
        rows (*or more*) of length `i` (*exactly*) for any `i` in `[1, k]`.

        This is mainly a helper function for :meth:`is_k_reducible` and
        :meth:`is_k_irreducible`, the only difference between this function and
        :meth:`is_k_reducible` being that this function allows any partition as
        input while :meth:`is_k_reducible` requires the input to be `k`-bounded.

        EXAMPLES:

        The partition [1, 1, 1] has at least 2 rows of length 1::

            sage: Partition([1, 1, 1]).has_k_rectangle(2)
            True

        The partition [1, 1, 1] does *not* have 4 rows of length 1, 3 rows of
        length 2, 2 rows of length 3, nor 1 row of length 4::

            sage: Partition([1, 1, 1]).has_k_rectangle(4)
            False

        TESTS::

            sage: Partition([1]).has_k_rectangle(1)
            True
            sage: Partition([1]).has_k_rectangle(2)
            False
            sage: Partition([1, 1, 1]).has_k_rectangle(3)
            True
            sage: Partition([1, 1, 1]).has_k_rectangle(2)
            True
            sage: Partition([1, 1, 1]).has_k_rectangle(4)
            False
            sage: Partition([3]).has_k_rectangle(3)
            True
            sage: Partition([3]).has_k_rectangle(2)
            False
            sage: Partition([3]).has_k_rectangle(4)
            False

        .. SEEALSO::

            :meth:`is_k_irreducible`, :meth:`is_k_reducible`,
            :meth:`has_rectangle`
        """
        return any(self.has_rectangle(a, b) for (a, b) in
                   [(k-i+1, i) for i in range(1, k+1)])

    def is_k_bounded(self, k):
        r"""
        Return ``True`` if the partition ``self`` is bounded by ``k``.

        EXAMPLES::

            sage: Partition([4, 3, 1]).is_k_bounded(4)
            True
            sage: Partition([4, 3, 1]).is_k_bounded(7)
            True
            sage: Partition([4, 3, 1]).is_k_bounded(3)
            False
        """
        assert k >= 0
        if self.is_empty():
            return True
        else:
            return self[0] <= k

    def is_k_reducible(self, k):
        r"""
        Return ``True`` if the partition ``self`` is ``k``-reducible.

        A `k`-bounded partition is `k`-*reducible* if its Ferrer's diagram
        contains `k-i+1` rows (or more) of length `i` (exactly) for some
        `i \in [1, k]`.

        (Also, a `k`-bounded partition is `k`-reducible if and only if it is not `k`-irreducible.)

        EXAMPLES:

        The partition [1, 1, 1] has at least 2 rows of length 1::

            sage: Partition([1, 1, 1]).is_k_reducible(2)
            True

        The partition [1, 1, 1] does *not* have 4 rows of length 1, 3 rows of
        length 2, 2 rows of length 3, nor 1 row of length 4::

            sage: Partition([1, 1, 1]).is_k_reducible(4)
            False

        .. SEEALSO::

            :meth:`is_k_irreducible`, :meth:`has_k_rectangle`
        """
        if not self.is_k_bounded(k):
            raise ValueError('we only talk about k-reducible / k-irreducible for k-bounded partitions')
        return self.has_k_rectangle(k)

    def is_k_irreducible(self, k):
        r"""
        Return ``True`` if the partition ``self`` is ``k``-irreducible.

        A `k`-bounded partition is `k`-*irreducible* if its Ferrer's diagram
        does *not* contain `k-i+1` rows (or more) of length `i` (exactly) for
        every `i \in [1, k]`.

        (Also, a `k`-bounded partition is `k`-irreducible if and only if it is
        not `k`-reducible.)

        EXAMPLES:

        The partition [1, 1, 1] has at least 2 rows of length 1::

            sage: Partition([1, 1, 1]).is_k_irreducible(2)
            False

        The partition [1, 1, 1] does *not* have 4 rows of length 1, 3 rows of
        length 2, 2 rows of length 3, nor 1 row of length 4::

            sage: Partition([1, 1, 1]).is_k_irreducible(4)
            True

        .. SEEALSO::

            :meth:`is_k_reducible`, :meth:`has_k_rectangle`
        """
        return not self.is_k_reducible(k)

    def is_symmetric(self):
        r"""
        Return ``True`` if the partition ``self`` equals its own transpose.

        EXAMPLES::

            sage: Partition([2, 1]).is_symmetric()
            True
            sage: Partition([3, 1]).is_symmetric()
            False
        """
        return self == self.conjugate()

    def next_within_bounds(self, min=[], max=None, partition_type=None):
        r"""
        Get the next partition lexicographically that contains ``min`` and is
        contained in ``max``.

        INPUT:

        - ``min`` -- (default ``[]``, the empty partition) The
          'minimum partition' that ``next_within_bounds(self)`` must contain.

        - ``max`` -- (default ``None``) The 'maximum partition' that
          ``next_within_bounds(self)`` must be contained in.  If set to ``None``,
          then there is no restriction.

        - ``partition_type`` -- (default ``None``) The type of partitions
          allowed.  For example, 'strict' for strictly decreasing partitions, or
          ``None`` to allow any valid partition.

        EXAMPLES::

            sage: m = [1, 1]
            sage: M = [3, 2, 1]
            sage: Partition([1, 1]).next_within_bounds(min=m, max=M)
            [1, 1, 1]
            sage: Partition([1, 1, 1]).next_within_bounds(min=m, max=M)
            [2, 1]
            sage: Partition([2, 1]).next_within_bounds(min=m, max=M)
            [2, 1, 1]
            sage: Partition([2, 1, 1]).next_within_bounds(min=m, max=M)
            [2, 2]
            sage: Partition([2, 2]).next_within_bounds(min=m, max=M)
            [2, 2, 1]
            sage: Partition([2, 2, 1]).next_within_bounds(min=m, max=M)
            [3, 1]
            sage: Partition([3, 1]).next_within_bounds(min=m, max=M)
            [3, 1, 1]
            sage: Partition([3, 1, 1]).next_within_bounds(min=m, max=M)
            [3, 2]
            sage: Partition([3, 2]).next_within_bounds(min=m, max=M)
            [3, 2, 1]
            sage: Partition([3, 2, 1]).next_within_bounds(min=m, max=M) == None
            True

        .. SEEALSO::

            :meth:`next`
        """
        # make sure min <= self <= max
        if max is not None:
            assert _Partitions(max).contains(_Partitions(self))
        assert _Partitions(self).contains(_Partitions(min))
        # check for empty max
        if max is not None and _Partitions(max).is_empty():
            return None
        # convert partitions to lists to make them mutable
        p = list(self)
        min = list(min)
        # if there is no max, the next partition just tacks a '1' on to the end!
        if max is None:
            return _Partitions(p + [1])
        # extend p and min to include 0's at the end
        p = p + [0] * (len(max) - len(p))
        min = min + [0] * (len(max) - len(min))
        # finally, run the algo to find next_p
        next_p = copy(p)
        def condition(a, b):
            if partition_type in ('strict', 'strictly decreasing'):
                return a < b - 1
            elif partition_type in (None, 'weak', 'weakly decreasing'):
                return a < b
            else:
                raise ValueError('unrecognized partition type')
        for r in range(len(p) - 1, -1, -1):
            if r == 0:
                if (max is None or p[r] < max[r]):
                    next_p[r] += 1
                    break
                else:
                    return None
            else:
                if (max is None or p[r] < max[r]) and condition(p[r], p[r-1]):
                    next_p[r] += 1
                    break
                else:
                    next_p[r] = min[r]
                    continue
        return _Partitions(next_p)

    def row_standard_tableaux(self):
        """
        Return the :class:`row standard tableaux
        <sage.combinat.tableau.RowStandardTableaux>` of shape ``self``.

        EXAMPLES::

            sage: Partition([3,2,2,1]).row_standard_tableaux()
            Row standard tableaux of shape [3, 2, 2, 1]
        """
        return tableau.RowStandardTableaux(self)

    def standard_tableaux(self):
        """
        Return the :class:`standard tableaux<StandardTableaux>`
        of shape ``self``.

        EXAMPLES::

            sage: Partition([3,2,2,1]).standard_tableaux()
            Standard tableaux of shape [3, 2, 2, 1]
        """
        return tableau.StandardTableaux(self)

    def up(self):
        r"""
        Return a generator for partitions that can be obtained from ``self``
        by adding a cell.

        EXAMPLES::

            sage: list(Partition([2,1,1]).up())
            [[3, 1, 1], [2, 2, 1], [2, 1, 1, 1]]
            sage: list(Partition([3,2]).up())
            [[4, 2], [3, 3], [3, 2, 1]]
            sage: [p for p in Partition([]).up()]
            [[1]]
        """
        p = self
        previous = p.get_part(0) + 1
        for i, current in enumerate(p):
            if current < previous:
                yield Partition(p[:i] + [current + 1] + p[i + 1:])
            previous = current
        yield Partition(p + [1])

    def up_list(self):
        """
        Return a list of the partitions that can be formed from ``self`` by
        adding a cell.

        EXAMPLES::

            sage: Partition([2,1,1]).up_list()
            [[3, 1, 1], [2, 2, 1], [2, 1, 1, 1]]
            sage: Partition([3,2]).up_list()
            [[4, 2], [3, 3], [3, 2, 1]]
            sage: Partition([]).up_list()
            [[1]]
        """
        return list(self.up())

    def down(self):
        r"""
        Return a generator for partitions that can be obtained from ``self``
        by removing a cell.

        EXAMPLES::

            sage: [p for p in Partition([2,1,1]).down()]
            [[1, 1, 1], [2, 1]]
            sage: [p for p in Partition([3,2]).down()]
            [[2, 2], [3, 1]]
            sage: [p for p in Partition([3,2,1]).down()]
            [[2, 2, 1], [3, 1, 1], [3, 2]]

        TESTS:

        We check that :trac:`11435` is fixed::

            sage: Partition([]).down_list() #indirect doctest
            []
        """
        p = self
        l = len(p)
        for i in range(l-1):
            if p[i] > p[i+1]:
                yield Partition(p[:i] + [ p[i]-1 ] + p[i+1:])
        if l >= 1:
            last = p[-1]
            if last == 1:
                yield Partition(p[:-1])
            else:
                yield Partition(p[:-1] + [ p[-1] - 1 ])

    def down_list(self):
        """
        Return a list of the partitions that can be obtained from ``self``
        by removing a cell.

        EXAMPLES::

            sage: Partition([2,1,1]).down_list()
            [[1, 1, 1], [2, 1]]
            sage: Partition([3,2]).down_list()
            [[2, 2], [3, 1]]
            sage: Partition([3,2,1]).down_list()
            [[2, 2, 1], [3, 1, 1], [3, 2]]
            sage: Partition([]).down_list()  #checks :trac:`11435`
            []
        """
        return [p for p in self.down()]

    @combinatorial_map(name="cell poset")
    def cell_poset(self, orientation="SE"):
        """
        Return the Young diagram of ``self`` as a poset. The optional
        keyword variable ``orientation`` determines the order relation
        of the poset.

        The poset always uses the set of cells of the Young diagram
        of ``self`` as its ground set. The order relation of the poset
        depends on the ``orientation`` variable (which defaults to
        ``"SE"``). Concretely, ``orientation`` has to be specified to
        one of the strings ``"NW"``, ``"NE"``, ``"SW"``, and ``"SE"``,
        standing for "northwest", "northeast", "southwest" and
        "southeast", respectively. If ``orientation`` is ``"SE"``, then
        the order relation of the poset is such that a cell `u` is
        greater or equal to a cell `v` in the poset if and only if `u`
        lies weakly southeast of `v` (this means that `u` can be
        reached from `v` by a sequence of south and east steps; the
        sequence is allowed to consist of south steps only, or of east
        steps only, or even be empty). Similarly the order relation is
        defined for the other three orientations. The Young diagram is
        supposed to be drawn in English notation.

        The elements of the poset are the cells of the Young diagram
        of ``self``, written as tuples of zero-based coordinates (so
        that `(3, 7)` stands for the `8`-th cell of the `4`-th row,
        etc.).

        EXAMPLES::

            sage: p = Partition([3,3,1])
            sage: Q = p.cell_poset(); Q
            Finite poset containing 7 elements
            sage: sorted(Q)
            [(0, 0), (0, 1), (0, 2), (1, 0), (1, 1), (1, 2), (2, 0)]
            sage: sorted(Q.maximal_elements())
            [(1, 2), (2, 0)]
            sage: Q.minimal_elements()
            [(0, 0)]
            sage: sorted(Q.upper_covers((1, 0)))
            [(1, 1), (2, 0)]
            sage: Q.upper_covers((1, 1))
            [(1, 2)]

            sage: P = p.cell_poset(orientation="NW"); P
            Finite poset containing 7 elements
            sage: sorted(P)
            [(0, 0), (0, 1), (0, 2), (1, 0), (1, 1), (1, 2), (2, 0)]
            sage: sorted(P.minimal_elements())
            [(1, 2), (2, 0)]
            sage: P.maximal_elements()
            [(0, 0)]
            sage: P.upper_covers((2, 0))
            [(1, 0)]
            sage: sorted(P.upper_covers((1, 2)))
            [(0, 2), (1, 1)]
            sage: sorted(P.upper_covers((1, 1)))
            [(0, 1), (1, 0)]
            sage: sorted([len(P.upper_covers(v)) for v in P])
            [0, 1, 1, 1, 1, 2, 2]

            sage: R = p.cell_poset(orientation="NE"); R
            Finite poset containing 7 elements
            sage: sorted(R)
            [(0, 0), (0, 1), (0, 2), (1, 0), (1, 1), (1, 2), (2, 0)]
            sage: R.maximal_elements()
            [(0, 2)]
            sage: R.minimal_elements()
            [(2, 0)]
            sage: sorted([len(R.upper_covers(v)) for v in R])
            [0, 1, 1, 1, 1, 2, 2]
            sage: R.is_isomorphic(P)
            False
            sage: R.is_isomorphic(P.dual())
            False

        Linear extensions of ``p.cell_poset()`` are in 1-to-1 correspondence
        with standard Young tableaux of shape `p`::

            sage: all( len(p.cell_poset().linear_extensions())
            ....:      == len(p.standard_tableaux())
            ....:      for n in range(8) for p in Partitions(n) )
            True

        This is not the case for northeast orientation::

            sage: q = Partition([3, 1])
            sage: q.cell_poset(orientation="NE").is_chain()
            True

        TESTS:

        We check that the posets are really what they should be for size
        up to `7`::

            sage: def check_NW(n):
            ....:     for p in Partitions(n):
            ....:         P = p.cell_poset(orientation="NW")
            ....:         for c in p.cells():
            ....:             for d in p.cells():
            ....:                 if P.le(c, d) != (c[0] >= d[0]
            ....:                                   and c[1] >= d[1]):
            ....:                     return False
            ....:     return True
            sage: all( check_NW(n) for n in range(8) )
            True

            sage: def check_NE(n):
            ....:     for p in Partitions(n):
            ....:         P = p.cell_poset(orientation="NE")
            ....:         for c in p.cells():
            ....:             for d in p.cells():
            ....:                 if P.le(c, d) != (c[0] >= d[0]
            ....:                                   and c[1] <= d[1]):
            ....:                     return False
            ....:     return True
            sage: all( check_NE(n) for n in range(8) )
            True

            sage: def test_duality(n, ori1, ori2):
            ....:     for p in Partitions(n):
            ....:         P = p.cell_poset(orientation=ori1)
            ....:         Q = p.cell_poset(orientation=ori2)
            ....:         for c in p.cells():
            ....:             for d in p.cells():
            ....:                 if P.lt(c, d) != Q.lt(d, c):
            ....:                     return False
            ....:     return True
            sage: all( test_duality(n, "NW", "SE") for n in range(8) )
            True
            sage: all( test_duality(n, "NE", "SW") for n in range(8) )
            True
            sage: all( test_duality(n, "NE", "SE") for n in range(4) )
            False
        """
        from sage.combinat.posets.posets import Poset
        covers = {}
        if orientation == "NW":
            for i, row in enumerate(self):
                if i == 0:
                    covers[(0, 0)] = []
                    for j in range(1, row):
                        covers[(0, j)] = [(0, j - 1)]
                else:
                    covers[(i, 0)] = [(i - 1, 0)]
                    for j in range(1, row):
                        covers[(i, j)] = [(i - 1, j), (i, j - 1)]
        elif orientation == "NE":
            for i, row in enumerate(self):
                if i == 0:
                    covers[(0, row - 1)] = []
                    for j in range(row - 1):
                        covers[(0, j)] = [(0, j + 1)]
                else:
                    covers[(i, row - 1)] = [(i - 1, row - 1)]
                    for j in range(row - 1):
                        covers[(i, j)] = [(i - 1, j), (i, j + 1)]
        elif orientation == "SE":
            l = len(self) - 1
            for i, row in enumerate(self):
                if i == l:
                    covers[(i, row - 1)] = []
                    for j in range(row - 1):
                        covers[(i, j)] = [(i, j + 1)]
                else:
                    next_row = self[i + 1]
                    if row == next_row:
                        covers[(i, row - 1)] = [(i + 1, row - 1)]
                        for j in range(row - 1):
                            covers[(i, j)] = [(i + 1, j), (i, j + 1)]
                    else:
                        covers[(i, row - 1)] = []
                        for j in range(next_row):
                            covers[(i, j)] = [(i + 1, j), (i, j + 1)]
                        for j in range(next_row, row - 1):
                            covers[(i, j)] = [(i, j + 1)]
        elif orientation == "SW":
            l = len(self) - 1
            for i, row in enumerate(self):
                if i == l:
                    covers[(i, 0)] = []
                    for j in range(1, row):
                        covers[(i, j)] = [(i, j - 1)]
                else:
                    covers[(i, 0)] = [(i + 1, 0)]
                    next_row = self[i + 1]
                    for j in range(1, next_row):
                        covers[(i, j)] = [(i + 1, j), (i, j - 1)]
                    for j in range(next_row, row):
                        covers[(i, j)] = [(i, j - 1)]
        return Poset(covers)

    def frobenius_coordinates(self):
        """
        Return a pair of sequences of Frobenius coordinates aka beta numbers
        of the partition.

        These are two strictly decreasing sequences of nonnegative integers
        of the same length.

        EXAMPLES::

            sage: Partition([]).frobenius_coordinates()
            ([], [])
            sage: Partition([1]).frobenius_coordinates()
            ([0], [0])
            sage: Partition([3,3,3]).frobenius_coordinates()
            ([2, 1, 0], [2, 1, 0])
            sage: Partition([9,1,1,1,1,1,1]).frobenius_coordinates()
            ([8], [6])

        """
        mu = self
        muconj = mu.conjugate()     # Naive implementation
        if len(mu) <= len(muconj):
            a = [x for x in (val-i-1 for i, val in enumerate(mu)) if x>=0]
            b = [x for x in (muconj[i]-i-1 for i in range(len(a))) if x>=0]
        else:
            b = [x for x in (val-i-1 for i, val in enumerate(muconj)) if x>=0]
            a = [x for x in (mu[i]-i-1 for i in range(len(b))) if x>=0]
        return (a,b)

    def frobenius_rank(self):
        r"""
        Return the Frobenius rank of the partition ``self``.

        The Frobenius rank of a partition
        `\lambda = (\lambda_1, \lambda_2, \lambda_3, \cdots)` is
        defined to be the largest `i` such that `\lambda_i \geq i`.
        In other words, it is the number of cells on the main diagonal
        of `\lambda`. In yet other words, it is the size of the largest
        square fitting into the Young diagram of `\lambda`.

        EXAMPLES::

            sage: Partition([]).frobenius_rank()
            0
            sage: Partition([1]).frobenius_rank()
            1
            sage: Partition([3,3,3]).frobenius_rank()
            3
            sage: Partition([9,1,1,1,1,1]).frobenius_rank()
            1
            sage: Partition([2,1,1,1,1,1]).frobenius_rank()
            1
            sage: Partition([2,2,1,1,1,1]).frobenius_rank()
            2
            sage: Partition([3,2]).frobenius_rank()
            2
            sage: Partition([3,2,2]).frobenius_rank()
            2
            sage: Partition([8,4,4,4,4]).frobenius_rank()
            4
            sage: Partition([8,4,1]).frobenius_rank()
            2
            sage: Partition([3,3,1]).frobenius_rank()
            2
        """
        for i, x in enumerate(self):
            if x <= i:
                return i
        return len(self)

    def beta_numbers(self, length=None):
        """
        Return the set of beta numbers corresponding to ``self``.

        The optional argument ``length`` specifies the length of the beta set
        (which must be at least the length of ``self``).

        For more on beta numbers, see :meth:`frobenius_coordinates`.

        EXAMPLES::

            sage: Partition([4,3,2]).beta_numbers()
            [6, 4, 2]
            sage: Partition([4,3,2]).beta_numbers(5)
            [8, 6, 4, 1, 0]
            sage: Partition([]).beta_numbers()
            []
            sage: Partition([]).beta_numbers(3)
            [2, 1, 0]
            sage: Partition([6,4,1,1]).beta_numbers()
            [9, 6, 2, 1]
            sage: Partition([6,4,1,1]).beta_numbers(6)
            [11, 8, 4, 3, 1, 0]
            sage: Partition([1,1,1]).beta_numbers()
            [3, 2, 1]
            sage: Partition([1,1,1]).beta_numbers(4)
            [4, 3, 2, 0]
        """
        true_length = len(self)
        if length is None:
            length = true_length
        elif length < true_length:
            raise ValueError("length must be at least the length of the partition")
        beta = [l + length - i - 1 for (i, l) in enumerate(self)]
        if length > true_length:
            beta.extend(list(range(length-true_length-1,-1,-1)))
        return beta

    def crank(self):
        r"""
        Return the Dyson crank of ``self``.

        The Dyson crank of a partition `\lambda` is defined as follows:
        If `\lambda` contains at least one `1`, then the crank is
        `\mu(\lambda) - \omega(\lambda)`, where `\omega(\lambda)` is the
        number of `1`s in `\lambda`, and `\mu(\lambda)` is the number of
        parts of `\lambda` larger than `\omega(\lambda)`. If `\lambda`
        contains no `1`, then the crank is simply the largest part of
        `\lambda`.

        REFERENCES:

        - [AG1988]_

        EXAMPLES::

            sage: Partition([]).crank()
            0
            sage: Partition([3,2,2]).crank()
            3
            sage: Partition([5,4,2,1,1]).crank()
            0
            sage: Partition([1,1,1]).crank()
            -3
            sage: Partition([6,4,4,3]).crank()
            6
            sage: Partition([6,3,3,1,1]).crank()
            1
            sage: Partition([6]).crank()
            6
            sage: Partition([5,1]).crank()
            0
            sage: Partition([4,2]).crank()
            4
            sage: Partition([4,1,1]).crank()
            -1
            sage: Partition([3,3]).crank()
            3
            sage: Partition([3,2,1]).crank()
            1
            sage: Partition([3,1,1,1]).crank()
            -3
            sage: Partition([2,2,2]).crank()
            2
            sage: Partition([2,2,1,1]).crank()
            -2
            sage: Partition([2,1,1,1,1]).crank()
            -4
            sage: Partition([1,1,1,1,1,1]).crank()
            -6
        """
        l = len(self)
        if l == 0:
            return 0
        if self[-1] > 1:
            return self[0]
        ind_1 = self.index(1)
        w = l - ind_1      # w is omega(self).
        m = len([x for x in self if x > w])
        return m - w

    def t_completion(self, t):
        r"""
        Return the ``t``-completion of the partition ``self``.

        If `\lambda = (\lambda_1, \lambda_2, \lambda_3, \ldots)` is a
        partition and `t` is an integer greater or equal to
        `\left\lvert \lambda \right\rvert + \lambda_1`, then the
        `t`-*completion of* `\lambda` is defined as the partition
        `(t - \left\lvert \lambda \right\rvert, \lambda_1, \lambda_2,
        \lambda_3, \ldots)` of `t`. This partition is denoted by `\lambda[t]`
        in [BOR2009]_, by `\lambda_{[t]}` in [BdVO2012]_, and by `\lambda(t)`
        in [CO2010]_.

        EXAMPLES::

            sage: Partition([]).t_completion(0)
            []
            sage: Partition([]).t_completion(1)
            [1]
            sage: Partition([]).t_completion(2)
            [2]
            sage: Partition([]).t_completion(3)
            [3]
            sage: Partition([2, 1]).t_completion(5)
            [2, 2, 1]
            sage: Partition([2, 1]).t_completion(6)
            [3, 2, 1]
            sage: Partition([4, 2, 2, 1]).t_completion(13)
            [4, 4, 2, 2, 1]
            sage: Partition([4, 2, 2, 1]).t_completion(19)
            [10, 4, 2, 2, 1]
            sage: Partition([4, 2, 2, 1]).t_completion(10)
            Traceback (most recent call last):
            ...
            ValueError: 10-completion is not defined
            sage: Partition([4, 2, 2, 1]).t_completion(5)
            Traceback (most recent call last):
            ...
            ValueError: 5-completion is not defined
        """
        if self._list and t < self.size() + self._list[0]:
            raise ValueError("{}-completion is not defined".format(t))
        return Partition([t - self.size()] + self._list)

    def larger_lex(self, rhs):
        """
        Return ``True`` if ``self`` is larger than ``rhs`` in lexicographic
        order. Otherwise return ``False``.

        EXAMPLES::

            sage: p = Partition([3,2])
            sage: p.larger_lex([3,1])
            True
            sage: p.larger_lex([1,4])
            True
            sage: p.larger_lex([3,2,1])
            False
            sage: p.larger_lex([3])
            True
            sage: p.larger_lex([5])
            False
            sage: p.larger_lex([3,1,1,1,1,1,1,1])
            True
        """
        return CombinatorialElement.__gt__(self, rhs)

    def dominates(self, p2):
        r"""
        Return ``True`` if ``self`` dominates the partition ``p2``. Otherwise
        it returns ``False``.

        EXAMPLES::

            sage: p = Partition([3,2])
            sage: p.dominates([3,1])
            True
            sage: p.dominates([2,2])
            True
            sage: p.dominates([2,1,1])
            True
            sage: p.dominates([3,3])
            False
            sage: p.dominates([4])
            False
            sage: Partition([4]).dominates(p)
            False
            sage: Partition([]).dominates([1])
            False
            sage: Partition([]).dominates([])
            True
            sage: Partition([1]).dominates([])
            True
        """
        p1 = self
        sum1 = 0
        sum2 = 0
        min_length = min(len(p1), len(p2))
        if min_length == 0:
            return not p2 # equivalent to len(p1) >= len(p2) = 0

        for i in range(min_length):
            sum1 += p1[i]
            sum2 += p2[i]
            if sum2 > sum1:
                return False
        return sum(p1) >= sum(p2)

    def cells(self):
        """
        Return the coordinates of the cells of ``self``.

        EXAMPLES::

            sage: Partition([2,2]).cells()
            [(0, 0), (0, 1), (1, 0), (1, 1)]
            sage: Partition([3,2]).cells()
            [(0, 0), (0, 1), (0, 2), (1, 0), (1, 1)]
        """
        res = []
        for i in range(len(self)):
            for j in range(self[i]):
                res.append( (i,j) )
        return res

    def generalized_pochhammer_symbol(self, a, alpha):
        r"""
        Return the generalized Pochhammer symbol
        `(a)_{self}^{(\alpha)}`. This is the product over all
        cells `(i,j)` in ``self`` of `a - (i-1) / \alpha + j - 1`.

        EXAMPLES::

            sage: Partition([2,2]).generalized_pochhammer_symbol(2,1)
            12
        """
        res = 1
        for (i,j) in self.cells():
            res *= (a - (i-1)/alpha + j-1)
        return res

    def get_part(self, i, default=Integer(0)):
        r"""
        Return the `i^{th}` part of ``self``, or ``default`` if it does
        not exist.

        EXAMPLES::

            sage: p = Partition([2,1])
            sage: p.get_part(0), p.get_part(1), p.get_part(2)
            (2, 1, 0)
            sage: p.get_part(10,-1)
            -1
            sage: Partition([]).get_part(0)
            0
        """
        if i < len(self._list):
            return self._list[i]
        else:
            return default

    @combinatorial_map(name="partition to minimal Dyck word")
    def to_dyck_word(self, n=None):
        r"""
        Return the ``n``-Dyck word whose corresponding partition is
        ``self`` (or, if ``n`` is not specified, the `n`-Dyck word with
        smallest `n` to satisfy this property).

        If `w` is an `n`-Dyck word (that is, a Dyck word with `n` open
        symbols and `n` close symbols), then the Dyck path corresponding
        to `w` can be regarded as a lattice path in the northeastern
        half of an `n \times n`-square. The region to the northeast of
        this Dyck path can be regarded as a partition. It is called the
        partition corresponding to the Dyck word `w`. (See
        :meth:`~sage.combinat.dyck_word.DyckWord.to_partition`.)

        For every partition `\lambda` and every nonnegative integer `n`,
        there exists at most one `n`-Dyck word `w` such that the
        partition corresponding to `w` is `\lambda` (in fact, such `w`
        exists if and only if `\lambda_i + i \leq n` for every `i`,
        where `\lambda` is written in the form
        `(\lambda_1, \lambda_2, \ldots, \lambda_k)` with `\lambda_k > 0`).
        This method computes this `w` for a given `\lambda` and `n`.
        If `n` is not specified, this method computes the `w` for the
        smallest possible `n` for which such an `w` exists.
        (The minimality of `n` means that the partition demarcated by the
        Dyck path touches the diagonal.)

        EXAMPLES::

            sage: Partition([2,2]).to_dyck_word()
            [1, 1, 0, 0, 1, 1, 0, 0]
            sage: Partition([2,2]).to_dyck_word(4)
            [1, 1, 0, 0, 1, 1, 0, 0]
            sage: Partition([2,2]).to_dyck_word(5)
            [1, 1, 1, 0, 0, 1, 1, 0, 0, 0]
            sage: Partition([6,3,1]).to_dyck_word()
            [1, 1, 1, 1, 0, 1, 0, 0, 1, 0, 0, 0, 1, 0]
            sage: Partition([]).to_dyck_word()
            []
            sage: Partition([]).to_dyck_word(3)
            [1, 1, 1, 0, 0, 0]

        The partition corresponding to ``self.dyck_word()`` is ``self``
        indeed::

            sage: all( p.to_dyck_word().to_partition() == p
            ....:      for p in Partitions(5) )
            True
        """
        from sage.combinat.dyck_word import DyckWord
        if not self._list:
            if n is None:
                return DyckWord([])
            return DyckWord([1]*n + [0]*n)
        list_of_word = []
        if n is None:
            n = max(i + l + 1 for (i, l) in enumerate(self))
            # This n is also max(i+j for (i,j) in self.cells()) + 2.
        list_of_word.extend([1]*(n-self.length()))
        copy_part = list(self)
        while copy_part:
            c = copy_part.pop()
            list_of_word.extend([0]*c)
            for i in range(len(copy_part)):
                copy_part[i] -= c
            list_of_word.append(1)
        list_of_word.extend([0]*(n-self[0]))
        return DyckWord(list_of_word)

    @combinatorial_map(order=2, name="conjugate partition")
    def conjugate(self):
        """
        Return the conjugate partition of the partition ``self``. This
        is also called the associated partition or the transpose in the
        literature.

        EXAMPLES::

            sage: Partition([2,2]).conjugate()
            [2, 2]
            sage: Partition([6,3,1]).conjugate()
            [3, 2, 2, 1, 1, 1]

        The conjugate partition is obtained by transposing the Ferrers
        diagram of the partition (see :meth:`.ferrers_diagram`)::

            sage: print(Partition([6,3,1]).ferrers_diagram())
            ******
            ***
            *
            sage: print(Partition([6,3,1]).conjugate().ferrers_diagram())
            ***
            **
            **
            *
            *
            *
        """
        p = list(self)
        if p == []:
            return self
        return Partition(conjugate(p))

    def suter_diagonal_slide(self, n, exp=1):
        r"""
        Return the image of ``self`` in `Y_n` under Suter's diagonal slide
        `\sigma_n`, where the notations used are those defined in [Sut2002]_.

        The set `Y_n` is defined as the set of all partitions
        `\lambda` such that the hook length of the `(0, 0)`-cell (i.e. the
        northwestern most cell in English notation) of `\lambda` is less
        than `n`, including the empty partition.

        The map `\sigma_n` sends a partition (with non-zero entries)
        `(\lambda_1, \lambda_2, \ldots, \lambda_m) \in Y_n` to the partition
        `(\lambda_2 + 1, \lambda_3 + 1, \ldots, \lambda_m + 1,
        \underbrace{1, 1, \ldots, 1}_{n - m - \lambda_1\text{ ones}})`.
        In other words, it pads the partition with trailing zeroes
        until it has length `n - \lambda_1`, then removes its first
        part, and finally adds `1` to each part.

        By Theorem 2.1 of [Sut2002]_, the dihedral group `D_n` with
        `2n` elements acts on `Y_n` by letting the primitive rotation
        act as `\sigma_n` and the reflection act as conjugation of
        partitions (:meth:`conjugate()`). This action is faithful if
        `n \geq 3`.

        INPUT:

        - ``n`` -- nonnegative integer

        - ``exp`` -- (default: 1) how many times `\sigma_n` should be applied

        OUTPUT:

        The result of applying Suter's diagonal slide `\sigma_n` to
        ``self``, assuming that ``self`` lies in `Y_n`. If the
        optional argument ``exp`` is set, then the slide
        `\sigma_n` is applied not just once, but ``exp`` times
        (note that ``exp`` is allowed to be negative, since
        the slide has finite order).

        EXAMPLES::

            sage: Partition([5,4,1]).suter_diagonal_slide(8)
            [5, 2]
            sage: Partition([5,4,1]).suter_diagonal_slide(9)
            [5, 2, 1]
            sage: Partition([]).suter_diagonal_slide(7)
            [1, 1, 1, 1, 1, 1]
            sage: Partition([]).suter_diagonal_slide(1)
            []
            sage: Partition([]).suter_diagonal_slide(7, exp=-1)
            [6]
            sage: Partition([]).suter_diagonal_slide(1, exp=-1)
            []
            sage: P7 = Partitions(7)
            sage: all( p == p.suter_diagonal_slide(9, exp=-1).suter_diagonal_slide(9)
            ....:      for p in P7 )
            True
            sage: all( p == p.suter_diagonal_slide(9, exp=3)
            ....:            .suter_diagonal_slide(9, exp=3)
            ....:            .suter_diagonal_slide(9, exp=3)
            ....:      for p in P7 )
            True
            sage: all( p == p.suter_diagonal_slide(9, exp=6)
            ....:            .suter_diagonal_slide(9, exp=6)
            ....:            .suter_diagonal_slide(9, exp=6)
            ....:      for p in P7 )
            True
            sage: all( p == p.suter_diagonal_slide(9, exp=-1)
            ....:            .suter_diagonal_slide(9, exp=1)
            ....:      for p in P7 )
            True

        Check of the assertion in [Sut2002]_ that `\sigma_n\bigl( \sigma_n(
        \lambda^{\prime})^{\prime} \bigr) = \lambda`::

            sage: all( p.suter_diagonal_slide(8).conjugate()
            ....:      == p.conjugate().suter_diagonal_slide(8, exp=-1)
            ....:      for p in P7 )
            True

        Check of Claim 1 in [Sut2002]_::

            sage: P5 = Partitions(5)
            sage: all( all( (p.suter_diagonal_slide(6) in q.suter_diagonal_slide(6).down())
            ....:           or (q.suter_diagonal_slide(6) in p.suter_diagonal_slide(6).down())
            ....:           for p in q.down() )
            ....:      for q in P5 )
            True

        TESTS:

        Check for ``exp = 0``::

            sage: P = Partitions(4)
            sage: all(p == p.suter_diagonal_slide(7, 0) for p in P)
            True

        Check for invalid input::

            sage: p = Partition([2,1])
            sage: p.hook_length(0, 0)
            3
            sage: p.suter_diagonal_slide(2)
            Traceback (most recent call last):
            ...
            ValueError: the hook length must be less than n
        """
        # Check for valid input
        if len(self) > 0 and len(self) + self._list[0] > n: # >, not >=, since we double count the (0,0) cell
            raise ValueError("the hook length must be less than n")
        ret = self
        # Arbitrary exp
        exp = exp % n # It is at most order n
        if exp > n / 2:
            exp -= n
        while exp != 0:
            leng = len(ret)
            if exp > 0:
                # Suter's map \sigma_n
                if leng == 0:   # Taking extra care about the empty partition.
                    ret = Partition([1] * (n - 1))
                    exp -= 1
                    continue
                res = [i + 1 for i in ret._list[1:]]
                res += [1] * (n - leng - ret._list[0])
                ret = Partition(res)
                exp -= 1
            else: # exp < 0 since if exp == 0, we would exit the while loop
                # inverse map \sigma_n^{-1}
                if leng == 0:   # Taking extra care about the empty partition.
                    ret = Partition([n - 1])
                    exp += 1
                    continue
                res = [n - leng - 1]
                res.extend([i - 1 for i in ret._list if i > 1])
                ret = Partition(res)
                exp += 1
        return ret

    @combinatorial_map(name="reading tableau")
    def reading_tableau(self):
        r"""
        Return the RSK recording tableau of the reading word of the
        (standard) tableau `T` labeled down (in English convention)
        each column to the shape of ``self``.

        For an example of the tableau `T`, consider the partition
        `\lambda = (3,2,1)`, then we have::

            1 4 6
            2 5
            3

        For more, see :func:`~sage.combinat.rsk.RSK()`.

        EXAMPLES::

            sage: Partition([3,2,1]).reading_tableau()
            [[1, 3, 6], [2, 5], [4]]
        """
        st = tableau.StandardTableaux(self).first()
        return st.reading_word_permutation().right_tableau()

    @combinatorial_map(name="initial tableau")
    def initial_tableau(self):
        r"""
        Return the :class:`standard tableau<StandardTableau>` which has the
        numbers `1, 2, \ldots, n` where `n` is the :meth:`size` of ``self``
        entered in order from left to right along the rows of each component,
        where the components are ordered from left to right.

        EXAMPLES::

            sage: Partition([3,2,2]).initial_tableau()
            [[1, 2, 3], [4, 5], [6, 7]]
        """
        mu = self._list
        # In Python 3, improve this using itertools.accumulate
        tab = [list(range(1+sum(mu[:i]), 1+sum(mu[:(i+1)])))
               for i in range(len(mu))]
        return tableau.StandardTableau(tab)

    def initial_column_tableau(self):
        r"""
        Return the initial column tableau of shape ``self``.

        The initial column tableau of shape self is the standard tableau
        that has the numbers `1` to `n`, where `n` is the :meth:`size` of ``self``,
        entered in order from top to bottom and then left to right down the
        columns of ``self``.

        EXAMPLES::

            sage: Partition([3,2]).initial_column_tableau()
            [[1, 3, 5], [2, 4]]
        """
        return self.conjugate().initial_tableau().conjugate()

    def garnir_tableau(self, *cell):
        r"""
        Return the Garnir tableau of shape ``self`` corresponding to the cell
        ``cell``. If ``cell`` `= (a,c)` then `(a+1,c)` must belong to the
        diagram of ``self``.

        The Garnir tableaux play an important role in integral and
        non-semisimple representation theory because they determine the
        "straightening" rules for the Specht modules over an arbitrary ring.

        The Garnir tableaux are the "first" non-standard tableaux which arise
        when you act by simple transpositions. If `(a,c)` is a cell in the
        Young diagram of a partition, which is not at the bottom of its
        column, then the corresponding Garnir tableau has the integers
        `1, 2, \ldots, n` entered in order from left to right along the rows
        of the diagram up to the cell `(a,c-1)`, then along the cells
        `(a+1,1)` to `(a+1,c)`, then `(a,c)` until the end of row `a` and
        then continuing from left to right in the remaining positions. The
        examples below probably make this clearer!

        .. NOTE::

            The function also sets ``g._garnir_cell``, where ``g`` is the
            resulting Garnir tableau, equal to ``cell`` which is used by
            some other functions.

        EXAMPLES::

            sage: g = Partition([5,3,3,2]).garnir_tableau((0,2)); g.pp()
              1  2  6  7  8
              3  4  5
              9 10 11
             12 13
            sage: g.is_row_strict(); g.is_column_strict()
            True
            False

            sage: Partition([5,3,3,2]).garnir_tableau(0,2).pp()
              1  2  6  7  8
              3  4  5
              9 10 11
             12 13
            sage: Partition([5,3,3,2]).garnir_tableau(2,1).pp()
              1  2  3  4  5
              6  7  8
              9 12 13
             10 11
            sage: Partition([5,3,3,2]).garnir_tableau(2,2).pp()
            Traceback (most recent call last):
            ...
            ValueError: (row+1, col) must be inside the diagram

        .. SEEALSO::

            - :meth:`top_garnir_tableau`
        """
        try:
            (row, col) = cell
        except ValueError:
            (row, col) = cell[0]

        if row + 1 >= len(self) or col >= self[row+1]:
            raise ValueError('(row+1, col) must be inside the diagram')
        g=self.initial_tableau().to_list()
        a=g[row][col]
        g[row][col:] = list(range(a+col+1,g[row+1][col]+1))
        g[row+1][:col+1] = list(range(a,a+col+1))
        g=tableau.Tableau(g)
        g._garnir_cell = (row, col)
        return g

    def top_garnir_tableau(self,e,cell):
        r"""
        Return the most dominant *standard* tableau which dominates the
        corresponding Garnir tableau and has the same ``e``-residue.

        The Garnir tableau play an important role in integral and non-semisimple
        representation theory because they determine the "straightening" rules
        for the Specht modules. The *top Garnir tableaux* arise in the graded
        representation theory of the symmetric groups and higher level Hecke
        algebras. They were introduced in [KMR2012]_.

        If the Garnir node is ``cell=(r,c)`` and `m` and `M` are the entries
        in the cells ``(r,c)`` and ``(r+1,c)``, respectively, in the initial
        tableau then the top ``e``-Garnir tableau is obtained by inserting the
        numbers `m, m+1, \ldots, M` in order from left to right first in the
        cells in row ``r+1`` which are not in the ``e``-Garnir belt, then in
        the cell in rows ``r`` and ``r+1`` which are in the Garnir belt and
        then, finally, in the remaining cells in row ``r`` which are not in
        the Garnir belt. All other entries in the tableau remain unchanged.

        If ``e = 0``, or if there are no ``e``-bricks in either row ``r``
        or ``r+1``, then the top Garnir tableau is the corresponding Garnir
        tableau.

        EXAMPLES::

            sage: Partition([5,4,3,2]).top_garnir_tableau(2,(0,2)).pp()
               1  2  4  5  8
               3  6  7  9
              10 11 12
              13 14
            sage: Partition([5,4,3,2]).top_garnir_tableau(3,(0,2)).pp()
               1  2  3  4  5
               6  7  8  9
              10 11 12
              13 14
            sage: Partition([5,4,3,2]).top_garnir_tableau(4,(0,2)).pp()
               1  2  6  7  8
               3  4  5  9
              10 11 12
              13 14
            sage: Partition([5,4,3,2]).top_garnir_tableau(0,(0,2)).pp()
               1  2  6  7  8
               3  4  5  9
              10 11 12
              13 14

        TESTS::

            sage: Partition([5,4,3,2]).top_garnir_tableau(0,(3,2)).pp()
            Traceback (most recent call last):
            ...
            ValueError: (4,2)=(row+1,col) must be inside the diagram

        REFERENCES:

        - [KMR2012]_
        """
        (row,col)=cell
        if row+1>=len(self) or col>=self[row+1]:
            raise ValueError('(%s,%s)=(row+1,col) must be inside the diagram' %(row+1,col))

        g=self.garnir_tableau(cell)   # start with the Garnir tableau and modify

        if e==0:
            return g             # no more dominant tableau of the same residue

        a=e*int((self[row]-col)/e)    # number of cells in the e-bricks in row `row`
        b=e*int((col+1)/e)            # number of cells in the e-bricks in row `row+1`

        if a==0 or b==0:
            return g

        t=g.to_list()
        m=g[row+1][0]                 # smallest  number in 0-Garnir belt
        # now we will put the number m,m+1,...,t[row+1][col] in order into t
        t[row][col:a+col]=[m+col-b+1+i for i in range(a)]
        t[row+1][col-b+1:col+1]=[m+a+col-b+1+i for i in range(b)]
        return tableau.StandardTableau(t)

    @cached_method
    def young_subgroup(self):
        r"""
        Return the corresponding Young, or parabolic, subgroup of the symmetric
        group.

        The Young subgroup of a partition
        `\lambda = (\lambda_1, \lambda_2, \ldots, \lambda_{\ell})` of `n` is
        the group:

        .. MATH::

            S_{\lambda_1} \times S_{\lambda_2} \times \cdots \times
            S_{\lambda_{\ell}}

        embedded into `S_n` in the standard way (i.e.,
        the `S_{\lambda_i}` factor acts on the numbers from
        `\lambda_1 + \lambda_2 + \cdots + \lambda_{i-1} + 1` to
        `\lambda_1 + \lambda_2 + \cdots + \lambda_i`).

        EXAMPLES::

            sage: Partition([4,2]).young_subgroup()
            Permutation Group with generators [(), (5,6), (3,4), (2,3), (1,2)]
        """
        gens=[]
        m=0
        for row in self:
            gens.extend([ (c,c+1) for c in range(m+1,m+row)])
            m+=row
        gens.append(list(range(1,self.size() + 1)))  # to ensure we get a subgroup of Sym_n
        return PermutationGroup( gens )

    def young_subgroup_generators(self):
        r"""
        Return an indexing set for the generators of the corresponding Young
        subgroup. Here the generators correspond to the simple adjacent
        transpositions `s_i = (i \; i+1)`.

        EXAMPLES::

            sage: Partition([4,2]).young_subgroup_generators()
            [1, 2, 3, 5]
            sage: Partition([1,1,1]).young_subgroup_generators()
            []
            sage: Partition([2,2]).young_subgroup_generators()
            [1, 3]

        .. SEEALSO::

            :meth:`young_subgroup`
        """
        gens = []
        m = 0
        for row in self:
            gens.extend(list(range(m + 1, m + row)))
            m += row
        return gens

    @cached_method
    def _initial_degree(self, e, multicharge=(0,)):
        r"""
        Return the Brundan-Kleshchev-Wang degree of the initial row tableau
        of shape ``self``.

        This degree depends only the shape of the tableau and it is
        used as the base case for computing the degrees of all tableau
        of shape ``self``, which is why this method is cached. See
        :meth:`sage.combinat.tableau.Tableau.degree` for more information.

        EXAMPLES::

            sage: Partition([5,3,2])._initial_degree(0)
            0
            sage: Partition([5,3,2])._initial_degree(2)
            4
            sage: Partition([5,3,2])._initial_degree(3)
            2
            sage: Partition([5,3,2])._initial_degree(4)
            1
        """
        if e == 0:
            return ZZ.zero()
        else:
            return sum(m // e for m in self)

    def degree(self, e):
        r"""
        Return the ``e``-th degree of ``self``.

        The `e`-th degree of a partition `\lambda` is the sum of the `e`-th
        degrees of the standard tableaux of shape `\lambda`. The `e`-th degree
        is the exponent of `\Phi_e(q)` in the Gram determinant of the Specht
        module for a semisimple Iwahori-Hecke algebra of type `A` with
        parameter `q`.

        INPUT:

        - ``e`` -- an  integer  `e > 1`

        OUTPUT:

        A non-negative integer.

        EXAMPLES::

            sage: Partition([4,3]).degree(2)
            28
            sage: Partition([4,3]).degree(3)
            15
            sage: Partition([4,3]).degree(4)
            8
            sage: Partition([4,3]).degree(5)
            13
            sage: Partition([4,3]).degree(6)
            0
            sage: Partition([4,3]).degree(7)
            0

        Therefore, the Gram determinant of `S(5,3)` when the Hecke parameter
        `q` is "generic" is

        .. MATH::

            q^N \Phi_2(q)^{28} \Phi_3(q)^{15} \Phi_4(q)^8 \Phi_5(q)^{13}

        for some integer `N`. Compare with :meth:`prime_degree`.
        """
        return sum(t.degree(e) for t in self.standard_tableaux())

    def prime_degree(self, p):
        r"""
        Return the prime degree for the prime integer``p`` for ``self``.

        INPUT:

        - ``p`` -- a prime integer

        OUTPUT:

        A non-negative integer

        The degree of a partition `\lambda` is the sum of the
        `e`-:meth:`degree` of the standard tableaux of shape `\lambda`, for
        `e` a poer of the prime `p`. The prime degree gives the exponent of
        `p` in the Gram determinant of the integral Specht module of the
        symmetric group.

        EXAMPLES::

            sage: Partition([4,3]).prime_degree(2)
            36
            sage: Partition([4,3]).prime_degree(3)
            15
            sage: Partition([4,3]).prime_degree(5)
            13
            sage: Partition([4,3]).prime_degree(7)
            0

        Therefore, the Gram determinant of `S(5,3)` when `q = 1` is
        `2^{36} 3^{15} 5^{13}`.  Compare with :meth:`degree`.
        """
        ps = [p]

        while ps[-1] * p < self.size():
            ps.append(ps[-1] * p)
        return sum(t.degree(pk) for pk in ps for t in self.standard_tableaux())

    def arm_length(self, i, j):
        r"""
        Return the length of the arm of cell `(i,j)` in ``self``.

        The arm of cell `(i,j)` is the cells that appear to the right of
        cell `(i,j)`.

        The cell coordinates are zero-based, i. e., the northwesternmost
        cell is `(0,0)`.

        INPUT:

        - ``i, j`` -- two integers

        OUTPUT:

        An integer or a ``ValueError``

        EXAMPLES::

            sage: p = Partition([2,2,1])
            sage: p.arm_length(0, 0)
            1
            sage: p.arm_length(0, 1)
            0
            sage: p.arm_length(2, 0)
            0
            sage: Partition([3,3]).arm_length(0, 0)
            2
            sage: Partition([3,3]).arm_length(*[0,0])
            2
        """
        p = self
        if i < len(p) and j < p[i]:
            return p[i]-(j+1)
        else:
            raise ValueError("The cell is not in the diagram")

    def arm_lengths(self, flat=False):
        """
        Return a tableau of shape ``self`` where each cell is filled with
        its arm length. The optional boolean parameter ``flat`` provides
        the option of returning a flat list.

        EXAMPLES::

            sage: Partition([2,2,1]).arm_lengths()
            [[1, 0], [1, 0], [0]]
            sage: Partition([2,2,1]).arm_lengths(flat=True)
            [1, 0, 1, 0, 0]
            sage: Partition([3,3]).arm_lengths()
            [[2, 1, 0], [2, 1, 0]]
            sage: Partition([3,3]).arm_lengths(flat=True)
            [2, 1, 0, 2, 1, 0]
        """
        p = self
        res = [[p[i]-(j+1) for j in range(p[i])] for i in range(len(p))]
        if flat:
            return sum(res, [])
        else:
            return res

    def arm_cells(self, i, j):
        r"""
        Return the list of the cells of the arm of cell `(i,j)` in ``self``.

        The arm of cell `c = (i,j)` is the boxes that appear to the right of
        `c`.

        The cell coordinates are zero-based, i. e., the northwesternmost
        cell is `(0,0)`.

        INPUT:

        - ``i, j`` -- two integers

        OUTPUT:

        A list of pairs of integers

        EXAMPLES::

            sage: Partition([4,4,3,1]).arm_cells(1,1)
            [(1, 2), (1, 3)]

            sage: Partition([]).arm_cells(0,0)
            Traceback (most recent call last):
            ...
            ValueError: The cell is not in the diagram

        """
        p = self
        if i < len(p) and j < p[i]:
            return [ (i, x) for x in range(j+1, p[i]) ]
        else:
            raise ValueError("The cell is not in the diagram")


    def leg_length(self, i, j):
        """
        Return the length of the leg of cell `(i,j)` in ``self``.

        The leg of cell `c = (i,j)` is defined to be the cells below `c`
        (in English convention).

        The cell coordinates are zero-based, i. e., the northwesternmost
        cell is `(0,0)`.

        INPUT:

        - ``i, j`` -- two integers

        OUTPUT:

        An integer or a ``ValueError``

        EXAMPLES::

            sage: p = Partition([2,2,1])
            sage: p.leg_length(0, 0)
            2
            sage: p.leg_length(0,1)
            1
            sage: p.leg_length(2,0)
            0
            sage: Partition([3,3]).leg_length(0, 0)
            1
            sage: cell = [0,0]; Partition([3,3]).leg_length(*cell)
            1
        """

        conj = self.conjugate()
        if j < len(conj) and i < conj[j]:
            return conj[j]-(i+1)
        else:
            raise ValueError("The cell is not in the diagram")

    def leg_lengths(self, flat=False):
        """
        Return a tableau of shape ``self`` with each cell filled in with
        its leg length.  The optional boolean parameter ``flat`` provides
        the option of returning a flat list.

        EXAMPLES::

            sage: Partition([2,2,1]).leg_lengths()
            [[2, 1], [1, 0], [0]]
            sage: Partition([2,2,1]).leg_lengths(flat=True)
            [2, 1, 1, 0, 0]
            sage: Partition([3,3]).leg_lengths()
            [[1, 1, 1], [0, 0, 0]]
            sage: Partition([3,3]).leg_lengths(flat=True)
            [1, 1, 1, 0, 0, 0]
        """
        p = self
        conj = p.conjugate()
        res = [[conj[j]-(i+1) for j in range(p[i])] for i in range(len(p))]
        if flat:
            return sum(res, [])
        else:
            return res

    def leg_cells(self, i, j):
        r"""
        Return the list of the cells of the leg of cell `(i,j)` in ``self``.

        The leg of cell `c = (i,j)` is defined to be the cells below `c` (in
        English convention).

        The cell coordinates are zero-based, i. e., the northwesternmost
        cell is `(0,0)`.

        INPUT:

        - ``i, j`` -- two integers

        OUTPUT:

        A list of pairs of integers

        EXAMPLES::

            sage: Partition([4,4,3,1]).leg_cells(1,1)
            [(2, 1)]
            sage: Partition([4,4,3,1]).leg_cells(0,1)
            [(1, 1), (2, 1)]

            sage: Partition([]).leg_cells(0,0)
            Traceback (most recent call last):
            ...
            ValueError: The cell is not in the diagram
        """
        l = self.leg_length(i, j)
        return [(x, j) for x in range(i+1, i+l+1)]

    def attacking_pairs(self):
        """
        Return a list of the attacking pairs of the Young diagram of
        ``self``.

        A pair of cells `(c, d)` of a Young diagram (in English notation) is
        said to be attacking if one of the following conditions holds:

        1. `c` and `d` lie in the same row with `c` strictly to the west
           of `d`.

        2. `c` is in the row immediately to the south of `d`, and `c`
           lies strictly east of `d`.

        This particular method returns each pair `(c, d)` as a tuple,
        where each of `c` and `d` is given as a tuple `(i, j)` with
        `i` and `j` zero-based (so `i = 0` means that the cell lies
        in the topmost row).

        EXAMPLES::

            sage: p = Partition([3, 2])
            sage: p.attacking_pairs()
            [((0, 0), (0, 1)),
             ((0, 0), (0, 2)),
             ((0, 1), (0, 2)),
             ((1, 0), (1, 1)),
             ((1, 1), (0, 0))]
            sage: Partition([]).attacking_pairs()
            []
        """
        attacking_pairs = []
        for i, r in enumerate(self):
            for j in range(r):
                #c is in position (i,j)
                #Find the d that satisfy condition 1
                for k in range(j+1, r):
                    attacking_pairs.append( ((i,j),(i,k)) )

                #Find the d that satisfy condition 2
                if i == 0:
                    continue
                for k in range(j):
                    attacking_pairs.append( ((i,j),(i-1,k)) )

        return attacking_pairs

    def dominated_partitions(self, rows=None):
        """
        Return a list of the partitions dominated by `n`. If ``rows`` is
        specified, then it only returns the ones whose number of rows
        is at most ``rows``.

        EXAMPLES::

            sage: Partition([3,2,1]).dominated_partitions()
            [[3, 2, 1], [3, 1, 1, 1], [2, 2, 2], [2, 2, 1, 1], [2, 1, 1, 1, 1], [1, 1, 1, 1, 1, 1]]
            sage: Partition([3,2,1]).dominated_partitions(rows=3)
            [[3, 2, 1], [2, 2, 2]]
        """
        #Naive implementation because iteration is so fast
        n = sum(self)
        P = Partitions_n(n)
        if rows:
            return [P(x) for x in ZS1_iterator_nk(n, rows) if self.dominates(x)]
        else:
            return [P(x) for x in ZS1_iterator(n) if self.dominates(x)]

    def contains(self, x):
        """
        Return ``True`` if ``x`` is a partition whose Ferrers diagram is
        contained in the Ferrers diagram of ``self``.

        EXAMPLES::

            sage: p = Partition([3,2,1])
            sage: p.contains([2,1])
            True
            sage: all(p.contains(mu) for mu in Partitions(3))
            True
            sage: all(p.contains(mu) for mu in Partitions(4))
            False
        """
        return len(self) >= len(x) and all(self[i] >= x[i] for i in range(len(x)))

    def hook_product(self, a):
        """
        Return the Jack hook-product.

        EXAMPLES::

            sage: Partition([3,2,1]).hook_product(x)
            (2*x + 3)*(x + 2)^2
            sage: Partition([2,2]).hook_product(x)
            2*(x + 2)*(x + 1)
        """

        nu = self.conjugate()
        res = 1
        for i in range(len(self)):
            for j in range(self[i]):
                res *= a*(self[i]-j-1)+nu[j]-i
        return res

    def hook_polynomial(self, q, t):
        """
        Return the two-variable hook polynomial.

        EXAMPLES::

            sage: R.<q,t> = PolynomialRing(QQ)
            sage: a = Partition([2,2]).hook_polynomial(q,t)
            sage: a == (1 - t)*(1 - q*t)*(1 - t^2)*(1 - q*t^2)
            True
            sage: a = Partition([3,2,1]).hook_polynomial(q,t)
            sage: a == (1 - t)^3*(1 - q*t^2)^2*(1 - q^2*t^3)
            True
        """
        nu = self.conjugate()
        res = 1
        for i in range(len(self)):
            for j in range(self[i]):
                res *= 1-q**(self[i]-j-1)*t**(nu[j]-i)
        return res


    def hook_length(self, i, j):
        r"""
        Return the length of the hook of cell `(i,j)` in ``self``.

        The (length of the) hook of cell `(i,j)` of a partition `\lambda`
        is

        .. MATH::

            \lambda_i + \lambda^{\prime}_j - i - j + 1

        where `\lambda^{\prime}` is the conjugate partition. In English
        convention, the hook length is the number of cells horizontally
        to the right and vertically below the cell `(i,j)` (including
        that cell).

        EXAMPLES::

            sage: p = Partition([2,2,1])
            sage: p.hook_length(0, 0)
            4
            sage: p.hook_length(0, 1)
            2
            sage: p.hook_length(2, 0)
            1
            sage: Partition([3,3]).hook_length(0, 0)
            4
            sage: cell = [0,0]; Partition([3,3]).hook_length(*cell)
            4
        """
        return self.leg_length(i,j)+self.arm_length(i,j)+1

    def hooks(self):
        """
        Return a sorted list of the hook lengths in ``self``.

        EXAMPLES::

            sage: Partition([3,2,1]).hooks()
            [5, 3, 3, 1, 1, 1]
        """
        res = []
        for row in self.hook_lengths():
            res += row
        res.sort(reverse=True)
        return res

    def hook_lengths(self):
        r"""
        Return a tableau of shape ``self`` with the cells filled in with the
        hook lengths.

        In each cell, put the sum of one plus the number of cells
        horizontally to the right and vertically below the cell (the
        hook length).

        For example, consider the partition ``[3,2,1]`` of 6 with Ferrers
        diagram::

            # # #
            # #
            #

        When we fill in the cells with the hook lengths, we obtain::

            5 3 1
            3 1
            1

        EXAMPLES::

            sage: Partition([2,2,1]).hook_lengths()
            [[4, 2], [3, 1], [1]]
            sage: Partition([3,3]).hook_lengths()
            [[4, 3, 2], [3, 2, 1]]
            sage: Partition([3,2,1]).hook_lengths()
            [[5, 3, 1], [3, 1], [1]]
            sage: Partition([2,2]).hook_lengths()
            [[3, 2], [2, 1]]
            sage: Partition([5]).hook_lengths()
            [[5, 4, 3, 2, 1]]

        REFERENCES:

        - http://mathworld.wolfram.com/HookLengthFormula.html
        """
        p = self
        conj = p.conjugate()
        return [[p[i]-(i+1)+conj[j]-(j+1)+1 for j in range(p[i])] for i in range(len(p))]

    def upper_hook(self, i, j, alpha):
        r"""
        Return the upper hook length of the cell `(i,j)` in ``self``.
        When ``alpha = 1``, this is just the normal hook length.

        The upper hook length of a cell `(i,j)` in a partition
        `\kappa` is defined by

        .. MATH::

            h^*_\kappa(i,j) = \kappa^\prime_j - i + \alpha(\kappa_i - j + 1).

        EXAMPLES::

            sage: p = Partition([2,1])
            sage: p.upper_hook(0,0,1)
            3
            sage: p.hook_length(0,0)
            3
            sage: [ p.upper_hook(i,j,x) for i,j in p.cells() ]
            [2*x + 1, x, x]
        """
        p = self
        conj = self.conjugate()
        return conj[j] - (i+1) + alpha*(p[i]-j)

    def upper_hook_lengths(self, alpha):
        r"""
        Return a tableau of shape ``self`` with the cells filled in with the
        upper hook lengths. When ``alpha = 1``, these are just the normal hook
        lengths.

        The upper hook length of a cell `(i,j)` in a partition
        `\kappa` is defined by

        .. MATH::

            h^*_\kappa(i,j) = \kappa^\prime_j - i + \alpha(\kappa_i - j + 1).

        EXAMPLES::

            sage: Partition([3,2,1]).upper_hook_lengths(x)
            [[3*x + 2, 2*x + 1, x], [2*x + 1, x], [x]]
            sage: Partition([3,2,1]).upper_hook_lengths(1)
            [[5, 3, 1], [3, 1], [1]]
            sage: Partition([3,2,1]).hook_lengths()
            [[5, 3, 1], [3, 1], [1]]
        """
        p = self
        conj = p.conjugate()
        return [[conj[j] - (i+1) + alpha*(p[i]-j) for j in range(p[i])] for i in range(len(p))]

    def lower_hook(self, i, j, alpha):
        r"""
        Return the lower hook length of the cell `(i,j)` in ``self``.
        When ``alpha = 1``, this is just the normal hook length.

        The lower hook length of a cell `(i,j)` in a partition
        `\kappa` is defined by

        .. MATH::

            h_*^\kappa(i,j) = \kappa^\prime_j - i + 1 + \alpha(\kappa_i - j).

        EXAMPLES::

            sage: p = Partition([2,1])
            sage: p.lower_hook(0,0,1)
            3
            sage: p.hook_length(0,0)
            3
            sage: [ p.lower_hook(i,j,x) for i,j in p.cells() ]
            [x + 2, 1, 1]
        """
        p = self
        conj = self.conjugate()
        return conj[j] - i + alpha*(p[i] - (j+1))

    def lower_hook_lengths(self, alpha):
        r"""
        Return a tableau of shape ``self`` with the cells filled in with the
        lower hook lengths. When ``alpha = 1``, these are just the normal hook
        lengths.

        The lower hook length of a cell `(i,j)` in a partition
        `\kappa` is defined by

        .. MATH::

            h_*^\kappa(i,j) = \kappa^\prime_j - i + 1 + \alpha(\kappa_i - j).

        EXAMPLES::

            sage: Partition([3,2,1]).lower_hook_lengths(x)
            [[2*x + 3, x + 2, 1], [x + 2, 1], [1]]
            sage: Partition([3,2,1]).lower_hook_lengths(1)
            [[5, 3, 1], [3, 1], [1]]
            sage: Partition([3,2,1]).hook_lengths()
            [[5, 3, 1], [3, 1], [1]]
        """
        p = self
        conj = p.conjugate()
        return [[conj[j] - i + alpha*(p[i]-(j+1)) for j in range(p[i])] for i in range(len(p))]


    def weighted_size(self):
        r"""
        Return the weighted size of ``self``.

        The weighted size of a partition `\lambda` is

        .. MATH::

            \sum_i i \cdot \lambda_i,

        where `\lambda = (\lambda_0, \lambda_1, \lambda_2, \cdots )`.

        This also the sum of the leg length of every cell in `\lambda`, or

        .. MATH::

            \sum_i \binom{\lambda^{\prime}_i}{2}

        where `\lambda^{\prime}` is the conjugate partition of `\lambda`.

        EXAMPLES::

            sage: Partition([2,2]).weighted_size()
            2
            sage: Partition([3,3,3]).weighted_size()
            9
            sage: Partition([5,2]).weighted_size()
            2
            sage: Partition([]).weighted_size()
            0
        """
        p = self
        return sum([i*p[i] for i in range(len(p))])

    def is_empty(self):
        """
        Return ``True`` if ``self`` is the empty partition.

        EXAMPLES::

            sage: Partition([]).is_empty()
            True
            sage: Partition([2,1,1]).is_empty()
            False
        """
        return len(self) == 0

    def length(self):
        """
        Return the number of parts in ``self``.

        EXAMPLES::

            sage: Partition([3,2]).length()
            2
            sage: Partition([2,2,1]).length()
            3
            sage: Partition([]).length()
            0
        """
        return len(self)

    def to_exp(self, k=0):
        """
        Return a list of the multiplicities of the parts of a partition.
        Use the optional parameter ``k`` to get a return list of length at
        least ``k``.

        EXAMPLES::

            sage: Partition([3,2,2,1]).to_exp()
            [1, 2, 1]
            sage: Partition([3,2,2,1]).to_exp(5)
            [1, 2, 1, 0, 0]

        TESTS::

            sage: [parent(x) for x in Partition([3,2,2,1]).to_exp(5)]
            [Integer Ring, Integer Ring, Integer Ring, Integer Ring, Integer Ring]
        """
        p = self
        if len(p) > 0:
            k = max(k, p[0])
        a = [ZZ.zero()] * k
        for i in p:
            a[i-1] += 1
        return a

    def evaluation(self):
        r"""
        Return the evaluation of ``self``.

        The **commutative evaluation**, often shortened to **evaluation**, of
        a word (we think of a partition as a word in `\{1, 2, 3, \ldots\}`)
        is its image in the free commutative monoid. In other words,
        this counts how many occurrences there are of each letter.

        This is also is known as **Parikh vector** and **abelianization** and
        has the same output as :meth:`to_exp()`.

        EXAMPLES::

            sage: Partition([4,3,1,1]).evaluation()
            [2, 0, 1, 1]
        """
        return self.to_exp()

    def to_exp_dict(self):
        """
        Return a dictionary containing the multiplicities of the parts of
        ``self``.

        EXAMPLES::

            sage: p = Partition([4,2,2,1])
            sage: d = p.to_exp_dict()
            sage: d[4]
            1
            sage: d[2]
            2
            sage: d[1]
            1
            sage: 5 in d
            False
        """
        d = {}
        for part in self:
            d[part] = d.get(part, 0) + 1
        return d

    def centralizer_size(self, t=0, q=0):
        r"""
        Return the size of the centralizer of any permutation of cycle type
        ``self``.

        If `m_i` is the multiplicity of `i` as a part of `p`, this is given by

        .. MATH::

           \prod_i m_i! i^{m_i}.

        Including the optional parameters `t` and `q` gives the `q,t` analog,
        which is the former product times

        .. MATH::

           \prod_{i=1}^{\mathrm{length}(p)} \frac{1 - q^{p_i}}{1 - t^{p_i}}.

        See Section 1.3, p. 24, in [Ke1991]_.

        EXAMPLES::

            sage: Partition([2,2,1]).centralizer_size()
            8
            sage: Partition([2,2,2]).centralizer_size()
            48
            sage: Partition([2,2,1]).centralizer_size(q=2, t=3)
            9/16
            sage: Partition([]).centralizer_size()
            1
            sage: Partition([]).centralizer_size(q=2, t=4)
            1

        TESTS::

            sage: Partition([2,2,2]).aut()
            48
        """
<<<<<<< HEAD
        size = prod(i ** mi * factorial(mi)
=======
        size = prod(i**mi * factorial(mi)
>>>>>>> 6fd708e2
                    for i, mi in self.to_exp_dict().items())
        if t or q:
            size *= prod((ZZ.one() - q ** j) / (ZZ.one() - t ** j)
                         for j in self)
        return size

    aut = centralizer_size

    def content(self, r, c, multicharge=(0,)):
        r"""
        Return the content of the cell at row `r` and column `c`.

        The content of a cell is `c - r`.

        For consistency with partition tuples there is also an optional
        ``multicharge`` argument which is an offset to the usual content. By
        setting the ``multicharge`` equal to the 0-element of the ring
        `\ZZ/e\ZZ`, the corresponding `e`-residue will be returned. This is
        the content modulo `e`.

        The content (and residue) do not strictly depend on the partition,
        however, this method is included because it is often useful in the
        context of partitions.

        EXAMPLES::

            sage: Partition([2,1]).content(1,0)
            -1
            sage: p = Partition([3,2])
            sage: sum([p.content(*c) for c in p.cells()])
            2

        and now we return the 3-residue of a cell::

            sage: Partition([2,1]).content(1,0, multicharge=[IntegerModRing(3)(0)])
            2
        """
        return c - r + multicharge[0]

    def residue(self, r, c, l):
        r"""
        Return the ``l``-residue of the cell at row ``r`` and column ``c``.

        The `\ell`-residue of a cell is `c - r` modulo `\ell`.

        This does not strictly depend upon the partition, however, this method
        is included because it is often useful in the context of partitions.

        EXAMPLES::

            sage: Partition([2,1]).residue(1, 0, 3)
            2
        """
        return (c - r) % l

    @cached_method
    def block(self, e, multicharge=(0,)):
        r"""
        Return a dictionary `\beta` that determines the block associated to
        the partition ``self`` and the
        :meth:`~sage.combinat.tableau_residues.ResidueSequence.quantum_characteristic` ``e``.

        INPUT:

        - ``e`` -- the quantum characteristic

        - ``multicharge`` -- the multicharge (default `(0,)`)

        OUTPUT:

        - A dictionary giving the multiplicities of the residues in the
          partition tuple ``self``

        In more detail, the value ``beta[i]`` is equal to the
        number of nodes of residue ``i``. This corresponds to
        the positive root

        .. MATH::

            \sum_{i\in I} \beta_i \alpha_i \in Q^+,

        a element of the positive root lattice of the corresponding
        Kac-Moody algebra. See [DJM1998]_ and [BK2009]_ for more details.

        This is a useful statistics because two Specht modules for a
        Hecke algebra of type `A` belong to the same block if and only if they
        correspond to same element `\beta` of the root lattice, given above.

        We return a dictionary because when the quantum characteristic is `0`,
        the Cartan type is `A_{\infty}`, in which case the simple roots are
        indexed by the integers.

        EXAMPLES::

            sage: Partition([4,3,2]).block(0)
            {-2: 1, -1: 2, 0: 2, 1: 2, 2: 1, 3: 1}
            sage: Partition([4,3,2]).block(2)
            {0: 4, 1: 5}
            sage: Partition([4,3,2]).block(2, multicharge=(1,))
            {0: 5, 1: 4}
            sage: Partition([4,3,2]).block(3)
            {0: 3, 1: 3, 2: 3}
            sage: Partition([4,3,2]).block(4)
            {0: 2, 1: 2, 2: 2, 3: 3}
        """
        block = {}
        Ie = IntegerModRing(e)
        for (r,c) in self.cells():
            i = Ie(multicharge[0] + c - r)
            block[i] = block.get(i, 0) + 1
        return block

    def defect(self, e, multicharge=(0,)):
        r"""
        Return the ``e``-defect or the ``e``-weight of ``self``.

        The `e`-defect is the number of (connected) `e`-rim hooks that
        can be removed from the partition.

        The defect of a partition is given by

        .. MATH::

            \text{defect}(\beta) = (\Lambda, \beta) - \tfrac12(\beta, \beta),

        where `\Lambda = \sum_r \Lambda_{\kappa_r}` for the multicharge
        `(\kappa_1, \ldots, \kappa_{\ell})` and
        `\beta = \sum_{(r,c)} \alpha_{(c-r) \pmod e}`, with the sum
        being over the cells in the partition.

        INPUT:

        - ``e`` -- the quantum characteristic

        - ``multicharge`` -- the multicharge (default `(0,)`)

        OUTPUT:

        - a non-negative integer, which is the defect of the block
          containing the partition ``self``

        EXAMPLES::

            sage: Partition([4,3,2]).defect(2)
            3
            sage: Partition([0]).defect(2)
            0
            sage: Partition([3]).defect(2)
            1
            sage: Partition([6]).defect(2)
            3
            sage: Partition([9]).defect(2)
            4
            sage: Partition([12]).defect(2)
            6
            sage: Partition([4,3,2]).defect(3)
            3
            sage: Partition([0]).defect(3)
            0
            sage: Partition([3]).defect(3)
            1
            sage: Partition([6]).defect(3)
            2
            sage: Partition([9]).defect(3)
            3
            sage: Partition([12]).defect(3)
            4

        TESTS::

            sage: all(mu.core(e).size() + e * mu.defect(e) == 9
            ....:     for mu in Partitions(9) for e in [2,3,4])
            True
        """
        beta = self.block(e, multicharge)
        Ie = IntegerModRing(e)
        return beta.get(multicharge[0], 0) - sum(beta[r]**2 - beta[r] * beta.get(Ie(r+1), 0)
                                                 for r in beta)

    def contents_tableau(self, multicharge=(0,)):
        """
        Return the tableau which has ``(k,r,c)``-th cell equal to the
        content ``multicharge[k] - r + c`` of the cell.

        EXAMPLES::

            sage: Partition([2,1]).contents_tableau()
            [[0, 1], [-1]]
            sage: Partition([3,2,1,1]).contents_tableau().pp()
                0  1  2
                -1  0
                -2
                -3
            sage: Partition([3,2,1,1]).contents_tableau([ IntegerModRing(3)(0)] ).pp()
                0  1  2
                2  0
                1
                0
        """
        return tableau.Tableau([[multicharge[0]-r+c for c in range(self[r])]
                                for r in range(len(self))])

    def is_restricted(self, e, multicharge=(0,)):
        """
        Return ``True`` is this is an ``e``-restricted partition.

        An `e`-restricted partition is a partition such that the
        difference of consecutive parts is always strictly less
        than `e`, where partitions are considered to have an infinite
        number of `0` parts. I.e., the last part must be strictly
        less than `e`.

        EXAMPLES::

          sage: Partition([4,3,3,2]).is_restricted(2)
          False
          sage: Partition([4,3,3,2]).is_restricted(3)
          True
          sage: Partition([4,3,3,2]).is_restricted(4)
          True
          sage: Partition([4]).is_restricted(4)
          False
        """
        return (not self
                or ( self[-1] < e and all(self[r]-self[r+1] < e for r in range(len(self)-1)) ))

    def is_regular(self, e, multicharge=(0,)):
        """
        Return ``True`` is this is an ``e``-regular partition.

        A partition is `e`-regular if it does not have `e` equal
        non-zero parts.

        EXAMPLES::

          sage: Partition([4,3,3,3]).is_regular(2)
          False
          sage: Partition([4,3,3,3]).is_regular(3)
          False
          sage: Partition([4,3,3,3]).is_regular(4)
          True
        """
        return all(self[r] > self[r+e-1] for r in range(len(self)-e+1))

    def conjugacy_class_size(self):
        """
        Return the size of the conjugacy class of the symmetric group
        indexed by ``self``.

        EXAMPLES::

            sage: Partition([2,2,2]).conjugacy_class_size()
            15
            sage: Partition([2,2,1]).conjugacy_class_size()
            15
            sage: Partition([2,1,1]).conjugacy_class_size()
            6
        """
        return factorial(sum(self))/self.centralizer_size()

    def corners(self):
        r"""
        Return a list of the corners of the partition ``self``.

        A corner of a partition `\lambda` is a cell of the Young diagram
        of `\lambda` which can be removed from the Young diagram while
        still leaving a straight shape behind.

        The entries of the list returned are pairs of the form `(i,j)`,
        where `i` and `j` are the coordinates of the respective corner.
        The coordinates are counted from `0`.

        EXAMPLES::

            sage: Partition([3,2,1]).corners()
            [(0, 2), (1, 1), (2, 0)]
            sage: Partition([3,3,1]).corners()
            [(1, 2), (2, 0)]
            sage: Partition([]).corners()
            []
        """
        p = self
        if p.is_empty():
            return []

        lcors = [[0,p[0]-1]]
        nn = len(p)
        if nn == 1:
            return [tuple(_) for _ in lcors]

        lcors_index = 0
        for i in range(1, nn):
            if p[i] == p[i-1]:
                lcors[lcors_index][0] += 1
            else:
                lcors.append([i,p[i]-1])
                lcors_index += 1

        return [tuple(_) for _ in lcors]

    inside_corners = corners
    removable_cells = corners     # for compatibility with partition tuples

    def corners_residue(self, i, l):
        r"""
        Return a list of the corners of the partition ``self`` having
        ``l``-residue ``i``.

        A corner of a partition `\lambda` is a cell of the Young diagram
        of `\lambda` which can be removed from the Young diagram while
        still leaving a straight shape behind. See :meth:`residue` for
        the definition of the ``l``-residue.

        The entries of the list returned are pairs of the form `(i,j)`,
        where `i` and `j` are the coordinates of the respective corner.
        The coordinates are counted from `0`.

        EXAMPLES::

            sage: Partition([3,2,1]).corners_residue(0, 3)
            [(1, 1)]
            sage: Partition([3,2,1]).corners_residue(1, 3)
            [(2, 0)]
            sage: Partition([3,2,1]).corners_residue(2, 3)
            [(0, 2)]
        """
        return [x for x in self.corners() if self.residue(*x, l=l) == i]

    inside_corners_residue = corners_residue
    removable_cells_residue = corners_residue

    def outside_corners(self):
        r"""
        Return a list of the outside corners of the partition ``self``.

        An outside corner (also called a cocorner) of a partition
        `\lambda` is a cell on `\ZZ^2` which does not belong to
        the Young diagram of `\lambda` but can be added to this Young
        diagram to still form a straight-shape Young diagram.

        The entries of the list returned are pairs of the form `(i,j)`,
        where `i` and `j` are the coordinates of the respective corner.
        The coordinates are counted from `0`.

        EXAMPLES::

            sage: Partition([2,2,1]).outside_corners()
            [(0, 2), (2, 1), (3, 0)]
            sage: Partition([2,2]).outside_corners()
            [(0, 2), (2, 0)]
            sage: Partition([6,3,3,1,1,1]).outside_corners()
            [(0, 6), (1, 3), (3, 1), (6, 0)]
            sage: Partition([]).outside_corners()
            [(0, 0)]
        """
        p = self
        if p.is_empty():
            return [(0,0)]
        res = [ (0, p[0]) ]
        for i in range(1, len(p)):
            if p[i-1] != p[i]:
                res.append((i,p[i]))
        res.append((len(p), 0))

        return res

    addable_cells = outside_corners   # for compatibility with partition tuples

    def outside_corners_residue(self, i, l):
        r"""
        Return a list of the outside corners of the partition ``self``
        having ``l``-residue ``i``.

        An outside corner (also called a cocorner) of a partition
        `\lambda` is a cell on `\ZZ^2` which does not belong to
        the Young diagram of `\lambda` but can be added to this Young
        diagram to still form a straight-shape Young diagram. See
        :meth:`residue` for the definition of the ``l``-residue.

        The entries of the list returned are pairs of the form `(i,j)`,
        where `i` and `j` are the coordinates of the respective corner.
        The coordinates are counted from `0`.

        EXAMPLES::

            sage: Partition([3,2,1]).outside_corners_residue(0, 3)
            [(0, 3), (3, 0)]
            sage: Partition([3,2,1]).outside_corners_residue(1, 3)
            [(1, 2)]
            sage: Partition([3,2,1]).outside_corners_residue(2, 3)
            [(2, 1)]
        """
        return [x for x in self.outside_corners() if self.residue(*x, l=l) == i]

    addable_cells_residue = outside_corners_residue

    def rim(self):
        r"""
        Return the rim of ``self``.

        The rim of a partition `\lambda` is defined as the cells which belong
        to `\lambda` and which are adjacent to cells not in `\lambda`.

        EXAMPLES:

        The rim of the partition `[5,5,2,1]` consists of the cells marked with
        ``#`` below::

            ****#
            *####
            ##
            #

            sage: Partition([5,5,2,1]).rim()
            [(3, 0), (2, 0), (2, 1), (1, 1), (1, 2), (1, 3), (1, 4), (0, 4)]

            sage: Partition([2,2,1]).rim()
            [(2, 0), (1, 0), (1, 1), (0, 1)]
            sage: Partition([2,2]).rim()
            [(1, 0), (1, 1), (0, 1)]
            sage: Partition([6,3,3,1,1]).rim()
            [(4, 0), (3, 0), (2, 0), (2, 1), (2, 2), (1, 2), (0, 2), (0, 3), (0, 4), (0, 5)]
            sage: Partition([]).rim()
            []
        """
        p = self
        res = []
        prevLen = 1
        for i in range(len(p)-1, -1, -1):
            for c in range(prevLen-1, p[i]):
                res.append((i,c))
            prevLen = p[i]
        return res

    def outer_rim(self):
        r"""
        Return the outer rim of ``self``.

        The outer rim of a partition `\lambda` is defined as the cells which do
        not belong to `\lambda` and which are adjacent to cells in `\lambda`.

        EXAMPLES:

        The outer rim of the partition `[4,1]` consists of the cells marked
        with ``#`` below::

            ****#
            *####
            ##

        ::

            sage: Partition([4,1]).outer_rim()
            [(2, 0), (2, 1), (1, 1), (1, 2), (1, 3), (1, 4), (0, 4)]

            sage: Partition([2,2,1]).outer_rim()
            [(3, 0), (3, 1), (2, 1), (2, 2), (1, 2), (0, 2)]
            sage: Partition([2,2]).outer_rim()
            [(2, 0), (2, 1), (2, 2), (1, 2), (0, 2)]
            sage: Partition([6,3,3,1,1]).outer_rim()
            [(5, 0), (5, 1), (4, 1), (3, 1), (3, 2), (3, 3), (2, 3), (1, 3), (1, 4), (1, 5), (1, 6), (0, 6)]
            sage: Partition([]).outer_rim()
            [(0, 0)]
        """
        p = self
        res = []
        prevLen = 0
        for i in range(len(p)-1, -1, -1):
            for c in range(prevLen, p[i]+1):
                res.append((i+1,c))
            prevLen = p[i]
        res.append((0, prevLen))
        return res

    def zero_one_sequence(self):
        r"""
        Compute the finite `0-1` sequence of the partition.

        The full `0-1` sequence is the sequence (infinite in both
        directions) indicating the steps taken when following the
        outer rim of the diagram of the partition. We use the convention
        that in English convention, a 1 corresponds to an East step, and
        a 0 corresponds to a North step.

        Note that every full `0-1` sequence starts with infinitely many 0's and
        ends with infinitely many 1's.

        One place where these arise is in the affine symmetric group where
        one takes an affine permutation `w` and every `i` such that
        `w(i) \leq 0` corresponds to a 1 and `w(i) > 0` corresponds to a 0.
        See pages 24-25 of [LLMSSZ2013]_ for connections to affine Grassmannian
        elements (note there they use the French convention for their
        partitions).

        These are also known as **path sequences**, **Maya diagrams**,
        **plus-minus diagrams**, **Comet code** [Sta-EC2]_, among others.

        OUTPUT:

        The finite `0-1` sequence is obtained from the full `0-1`
        sequence by omitting all heading 0's and trailing 1's. The
        output sequence is finite, starts with a 1 and ends with a
        0 (unless it is empty, for the empty partition). Its length
        is the sum of the first part of the partition with the
        length of the partition.

        EXAMPLES::

            sage: Partition([5,4]).zero_one_sequence()
            [1, 1, 1, 1, 0, 1, 0]
            sage: Partition([]).zero_one_sequence()
            []
            sage: Partition([2]).zero_one_sequence()
            [1, 1, 0]

        TESTS::

            sage: all(Partitions().from_zero_one(mu.zero_one_sequence()) == mu for n in range(10) for mu in Partitions(n))
            True
        """
        tmp = [self[i]-i for i in range(len(self))]
        return ([Integer(not (i in tmp)) for i in range(-len(self)+1,self.get_part(0)+1)])

    def core(self, length):
        r"""
        Return the ``length``-core of the partition -- in the literature
        the core is commonly referred to as the `k`-core, `p`-core,
        `r`-core, ... .

        The `r`-core of a partition `\lambda` can be obtained by
        repeatedly removing rim hooks of size `r` from (the Young diagram
        of) `\lambda` until this is no longer possible. The remaining
        partition is the core.

        EXAMPLES::

            sage: Partition([6,3,2,2]).core(3)
            [2, 1, 1]
            sage: Partition([]).core(3)
            []
            sage: Partition([8,7,7,4,1,1,1,1,1]).core(3)
            [2, 1, 1]

        TESTS::

            sage: Partition([3,3,3,2,1]).core(3)
            []
            sage: Partition([10,8,7,7]).core(4)
            []
            sage: Partition([21,15,15,9,6,6,6,3,3]).core(3)
            []
        """
        p = self
        #Normalize the length
        remainder = len(p) % length
        part = p[:] + [0]*remainder

        #Add the canonical vector to the partition
        part = [part[i-1] + len(part)-i for i in range(1, len(part)+1)]

        for e in range(length):
            k = e
            for i in reversed(range(1,len(part)+1)):
                if part[i-1] % length == e:
                    part[i-1] = k
                    k += length
        part.sort()
        part.reverse()

        #Remove the canonical vector
        part = [part[i-1]-len(part)+i for i in range(1, len(part)+1)]
        #Select the r-core
        return Partition([x for x in part if x != 0])

    def quotient(self, length):
        r"""
        Return the quotient of the partition  -- in the literature the
        quotient is commonly referred to as the `k`-quotient, `p`-quotient,
        `r`-quotient, ... .

        The `r`-quotient of a partition `\lambda` is a list of `r`
        partitions (labelled from `0` to `r-1`), constructed in the following
        way. Label each cell in the Young diagram of `\lambda` with its
        content modulo `r`. Let `R_i` be the set of rows ending in a cell
        labelled `i`, and `C_i` be the set of columns ending in a cell
        labelled `i`. Then the `j`-th component of the quotient of
        `\lambda` is the partition defined by intersecting `R_j` with
        `C_{j+1}`. (See Theorem 2.7.37 in [JK1981]_.)

        EXAMPLES::

            sage: Partition([7,7,5,3,3,3,1]).quotient(3)
            ([2], [1], [2, 2, 2])

        TESTS::

            sage: Partition([8,7,7,4,1,1,1,1,1]).quotient(3)
            ([2, 1], [2, 2], [2])
            sage: Partition([10,8,7,7]).quotient(4)
            ([2], [3], [2], [1])
            sage: Partition([6,3,3]).quotient(3)
            ([1], [1], [2])
            sage: Partition([3,3,3,2,1]).quotient(3)
            ([1], [1, 1], [1])
            sage: Partition([6,6,6,3,3,3]).quotient(3)
            ([2, 1], [2, 1], [2, 1])
            sage: Partition([21,15,15,9,6,6,6,3,3]).quotient(3)
            ([5, 2, 1], [5, 2, 1], [7, 3, 2])
            sage: Partition([21,15,15,9,6,6,3,3]).quotient(3)
            ([5, 2], [5, 2, 1], [7, 3, 1])
            sage: Partition([14,12,11,10,10,10,10,9,6,4,3,3,2,1]).quotient(5)
            ([3, 3], [2, 2, 1], [], [3, 3, 3], [1])

            sage: all(p == Partition(core=p.core(k), quotient=p.quotient(k))
            ....:     for i in range(10) for p in Partitions(i)
            ....:     for k in range(1,6))
            True
        """
        p = self
        #Normalize the length
        remainder = len(p) % length
        part = p[:] + [0]*(length-remainder)

        #Add the canonical vector to the partition
        part = [part[i-1] + len(part)-i for i in range(1, len(part)+1)]
        result = [None]*length

        #Reducing vector
        for e in range(length):
            k = e
            tmp = []
            for i in reversed(range(len(part))):
                if part[i] % length == e:
                    tmp.append(ZZ((part[i]-k)//length))
                    k += length

            a = [i for i in tmp if i != 0]
            a.reverse()
            result[e] = a

        from .partition_tuple import PartitionTuple
        return PartitionTuple(result)  #tuple(map(Partition, result))

    def is_core(self, k):
        r"""
        Return ``True`` if the Partition ``self`` is a ``k``-core.

        A partition is said to be a *`k`-core* if it has no hooks of length
        `k`. Equivalently, a partition is said to be a `k`-core if it is its
        own `k`-core (where the latter is defined as in :meth:`core`).

        Visually, this can be checked by trying to remove border strips of size
        `k` from ``self``.  If this is not possible, then ``self`` is a
        `k`-core.

        EXAMPLES:

        In the partition (2, 1), a hook length of 2 does not occur, but a hook
        length of 3 does::

            sage: p = Partition([2, 1])
            sage: p.is_core(2)
            True
            sage: p.is_core(3)
            False

            sage: q = Partition([12, 8, 5, 5, 2, 2, 1])
            sage: q.is_core(4)
            False
            sage: q.is_core(5)
            True
            sage: q.is_core(0)
            True

        .. SEEALSO::

            :meth:`core`, :class:`Core`
        """
        return k not in self.hooks()

    def k_interior(self, k):
        r"""
        Return the partition consisting of the cells of ``self`` whose hook
        lengths are greater than ``k``.

        EXAMPLES::

            sage: p = Partition([3,2,1])
            sage: p.hook_lengths()
            [[5, 3, 1], [3, 1], [1]]
            sage: p.k_interior(2)
            [2, 1]
            sage: p.k_interior(3)
            [1]

            sage: p = Partition([])
            sage: p.k_interior(3)
            []
        """
        return Partition([len([i for i in row if i > k])
                          for row in self.hook_lengths()])

    def k_boundary(self, k):
        r"""
        Return the skew partition formed by removing the cells of the
        ``k``-interior, see :meth:`k_interior`.

        EXAMPLES::

            sage: p = Partition([3,2,1])
            sage: p.k_boundary(2)
            [3, 2, 1] / [2, 1]
            sage: p.k_boundary(3)
            [3, 2, 1] / [1]

            sage: p = Partition([12,8,5,5,2,2,1])
            sage: p.k_boundary(4)
            [12, 8, 5, 5, 2, 2, 1] / [8, 5, 2, 2]
        """
        return SkewPartition([self, self.k_interior(k)])

    def add_cell(self, i, j = None):
        r"""
        Return a partition corresponding to ``self`` with a cell added in
        row ``i``. (This does not change ``self``.)

        EXAMPLES::

            sage: Partition([3, 2, 1, 1]).add_cell(0)
            [4, 2, 1, 1]
            sage: cell = [4, 0]; Partition([3, 2, 1, 1]).add_cell(*cell)
            [3, 2, 1, 1, 1]
        """

        if j is None:
            if i >= len(self):
                j = 0
            else:
                j = self[i]

        if (i,j) in self.outside_corners():
            pl = self.to_list()
            if i == len(pl):
                pl.append(1)
            else:
                pl[i] += 1
            return Partition(pl)

        raise ValueError("[%s, %s] is not an addable cell"%(i,j))


    def remove_cell(self, i, j = None):
        """
        Return the partition obtained by removing a cell at the end of row
        ``i`` of ``self``.

        EXAMPLES::

            sage: Partition([2,2]).remove_cell(1)
            [2, 1]
            sage: Partition([2,2,1]).remove_cell(2)
            [2, 2]
            sage: #Partition([2,2]).remove_cell(0)

        ::

            sage: Partition([2,2]).remove_cell(1,1)
            [2, 1]
            sage: #Partition([2,2]).remove_cell(1,0)
        """

        if i >= len(self):
            raise ValueError("i must be less than the length of the partition")

        if j is None:
            j = self[i] - 1

        if (i,j) not in self.corners():
            raise ValueError("[%d,%d] is not a corner of the partition" % (i,j))

        if self[i] == 1:
            return Partition(self[:-1])
        else:
            return Partition(self[:i] + [ self[i:i+1][0] - 1 ] + self[i+1:])

    def k_irreducible(self, k):
        r"""
        Return the partition with all `r \times (k+1-r)` rectangles removed.

        If ``self`` is a `k`-bounded partition, then this method will return the partition
        where all rectangles of dimension `r \times (k+1-r)` for `1 \leq r \leq k`
        have been deleted.

        If ``self`` is not a `k`-bounded partition then the method will raise an error.

        INPUT:

        - ``k`` -- a non-negative integer

        OUTPUT:

        - a partition

        EXAMPLES::

            sage: Partition([3,2,2,1,1,1]).k_irreducible(4)
            [3, 2, 2, 1, 1, 1]
            sage: Partition([3,2,2,1,1,1]).k_irreducible(3)
            []
            sage: Partition([3,3,3,2,2,2,2,2,1,1,1,1]).k_irreducible(3)
            [2, 1]
        """
        pexp = self.to_exp()
        return Partition(sum(([r+1] for r in range(len(pexp)-1,-1,-1) for m in range(pexp[r] % (k-r))),[]))

    def k_skew(self, k):
        r"""
        Return the `k`-skew partition.

        The `k`-skew diagram of a `k`-bounded partition is the skew diagram
        denoted `\lambda/^k` satisfying the conditions:

        1. row `i` of `\lambda/^k` has length `\lambda_i`,

        2. no cell in `\lambda/^k` has hook-length exceeding `k`,

        3. every square above the diagram of `\lambda/^k` has hook
           length exceeding `k`.

        REFERENCES:

        - [LM2004]_

        EXAMPLES::

            sage: p = Partition([4,3,2,2,1,1])
            sage: p.k_skew(4)
            [9, 5, 3, 2, 1, 1] / [5, 2, 1]
        """

        if len(self) == 0:
            return SkewPartition([[],[]])

        if self[0] > k:
            raise ValueError("the partition must be %d-bounded" % k)

        #Find the k-skew diagram of the partition formed
        #by removing the first row
        s = Partition(self[1:]).k_skew(k)

        s_inner = list(s.inner())
        s_outer = list(s.outer())
        s_conj_rl = s.conjugate().row_lengths()

        #Find the leftmost column with less than
        # or equal to kdiff cells
        kdiff = k - self[0]

        if s_outer == []:
            spot = 0
        else:
            spot = s_outer[0]

        for i in range(len(s_conj_rl)):
            if s_conj_rl[i] <= kdiff:
                spot = i
                break

        outer = [ self[0] + spot ] + s_outer[:]
        if spot > 0:
            inner = [ spot ] + s_inner[:]
        else:
            inner = s_inner[:]

        return SkewPartition([outer, inner])

    def to_core(self, k):
        r"""
        Maps the `k`-bounded partition ``self`` to its corresponding `k+1`-core.

        See also :meth:`k_skew`.

        EXAMPLES::

            sage: p = Partition([4,3,2,2,1,1])
            sage: c = p.to_core(4); c
            [9, 5, 3, 2, 1, 1]
            sage: type(c)
            <class 'sage.combinat.core.Cores_length_with_category.element_class'>
            sage: c.to_bounded_partition() == p
            True
        """
        from sage.combinat.core import Core
        return Core(self.k_skew(k)[0],k+1)

    def from_kbounded_to_reduced_word(self, k):
        r"""
        Maps a `k`-bounded partition to a reduced word for an element in
        the affine permutation group.

        This uses the fact that there is a bijection between `k`-bounded
        partitions and `(k+1)`-cores and an action of the affine nilCoxeter
        algebra of type `A_k^{(1)}` on `(k+1)`-cores as described in [LM2006b]_.

        EXAMPLES::

            sage: p=Partition([2,1,1])
            sage: p.from_kbounded_to_reduced_word(2)
            [2, 1, 2, 0]
            sage: p=Partition([3,1])
            sage: p.from_kbounded_to_reduced_word(3)
            [3, 2, 1, 0]
            sage: p.from_kbounded_to_reduced_word(2)
            Traceback (most recent call last):
            ...
            ValueError: the partition must be 2-bounded
            sage: p=Partition([])
            sage: p.from_kbounded_to_reduced_word(2)
            []
        """
        p=self.k_skew(k)[0]
        result = []
        while not p.is_empty():
            corners = p.corners()
            c = p.content(corners[0][0],corners[0][1])%(k+1)
            result.append(Integer(c))
            list = [x for x in corners if p.content(x[0],x[1])%(k+1) ==c]
            for x in list:
                p = p.remove_cell(x[0])
        return result

    def from_kbounded_to_grassmannian(self, k):
        r"""
        Maps a `k`-bounded partition to a Grassmannian element in
        the affine Weyl group of type `A_k^{(1)}`.

        For details, see the documentation of the method
        :meth:`from_kbounded_to_reduced_word` .

        EXAMPLES::

            sage: p=Partition([2,1,1])
            sage: p.from_kbounded_to_grassmannian(2)
            [-1  1  1]
            [-2  2  1]
            [-2  1  2]
            sage: p=Partition([])
            sage: p.from_kbounded_to_grassmannian(2)
            [1 0 0]
            [0 1 0]
            [0 0 1]
        """
        return WeylGroup(['A',k,1]).from_reduced_word(self.from_kbounded_to_reduced_word(k))

    def to_list(self):
        r"""
        Return ``self`` as a list.

        EXAMPLES::

            sage: p = Partition([2,1]).to_list(); p
            [2, 1]
            sage: type(p)
            <... 'list'>

        TESTS::

            sage: p = Partition([2,1])
            sage: pl = p.to_list()
            sage: pl[0] = 0; p
            [2, 1]
        """
        return self._list[:]

    def add_vertical_border_strip(self, k):
        """
        Return a list of all the partitions that can be obtained by adding
        a vertical border strip of length ``k`` to ``self``.

        EXAMPLES::

            sage: Partition([]).add_vertical_border_strip(0)
            [[]]
            sage: Partition([]).add_vertical_border_strip(2)
            [[1, 1]]
            sage: Partition([2,2]).add_vertical_border_strip(2)
            [[3, 3], [3, 2, 1], [2, 2, 1, 1]]
            sage: Partition([3,2,2]).add_vertical_border_strip(2)
            [[4, 3, 2], [4, 2, 2, 1], [3, 3, 3], [3, 3, 2, 1], [3, 2, 2, 1, 1]]
        """
        return [p.conjugate() for p in self.conjugate().add_horizontal_border_strip(k)]

    def add_horizontal_border_strip(self, k):
        """
        Return a list of all the partitions that can be obtained by adding
        a horizontal border strip of length ``k`` to ``self``.

        EXAMPLES::

            sage: Partition([]).add_horizontal_border_strip(0)
            [[]]
            sage: Partition([]).add_horizontal_border_strip(2)
            [[2]]
            sage: Partition([2,2]).add_horizontal_border_strip(2)
            [[2, 2, 2], [3, 2, 1], [4, 2]]
            sage: Partition([3,2,2]).add_horizontal_border_strip(2)
            [[3, 2, 2, 2], [3, 3, 2, 1], [4, 2, 2, 1], [4, 3, 2], [5, 2, 2]]

        .. TODO::

            Reimplement like ``remove_horizontal_border_strip`` using
            :class:`IntegerListsLex`
        """
        conj = self.conjugate().to_list()
        shelf = []
        res = []
        i = 0
        while i < len(conj):
            tmp = 1
            while i+1 < len(conj) and conj[i] == conj[i+1]:
                tmp += 1
                i += 1
            if i == len(conj)-1 and i > 0 and conj[i] != conj[i-1]:
                tmp = 1
            shelf.append(tmp)
            i += 1

        #added the last shelf on the right side of
        #the first line
        shelf.append(k)

        #list all of the positions for cells
        #filling each self from the left to the right
        for iv in IntegerVectors(k, len(shelf), outer=shelf):
            iv = list(iv) # Make a mutable list
            tmp = conj + [0]*k
            j = 0
            for t in range(len(iv)):
                while iv[t] > 0:
                    tmp[j] += 1
                    iv[t] -= 1
                    j += 1
                j = sum(shelf[:t+1])
            res.append(Partition([u for u in tmp if u != 0]).conjugate())
        return res

    def remove_horizontal_border_strip(self, k):
        """
        Return the partitions obtained from ``self`` by removing an
        horizontal border strip of length ``k``.

        EXAMPLES::

            sage: Partition([5,3,1]).remove_horizontal_border_strip(0).list()
            [[5, 3, 1]]
            sage: Partition([5,3,1]).remove_horizontal_border_strip(1).list()
            [[5, 3], [5, 2, 1], [4, 3, 1]]
            sage: Partition([5,3,1]).remove_horizontal_border_strip(2).list()
            [[5, 2], [5, 1, 1], [4, 3], [4, 2, 1], [3, 3, 1]]
            sage: Partition([5,3,1]).remove_horizontal_border_strip(3).list()
            [[5, 1], [4, 2], [4, 1, 1], [3, 3], [3, 2, 1]]
            sage: Partition([5,3,1]).remove_horizontal_border_strip(4).list()
            [[4, 1], [3, 2], [3, 1, 1]]
            sage: Partition([5,3,1]).remove_horizontal_border_strip(5).list()
            [[3, 1]]
            sage: Partition([5,3,1]).remove_horizontal_border_strip(6).list()
            []

        The result is returned as an instance of
        :class:`Partitions_with_constraints`::

            sage: Partition([5,3,1]).remove_horizontal_border_strip(5)
            The subpartitions of [5, 3, 1] obtained by removing an horizontal border strip of length 5

        TESTS::

            sage: Partition([3,2,2]).remove_horizontal_border_strip(2).list()
            [[3, 2], [2, 2, 1]]
            sage: Partition([3,2,2]).remove_horizontal_border_strip(2).first().parent()
            The subpartitions of [3, 2, 2] obtained by removing an horizontal border strip of length 2
            sage: Partition([]).remove_horizontal_border_strip(0).list()
            [[]]
            sage: Partition([]).remove_horizontal_border_strip(6).list()
            []
        """
        return Partitions_with_constraints(n = self.size()-k,
                                  min_length = len(self)-1,
                                  max_length = len(self),
                                  floor      = self[1:]+[0],
                                  ceiling    = self[:],
                                  max_slope  = 0,
                                  name = "The subpartitions of {} obtained by removing an horizontal border strip of length {}".format(self,k))

    def k_conjugate(self, k):
        r"""
        Return the ``k``-conjugate of ``self``.

        The `k`-conjugate is the partition that is given by the columns of
        the `k`-skew diagram of the partition.

        We can also define the `k`-conjugate in the following way. Let `P`
        denote the bijection from `(k+1)`-cores to `k`-bounded partitions. The
        `k`-conjugate of a `(k+1)`-core `\lambda` is

        .. MATH::

            \lambda^{(k)} = P^{-1}\left( (P(\lambda))^{\prime} \right).

        EXAMPLES::

            sage: p = Partition([4,3,2,2,1,1])
            sage: p.k_conjugate(4)
            [3, 2, 2, 1, 1, 1, 1, 1, 1]
        """
        return Partition(self.k_skew(k).conjugate().row_lengths())

    def arms_legs_coeff(self, i, j):
        r"""
        This is a statistic on a cell `c = (i,j)` in the diagram of partition
        `p` given by

        .. MATH::

            \frac{ 1 - q^a \cdot t^{\ell + 1} }{ 1 - q^{a + 1} \cdot t^{\ell} }

        where `a` is the arm length of `c` and `\ell` is the leg length of `c`.

        The coordinates ``i`` and ``j`` of the cell are understood to be
        `0`-based, so that ``(0, 0)`` is the northwesternmost cell (in
        English notation).

        EXAMPLES::

            sage: Partition([3,2,1]).arms_legs_coeff(1,1)
            (-t + 1)/(-q + 1)
            sage: Partition([3,2,1]).arms_legs_coeff(0,0)
            (-q^2*t^3 + 1)/(-q^3*t^2 + 1)
            sage: Partition([3,2,1]).arms_legs_coeff(*[0,0])
            (-q^2*t^3 + 1)/(-q^3*t^2 + 1)
        """
        QQqt = PolynomialRing(QQ, ['q', 't'])
        (q, t) = QQqt.gens()
        if i < len(self) and j < self[i]:
            res = (1-q**self.arm_length(i,j) * t**(self.leg_length(i,j)+1))
            res /= (1-q**(self.arm_length(i,j)+1) * t**self.leg_length(i,j))
            return res
        return ZZ.one()

    def atom(self):
        """
        Return a list of the standard tableaux of size ``self.size()`` whose
        atom is equal to ``self``.

        EXAMPLES::

            sage: Partition([2,1]).atom()
            [[[1, 2], [3]]]
            sage: Partition([3,2,1]).atom()
            [[[1, 2, 3, 6], [4, 5]], [[1, 2, 3], [4, 5], [6]]]
        """
        res = []
        for tab in tableau.StandardTableaux_size(self.size()):
            if tab.atom() == self:
                res.append(tab)
        return res

    def k_atom(self, k):
        """
        Return a list of the standard tableaux of size ``self.size()`` whose
        ``k``-atom is equal to ``self``.

        EXAMPLES::

            sage: p = Partition([3,2,1])
            sage: p.k_atom(1)
            []
            sage: p.k_atom(3)
            [[[1, 1, 1], [2, 2], [3]],
             [[1, 1, 1, 2], [2], [3]],
             [[1, 1, 1, 3], [2, 2]],
             [[1, 1, 1, 2, 3], [2]]]
            sage: Partition([3,2,1]).k_atom(4)
            [[[1, 1, 1], [2, 2], [3]], [[1, 1, 1, 3], [2, 2]]]

        TESTS::

            sage: Partition([1]).k_atom(1)
            [[[1]]]
            sage: Partition([1]).k_atom(2)
            [[[1]]]
            sage: Partition([]).k_atom(1)
            [[]]
        """
        res = [ tableau.Tableau([]) ]
        for i in range(len(self)):
            res = [ x.promotion_operator( self[-i-1] ) for x in res]
            res = sum(res, [])
            res = [ y.catabolism_projector(Partition(self[-i-1:]).k_split(k)) for y in res]
            res = [ i for i in res if i !=0 and i != [] ]
        return res

    def k_split(self, k):
        """
        Return the ``k``-split of ``self``.

        EXAMPLES::

            sage: Partition([4,3,2,1]).k_split(3)
            []
            sage: Partition([4,3,2,1]).k_split(4)
            [[4], [3, 2], [1]]
            sage: Partition([4,3,2,1]).k_split(5)
            [[4, 3], [2, 1]]
            sage: Partition([4,3,2,1]).k_split(6)
            [[4, 3, 2], [1]]
            sage: Partition([4,3,2,1]).k_split(7)
            [[4, 3, 2, 1]]
            sage: Partition([4,3,2,1]).k_split(8)
            [[4, 3, 2, 1]]
        """
        if self == []:
            return []
        elif k < self[0]:
            return []
        else:
            res = []
            part = list(self)
            while part != [] and part[0]+len(part)-1 >= k:
                p = k - part[0]
                res.append( part[:p+1] )
                part = part[p+1:]
            if part != []:
                res.append(part)
        return res

    def jacobi_trudi(self):
        """
        Return the Jacobi-Trudi matrix of ``self`` thought of as a skew
        partition. See :meth:`SkewPartition.jacobi_trudi()
        <sage.combinat.skew_partition.SkewPartition.jacobi_trudi>`.

        EXAMPLES::

            sage: part = Partition([3,2,1])
            sage: jt = part.jacobi_trudi(); jt
            [h[3] h[1]    0]
            [h[4] h[2]  h[]]
            [h[5] h[3] h[1]]
            sage: s = SymmetricFunctions(QQ).schur()
            sage: h = SymmetricFunctions(QQ).homogeneous()
            sage: h( s(part) )
            h[3, 2, 1] - h[3, 3] - h[4, 1, 1] + h[5, 1]
            sage: jt.det()
            h[3, 2, 1] - h[3, 3] - h[4, 1, 1] + h[5, 1]
        """
        return SkewPartition([ self, [] ]).jacobi_trudi()


    def character_polynomial(self):
        r"""
        Return the character polynomial associated to the partition
        ``self``.

        The character polynomial `q_\mu` associated to a partition `\mu`
        is defined by

        .. MATH::

            q_\mu(x_1, x_2, \ldots, x_k) = \downarrow \sum_{\alpha \vdash k}
            \frac{ \chi^\mu_\alpha }{1^{a_1}2^{a_2}\cdots k^{a_k}a_1!a_2!\cdots
            a_k!} \prod_{i=1}^{k} (ix_i-1)^{a_i}

        where `k` is the size of `\mu`, and `a_i` is the multiplicity of
        `i` in `\alpha`.

        It is computed in the following manner:

        1. Expand the Schur function `s_\mu` in the power-sum basis,

        2. Replace each `p_i` with `ix_i-1`,

        3. Apply the umbral operator `\downarrow` to the resulting polynomial.

        EXAMPLES::

            sage: Partition([1]).character_polynomial()
            x - 1
            sage: Partition([1,1]).character_polynomial()
            1/2*x0^2 - 3/2*x0 - x1 + 1
            sage: Partition([2,1]).character_polynomial()
            1/3*x0^3 - 2*x0^2 + 8/3*x0 - x2
        """

        #Create the polynomial ring we will use
        k = self.size()
        P = PolynomialRing(QQ, k, 'x')
        x = P.gens()

        #Expand s_mu in the power sum basis
        from sage.combinat.sf.sf import SymmetricFunctions
        Sym = SymmetricFunctions(QQ)
        s = Sym.schur()
        p = Sym.power()
        ps_mu = p(s(self))

        #Replace each p_i by i*x_i-1
        items = ps_mu.monomial_coefficients().items()  #items contains a list of (partition, coeff) pairs
        partition_to_monomial = lambda part: prod([ (i*x[i-1]-1) for i in part ])
        res = [ [partition_to_monomial(mc[0]), mc[1]] for mc in items ]

        #Write things in the monomial basis
        res = [ prod(pair) for pair in res ]
        res = sum( res )

        #Apply the umbral operator and return the result
        from sage.combinat.misc import umbral_operation
        return umbral_operation(res)

    def dimension(self, smaller = [], k = 1):
        r"""
        Return the number of paths from the ``smaller`` partition to
        the partition ``self``, where each step consists of adding a
        `k`-ribbon while keeping a partition.

        Note that a 1-ribbon is just a single cell, so this counts paths
        in the Young graph when `k = 1`.

        Note also that the default case (`k = 1` and ``smaller = []``)
        gives the dimension of the irreducible representation of the
        symmetric group corresponding to ``self``.

        INPUT:

        - ``smaller`` -- a partition (default: an empty list ``[]``)

        - `k` -- a positive integer (default: 1)

        OUTPUT:

        The number of such paths

        EXAMPLES:

        Looks at the number of ways of getting from ``[5,4]`` to the empty
        partition, removing one cell at a time::

            sage: mu = Partition([5,4])
            sage: mu.dimension()
            42

        Same, but removing one 3-ribbon at a time. Note that the 3-core of
        ``mu`` is empty::

            sage: mu.dimension(k=3)
            3

        The 2-core of ``mu`` is not the empty partition::

            sage: mu.dimension(k=2)
            0

        Indeed, the 2-core of ``mu`` is ``[1]``::

            sage: mu.dimension(Partition([1]),k=2)
            2

        TESTS:

        Checks that the sum of squares of dimensions of characters of the
        symmetric group is the order of the group::

            sage: all(sum(mu.dimension()^2 for mu in Partitions(i))==factorial(i) for i in range(10))
            True

        A check coming from the theory of `k`-differentiable posets::

            sage: k=2; core = Partition([2,1])
            sage: all(sum(mu.dimension(core,k=2)^2
            ....:         for mu in Partitions(3+i*2) if mu.core(2) == core)
            ....:     == 2^i*factorial(i) for i in range(10))
            True

        Checks that the dimension satisfies the obvious recursion relation::

            sage: test = lambda larger, smaller: larger.dimension(smaller) == sum(mu.dimension(smaller) for mu in larger.down())
            sage: all(test(larger,smaller) for l in range(1,10) for s in range(0,10)
            ....:     for larger in Partitions(l) for smaller in Partitions(s) if smaller != larger)
            True

        ALGORITHM:

        Depending on the parameters given, different simplifications
        occur. When `k=1` and ``smaller`` is empty, this function uses
        the hook formula. When `k=1` and ``smaller`` is not empty, it
        uses a formula from [ORV]_.

        When `k \neq 1`, we first check that both ``self`` and
        ``smaller`` have the same `k`-core, then use the `k`-quotients
        and the same algorithm on each of the `k`-quotients.

        AUTHORS:

        - Paul-Olivier Dehaye (2011-06-07)
        """
        larger = self
        if smaller == []:
            smaller = Partition([])
        if k == 1:
            if smaller == Partition([]):        # In this case, use the hook dimension formula
                return factorial(larger.size())/prod(larger.hooks())
            else:
                if not larger.contains(smaller):    # easy case
                    return 0
                else:
                    # relative dimension
                    # Uses a formula of Olshanski, Regev, Vershik (see reference)
                    def inv_factorial(i):
                        if i < 0:
                            return 0
                        else:
                            return 1/factorial(i)
                    len_range = list(range(larger.length()))
                    from sage.matrix.constructor import matrix
                    M = matrix(QQ,[[inv_factorial(larger.get_part(i)-smaller.get_part(j)-i+j) for i in len_range] for j in len_range])
                    return factorial(larger.size()-smaller.size())*M.determinant()
        else:
            larger_core = larger.core(k)
            smaller_core = smaller.core(k)
            if smaller_core != larger_core:     #   easy case
                return 0
            larger_quotients = larger.quotient(k)
            smaller_quotients = smaller.quotient(k)

            def multinomial_with_partitions(sizes,path_counts):
            # count the number of ways of performing the k paths in parallel,
            # if we know the total length alloted for each of the paths (sizes), and the number
            # of paths for each component. A multinomial picks the ordering of the components where
            # each step is taken.
                return prod(path_counts) * multinomial(sizes)

            sizes = [larger_quotients[i].size()-smaller_quotients[i].size() for i in range(k)]
            path_counts = [larger_quotients[i].dimension(smaller_quotients[i]) for i in range(k)]
            return multinomial_with_partitions(sizes,path_counts)

    def plancherel_measure(self):
        r"""
        Return the probability of ``self`` under the Plancherel probability
        measure on partitions of the same size.

        This probability distribution comes from the uniform distribution
        on permutations via the Robinson-Schensted correspondence.

        See :wikipedia:`Plancherel\_measure`
        and :meth:`Partitions_n.random_element_plancherel`.

        EXAMPLES::

            sage: Partition([]).plancherel_measure()
            1
            sage: Partition([1]).plancherel_measure()
            1
            sage: Partition([2]).plancherel_measure()
            1/2
            sage: [mu.plancherel_measure() for mu in Partitions(3)]
            [1/6, 2/3, 1/6]
            sage: Partition([5,4]).plancherel_measure()
            7/1440

        TESTS::

            sage: all(sum(mu.plancherel_measure() for mu in Partitions(n))==1 for n in range(10))
            True
        """
        return self.dimension()**2/factorial(self.size())

    def outline(self, variable=None):
        r"""
        Return the outline of the partition ``self``.

        This is a piecewise linear function, normalized so that the area
        under the partition ``[1]`` is 2.

        INPUT:

        - variable -- a variable (default: ``'x'`` in the symbolic ring)

        EXAMPLES::

            sage: [Partition([5,4]).outline()(x=i) for i in range(-10,11)]
            [10, 9, 8, 7, 6, 5, 6, 5, 6, 5, 4, 3, 2, 3, 4, 5, 6, 7, 8, 9, 10]

            sage: Partition([]).outline()
            abs(x)

            sage: Partition([1]).outline()
            abs(x + 1) + abs(x - 1) - abs(x)

            sage: y=sage.symbolic.ring.var("y")
            sage: Partition([6,5,1]).outline(variable=y)
            abs(y + 6) - abs(y + 5) + abs(y + 4) - abs(y + 3) + abs(y - 1) - abs(y - 2) + abs(y - 3)

        TESTS::

            sage: integrate(Partition([1]).outline()-abs(x),(x,-10,10))
            2
        """
        if variable is None:
            variable = var('x')
        outside_contents = [self.content(*c) for c in self.outside_corners()]
        inside_contents = [self.content(*c) for c in self.corners()]
        return sum(abs(variable+c) for c in outside_contents)\
                       -sum(abs(variable+c) for c in inside_contents)

    def dual_equivalence_graph(self, directed=False, coloring=None):
        r"""
        Return the dual equivalence graph of ``self``.

        Two permutations `p` and `q` in the symmetric group `S_n`
        differ by an `i`-*elementary dual equivalence (or dual Knuth)
        relation* (where `i` is an integer with `1 < i < n`) when the
        following two conditions are satisfied:

        - In the one-line notation of the permutation `p`, the letter
          `i` does not appear inbetween `i-1` and `i+1`.

        - The permutation `q` is obtained from `p` by switching two
          of the three letters `i-1, i, i+1` (in its one-line
          notation) -- namely, the leftmost and the rightmost one
          in order of their appearance in `p`.

        Notice that this is equivalent to the statement that the
        permutations `p^{-1}` and `q^{-1}` differ by an elementary
        Knuth equivalence at positions `i-1, i, i+1`.

        Two standard Young tableaux of shape `\lambda` differ by an
        `i`-elementary dual equivalence relation (of color `i`), if
        their reading words differ by an `i`-elementary dual
        equivalence relation.

        The *dual equivalence graph* of the partition `\lambda` is the
        edge-colored graph whose vertices are the standard Young
        tableaux of shape `\lambda`, and whose edges colored by `i` are
        given by the `i`-elementary dual equivalences.

        INPUT:

        - ``directed`` -- (default: ``False``) whether to have the dual
          equivalence graph be directed (where we have a directed edge
          `S \to T` if `i` appears to the left of `i+1` in the
          reading word of `T`; otherwise we have the directed edge
          `T \to S`)

        - ``coloring`` -- (optional) a function which sends each
          integer `i > 1` to a color (as a string, e.g., ``'red'`` or
          ``'black'``) to be used when visually representing the
          resulting graph using dot2tex; the default choice is
          ``2 -> 'red', 3 -> 'blue', 4 -> 'green', 5 -> 'purple',
          6 -> 'brown', 7 -> 'orange', 8 -> 'yellow', anything greater
          than 8 -> 'black'``.

        REFERENCES:

        - [As2008b]_

        EXAMPLES::

            sage: P = Partition([3,1,1])
            sage: G = P.dual_equivalence_graph()
            sage: sorted(G.edges())
            [([[1, 2, 3], [4], [5]], [[1, 2, 4], [3], [5]], 3),
             ([[1, 2, 4], [3], [5]], [[1, 2, 5], [3], [4]], 4),
             ([[1, 2, 4], [3], [5]], [[1, 3, 4], [2], [5]], 2),
             ([[1, 2, 5], [3], [4]], [[1, 3, 5], [2], [4]], 2),
             ([[1, 3, 4], [2], [5]], [[1, 3, 5], [2], [4]], 4),
             ([[1, 3, 5], [2], [4]], [[1, 4, 5], [2], [3]], 3)]
            sage: G = P.dual_equivalence_graph(directed=True)
            sage: sorted(G.edges())
            [([[1, 2, 4], [3], [5]], [[1, 2, 3], [4], [5]], 3),
             ([[1, 2, 5], [3], [4]], [[1, 2, 4], [3], [5]], 4),
             ([[1, 3, 4], [2], [5]], [[1, 2, 4], [3], [5]], 2),
             ([[1, 3, 5], [2], [4]], [[1, 2, 5], [3], [4]], 2),
             ([[1, 3, 5], [2], [4]], [[1, 3, 4], [2], [5]], 4),
             ([[1, 4, 5], [2], [3]], [[1, 3, 5], [2], [4]], 3)]

        TESTS::

            sage: G = Partition([1]).dual_equivalence_graph()
            sage: G.vertices()
            [[[1]]]
            sage: G = Partition([]).dual_equivalence_graph()
            sage: G.vertices()
            [[]]

            sage: P = Partition([3,1,1])
            sage: G = P.dual_equivalence_graph(coloring=lambda x: 'red')
            sage: G2 = P.dual_equivalence_graph(coloring={2: 'black', 3: 'blue', 4: 'cyan', 5: 'grey'})
            sage: G is G2
            False
            sage: G == G2
            True
        """
        # We do some custom caching to not recreate the graph, but to make
        #   copies with the desired coloring (i.e., act like a factory).
        try:
            if directed:
                G = self._DDEG.copy(immutable=False)
            else:
                G = self._DEG.copy(immutable=False)
            if have_dot2tex():
                if coloring is None:
                    d = {2: 'red', 3: 'blue', 4: 'green', 5: 'purple',
                         6: 'brown', 7: 'orange', 8: 'yellow'}
                    def coloring(i):
                        if i in d:
                            return d[i]
                        return 'black'
                elif isinstance(coloring, dict):
                    d = coloring
                    coloring = lambda x: d[x]
                G.set_latex_options(format="dot2tex",
                                    edge_labels=True,
                                    color_by_label=coloring)
            return G
        except AttributeError:
            pass

        T = list(tableau.StandardTableaux(self))
        n = sum(self)
        edges = []
        to_perms = {t: t.reading_word_permutation() for t in T}
        to_tab = {to_perms[k]: k for k in to_perms}
        Perm = permutation.Permutations()
        for t in T:
            pt = list(to_perms[t])
            for i in range(2, n):
                ii = pt.index(i)
                iip = pt.index(i+1)
                iim = pt.index(i-1)
                l = sorted([iim, ii, iip])
                if l[0] != ii:
                    continue
                x = pt[:]
                x[l[0]], x[l[2]] = x[l[2]], x[l[0]]
                if ii < iip:
                    e = [t, to_tab[Perm(x)], i]
                    edges.append(e)
                else:
                    e = [to_tab[Perm(x)], t, i]
                    edges.append(e)

        if directed:
            from sage.graphs.digraph import DiGraph
            self._DDEG = DiGraph([T, edges], format="vertices_and_edges",
                                 immutable=True, multiedges=True)
        else:
            from sage.graphs.graph import Graph
            self._DEG = Graph([T, edges], format="vertices_and_edges",
                              immutable=True, multiedges=True)
        return self.dual_equivalence_graph(directed, coloring)

##############
# Partitions #
##############

class Partitions(UniqueRepresentation, Parent):
    r"""
    ``Partitions(n, **kwargs)`` returns the combinatorial class of
    integer partitions of `n` subject to the constraints given by the
    keywords.

    Valid keywords are: ``starting``, ``ending``, ``min_part``,
    ``max_part``, ``max_length``, ``min_length``, ``length``,
    ``max_slope``, ``min_slope``, ``inner``, ``outer``, ``parts_in``,
    ``regular``, and ``restricted``. They have the following meanings:

    - ``starting=p`` specifies that the partitions should all be less
      than or equal to `p` in lex order. This argument cannot be combined
      with any other (see :trac:`15467`).

    - ``ending=p`` specifies that the partitions should all be greater than
      or equal to `p` in lex order. This argument cannot be combined with any
      other (see :trac:`15467`).

    - ``length=k`` specifies that the partitions have
      exactly `k` parts.

    - ``min_length=k`` specifies that the partitions have
      at least `k` parts.

    - ``min_part=k`` specifies that all parts of the
      partitions are at least `k`.

    - ``inner=p`` specifies that the partitions must contain the
      partition `p`.

    - ``outer=p`` specifies that the partitions
      be contained inside the partition `p`.

    - ``min_slope=k`` specifies that the partitions have slope at least
      `k`; the slope at position `i` is the difference between the
      `(i+1)`-th part and the `i`-th part.

    - ``parts_in=S`` specifies that the partitions have parts in the set
      `S`, which can be any sequence of pairwise distinct positive
      integers. This argument cannot be combined with any other
      (see :trac:`15467`).

    - ``regular=ell`` specifies that the partitions are `\ell`-regular,
      and can only be combined with the ``max_length`` or ``max_part``, but
      not both, keywords if `n` is not specified

    - ``restricted=ell`` specifies that the partitions are `\ell`-restricted,
      and cannot be combined with any other keywords

    The ``max_*`` versions, along with ``inner`` and ``ending``, work
    analogously.

    Right now, the ``parts_in``, ``starting``, ``ending``, ``regular``, and
    ``restricted`` keyword arguments are mutually exclusive, both of each
    other and of other keyword arguments. If you specify, say, ``parts_in``,
    all other keyword arguments will be ignored; ``starting``, ``ending``,
    ``regular``, and ``restricted`` work the same way.

    EXAMPLES:

    If no arguments are passed, then the combinatorial class
    of all integer partitions is returned::

        sage: Partitions()
        Partitions
        sage: [2,1] in Partitions()
        True

    If an integer `n` is passed, then the combinatorial class of integer
    partitions of `n` is returned::

        sage: Partitions(3)
        Partitions of the integer 3
        sage: Partitions(3).list()
        [[3], [2, 1], [1, 1, 1]]

    If ``starting=p`` is passed, then the combinatorial class of partitions
    greater than or equal to `p` in lexicographic order is returned::

        sage: Partitions(3, starting=[2,1])
        Partitions of the integer 3 starting with [2, 1]
        sage: Partitions(3, starting=[2,1]).list()
        [[2, 1], [1, 1, 1]]

    If ``ending=p`` is passed, then the combinatorial class of
    partitions at most `p` in lexicographic order is returned::

        sage: Partitions(3, ending=[2,1])
        Partitions of the integer 3 ending with [2, 1]
        sage: Partitions(3, ending=[2,1]).list()
        [[3], [2, 1]]

    Using ``max_slope=-1`` yields partitions into distinct parts -- each
    part differs from the next by at least 1. Use a different
    ``max_slope`` to get parts that differ by, say, 2::

        sage: Partitions(7, max_slope=-1).list()
        [[7], [6, 1], [5, 2], [4, 3], [4, 2, 1]]
        sage: Partitions(15, max_slope=-1).cardinality()
        27

    The number of partitions of `n` into odd parts equals the number of
    partitions into distinct parts. Let's test that for `n` from 10 to 20::

        sage: test = lambda n: Partitions(n, max_slope=-1).cardinality() == Partitions(n, parts_in=[1,3..n]).cardinality()
        sage: all(test(n) for n in [10..20])
        True

    The number of partitions of `n` into distinct parts that differ by
    at least 2 equals the number of partitions into parts that equal 1
    or 4 modulo 5; this is one of the Rogers-Ramanujan identities::

        sage: test = lambda n: Partitions(n, max_slope=-2).cardinality() == Partitions(n, parts_in=([1,6..n] + [4,9..n])).cardinality()
        sage: all(test(n) for n in [10..20])
        True

    Here are some more examples illustrating ``min_part``, ``max_part``,
    and ``length``::

        sage: Partitions(5,min_part=2)
        Partitions of the integer 5 satisfying constraints min_part=2
        sage: Partitions(5,min_part=2).list()
        [[5], [3, 2]]

    ::

        sage: Partitions(3,max_length=2).list()
        [[3], [2, 1]]

    ::

        sage: Partitions(10, min_part=2, length=3).list()
        [[6, 2, 2], [5, 3, 2], [4, 4, 2], [4, 3, 3]]

    Some examples using the ``regular`` keyword::

        sage: Partitions(regular=4)
        4-Regular Partitions
        sage: Partitions(regular=4, max_length=3)
        4-Regular Partitions with max length 3
        sage: Partitions(regular=4, max_part=3)
        4-Regular 3-Bounded Partitions
        sage: Partitions(3, regular=4)
        4-Regular Partitions of the integer 3

    Some examples using the ``restricted`` keyword::

        sage: Partitions(restricted=4)
        4-Restricted Partitions
        sage: Partitions(3, restricted=4)
        4-Restricted Partitions of the integer 3

    Here are some further examples using various constraints::

        sage: [x for x in Partitions(4)]
        [[4], [3, 1], [2, 2], [2, 1, 1], [1, 1, 1, 1]]
        sage: [x for x in Partitions(4, length=2)]
        [[3, 1], [2, 2]]
        sage: [x for x in Partitions(4, min_length=2)]
        [[3, 1], [2, 2], [2, 1, 1], [1, 1, 1, 1]]
        sage: [x for x in Partitions(4, max_length=2)]
        [[4], [3, 1], [2, 2]]
        sage: [x for x in Partitions(4, min_length=2, max_length=2)]
        [[3, 1], [2, 2]]
        sage: [x for x in Partitions(4, max_part=2)]
        [[2, 2], [2, 1, 1], [1, 1, 1, 1]]
        sage: [x for x in Partitions(4, min_part=2)]
        [[4], [2, 2]]
        sage: [x for x in Partitions(4, outer=[3,1,1])]
        [[3, 1], [2, 1, 1]]
        sage: [x for x in Partitions(4, outer=[infinity, 1, 1])]
        [[4], [3, 1], [2, 1, 1]]
        sage: [x for x in Partitions(4, inner=[1,1,1])]
        [[2, 1, 1], [1, 1, 1, 1]]
        sage: [x for x in Partitions(4, max_slope=-1)]
        [[4], [3, 1]]
        sage: [x for x in Partitions(4, min_slope=-1)]
        [[4], [2, 2], [2, 1, 1], [1, 1, 1, 1]]
        sage: [x for x in Partitions(11, max_slope=-1, min_slope=-3, min_length=2, max_length=4)]
        [[7, 4], [6, 5], [6, 4, 1], [6, 3, 2], [5, 4, 2], [5, 3, 2, 1]]
        sage: [x for x in Partitions(11, max_slope=-1, min_slope=-3, min_length=2, max_length=4, outer=[6,5,2])]
        [[6, 5], [6, 4, 1], [6, 3, 2], [5, 4, 2]]

    Note that if you specify ``min_part=0``, then it will treat the minimum
    part as being 1 (see :trac:`13605`)::

        sage: [x for x in Partitions(4, length=3, min_part=0)]
        [[2, 1, 1]]
        sage: [x for x in Partitions(4, min_length=3, min_part=0)]
        [[2, 1, 1], [1, 1, 1, 1]]

    Except for very special cases, counting is done by brute force iteration
    through all the partitions. However the iteration itself has a reasonable
    complexity (see :class:`IntegerListsLex`), which allows for
    manipulating large partitions::

        sage: Partitions(1000, max_length=1).list()
        [[1000]]

    In particular, getting the first element is also constant time::

        sage: Partitions(30, max_part=29).first()
        [29, 1]

    TESTS::

        sage: TestSuite(Partitions(0)).run()
        sage: TestSuite(Partitions(5)).run()
        sage: TestSuite(Partitions(5, min_part=2)).run()

        sage: repr( Partitions(5, min_part=2) )
        'Partitions of the integer 5 satisfying constraints min_part=2'

        sage: P = Partitions(5, min_part=2)
        sage: P.first().parent()
        Partitions...
        sage: [2,1] in P
        False
        sage: [2,2,1] in P
        False
        sage: [3,2] in P
        True

        sage: Partitions(5, inner=[2,1], min_length=3).list()
        [[3, 1, 1], [2, 2, 1], [2, 1, 1, 1]]
        sage: Partitions(5, inner=Partition([2,2]), min_length=3).list()
        [[2, 2, 1]]
        sage: Partitions(7, inner=(2, 2), min_length=3).list()
        [[4, 2, 1], [3, 3, 1], [3, 2, 2], [3, 2, 1, 1], [2, 2, 2, 1], [2, 2, 1, 1, 1]]
        sage: Partitions(5, inner=[2,0,0,0,0,0]).list()
        [[5], [4, 1], [3, 2], [3, 1, 1], [2, 2, 1], [2, 1, 1, 1]]
        sage: Partitions(6, length=2, max_slope=-1).list()
        [[5, 1], [4, 2]]

        sage: Partitions(length=2, max_slope=-1).list()
        Traceback (most recent call last):
        ...
        ValueError: the size must be specified with any keyword argument

        sage: Partitions(max_part = 3)
        3-Bounded Partitions

    Check that :trac:`14145` has been fixed::

        sage: 1 in Partitions()
        False

    Check :trac:`15467`::

        sage: Partitions(5,parts_in=[1,2,3,4], length=4)
        Traceback (most recent call last):
        ...
        ValueError: The parameters 'parts_in', 'starting' and 'ending' cannot be combined with anything else.
        sage: Partitions(5,starting=[3,2], length=2)
        Traceback (most recent call last):
        ...
        ValueError: The parameters 'parts_in', 'starting' and 'ending' cannot be combined with anything else.
        sage: Partitions(5,ending=[3,2], length=2)
        Traceback (most recent call last):
        ...
        ValueError: The parameters 'parts_in', 'starting' and 'ending' cannot be combined with anything else.
        sage: Partitions(NN, length=2)
        Traceback (most recent call last):
        ...
        ValueError: the size must be specified with any keyword argument
        sage: Partitions(('la','la','laaaa'), max_part=8)
        Traceback (most recent call last):
        ...
        ValueError: n must be an integer or be equal to one of None, NN, NonNegativeIntegers()

    Check that calling ``Partitions`` with ``outer=a`` no longer
    mutates ``a`` (:trac:`16234`)::

        sage: a = [4,3,2,1,1,1,1]
        sage: for p in Partitions(8, outer=a, min_slope=-1):
        ....:    print(p)
        [3, 3, 2]
        [3, 2, 2, 1]
        [3, 2, 1, 1, 1]
        [2, 2, 2, 1, 1]
        [2, 2, 1, 1, 1, 1]
        [2, 1, 1, 1, 1, 1, 1]
        sage: a
        [4, 3, 2, 1, 1, 1, 1]

    Check that ``inner`` and ``outer`` indeed accept a partition as
    argument (:trac:`18423`)::

        sage: P = Partitions(5, inner=Partition([2,1]), outer=Partition([3,2])); P
        Partitions of the integer 5 satisfying constraints inner=[2, 1], outer=[3, 2]
        sage: P.list()
        [[3, 2]]
    """
    @staticmethod
    def __classcall_private__(cls, n=None, **kwargs):
        """
        Return the correct parent based upon the input.

        TESTS::

            sage: P = Partitions()
            sage: P2 = Partitions(NN)
            sage: P is P2
            True
            sage: P2 = Partitions(NonNegativeIntegers())
            sage: P is P2
            True
            sage: P = Partitions(4)
            sage: P2 = Partitions(int(4))
            sage: P is P2
            True

        Check that :trac:`17898` is fixed::

            sage: P = Partitions(5, min_slope=0)
            sage: list(P)
            [[5], [1, 1, 1, 1, 1]]
        """
        if n == infinity:
            raise ValueError("n cannot be infinite")
        if n is None or n is NN or n is NonNegativeIntegers():
            if len(kwargs) > 0:
                if len(kwargs) == 1:
                    if 'max_part' in kwargs:
                        return Partitions_all_bounded(kwargs['max_part'])
                    if 'regular' in kwargs:
                        return RegularPartitions_all(kwargs['regular'])
                    if 'restricted' in kwargs:
                        return RestrictedPartitions_all(kwargs['restricted'])
                elif len(kwargs) == 2:
                    if 'regular' in kwargs:
                        if kwargs['regular'] < 1 or kwargs['regular'] not in ZZ:
                            raise ValueError("the regularity must be a positive integer")
                        if 'max_part' in kwargs:
                            return RegularPartitions_bounded(kwargs['regular'], kwargs['max_part'])
                        if 'max_length' in kwargs:
                            return RegularPartitions_truncated(kwargs['regular'], kwargs['max_length'])
                raise ValueError("the size must be specified with any keyword argument")
            return Partitions_all()
        elif isinstance(n, (int,Integer)):
            if len(kwargs) == 0:
                return Partitions_n(n)

            if len(kwargs) == 1:
                if 'max_part' in kwargs:
                    return PartitionsGreatestLE(n, kwargs['max_part'])
                if 'length' in kwargs:
                    return Partitions_nk(n, kwargs['length'])

            if (len(kwargs) > 1 and
                ('parts_in' in kwargs or
                 'starting' in kwargs or
                 'ending' in kwargs)):
                raise ValueError("The parameters 'parts_in', 'starting' and "+
                                 "'ending' cannot be combined with anything else.")

            if 'parts_in' in kwargs:
                return Partitions_parts_in(n, kwargs['parts_in'])
            elif 'starting' in kwargs:
                return Partitions_starting(n, kwargs['starting'])
            elif 'ending' in kwargs:
                return Partitions_ending(n, kwargs['ending'])
            elif 'regular' in kwargs:
                return RegularPartitions_n(n, kwargs['regular'])
            elif 'restricted' in kwargs:
                return RestrictedPartitions_n(n, kwargs['restricted'])

            # FIXME: should inherit from IntegerListLex, and implement repr, or _name as a lazy attribute
            kwargs['name'] = "Partitions of the integer %s satisfying constraints %s"%(n, ", ".join( ["%s=%s"%(key, kwargs[key]) for key in sorted(kwargs)] ))

            # min_part is at least 1, and it is 1 by default
            kwargs['min_part']  = max(1,kwargs.get('min_part',1))

            # max_slope is at most 0, and it is 0 by default
            kwargs['max_slope'] = min(0,kwargs.get('max_slope',0))

            if kwargs.get('min_slope', -float('inf')) > 0:
                raise ValueError("the minimum slope must be non-negative")

            if 'outer' in kwargs:
                kwargs['max_length'] = min(len(kwargs['outer']),
                                           kwargs.get('max_length', infinity))

                kwargs['ceiling'] = tuple(kwargs['outer'])
                del kwargs['outer']

            if 'inner' in kwargs:
                inner = [x for x in kwargs['inner'] if x > 0]
                kwargs['floor'] = inner
                kwargs['min_length'] = max(len(inner),
                                           kwargs.get('min_length',0))
                del kwargs['inner']
            return Partitions_with_constraints(n, **kwargs)

        raise ValueError("n must be an integer or be equal to one of "
                         "None, NN, NonNegativeIntegers()")

    def __init__(self, is_infinite=False):
        """
        Initialize ``self``.

        INPUT:

        - ``is_infinite`` -- (Default: ``False``) If ``True``, then the number
          of partitions in this set is infinite.

        EXAMPLES::

            sage: Partitions()
            Partitions
            sage: Partitions(2)
            Partitions of the integer 2
        """
        if is_infinite:
            Parent.__init__(self, category=InfiniteEnumeratedSets())
        else:
            Parent.__init__(self, category=FiniteEnumeratedSets())

    Element = Partition

    # add options to class
    class options(GlobalOptions):
        r"""
        Sets and displays the global options for elements of the partition,
        skew partition, and partition tuple classes.  If no parameters are
        set, then the function returns a copy of the options dictionary.

        The ``options`` to partitions can be accessed as the method
        :obj:`Partitions.options` of :class:`Partitions` and
        related parent classes.

        @OPTIONS@

        EXAMPLES::

            sage: P = Partition([4,2,2,1])
            sage: P
            [4, 2, 2, 1]
            sage: Partitions.options.display="exp"
            sage: P
            1, 2^2, 4
            sage: Partitions.options.display="exp_high"
            sage: P
            4, 2^2, 1

        It is also possible to use user defined functions for the ``display`` and
        ``latex`` options::

            sage: Partitions.options(display=lambda mu: '<%s>' % ','.join('%s'%m for m in mu._list)); P
            <4,2,2,1>
            sage: Partitions.options(latex=lambda mu: '\\Diagram{%s}' % ','.join('%s'%m for m in mu._list)); latex(P)
            \Diagram{4,2,2,1}
            sage: Partitions.options(display="diagram", diagram_str="#")
            sage: P
            ####
            ##
            ##
            #
            sage: Partitions.options(diagram_str="*", convention="french")
            sage: print(P.ferrers_diagram())
            *
            **
            **
            ****

        Changing the ``convention`` for partitions also changes the ``convention``
        option for tableaux and vice versa::

            sage: T = Tableau([[1,2,3],[4,5]])
            sage: T.pp()
              4  5
              1  2  3
            sage: Tableaux.options.convention="english"
            sage: print(P.ferrers_diagram())
            ****
            **
            **
            *
            sage: T.pp()
              1  2  3
              4  5
            sage: Partitions.options._reset()
        """
        NAME = 'Partitions'
        module = 'sage.combinat.partition'
        display = dict(default="list",
                     description='Specifies how partitions should be printed',
                     values=dict(list='displayed as a list',
                               exp_low='in exponential form (lowest first)',
                               exp_high='in exponential form (highest first)',
                               diagram='as a Ferrers diagram',
                               compact_low='compact form of ``exp_low``',
                               compact_high='compact form of ``exp_high``'),
                     alias=dict(exp="exp_low", compact="compact_low", array="diagram",
                               ferrers_diagram="diagram", young_diagram="diagram"),
                     case_sensitive=False)
        latex = dict(default="young_diagram",
                   description='Specifies how partitions should be latexed',
                   values=dict(diagram='latex as a Ferrers diagram',
                               young_diagram='latex as a Young diagram',
                               list='latex as a list',
                               exp_high='latex as a list in exponential notation (highest first)',
                               exp_low='as a list latex in exponential notation (lowest first)'),
                   alias=dict(exp="exp_low", array="diagram", ferrers_diagram="diagram"),
                   case_sensitive=False)
        diagram_str = dict(default="*",
                         description='The character used for the cells when printing Ferrers diagrams',
                         checker=lambda char: isinstance(char,str))
        latex_diagram_str = dict(default="\\ast",
                         description='The character used for the cells when latexing Ferrers diagrams',
                         checker=lambda char: isinstance(char,str))
        convention = dict(link_to=(tableau.Tableaux.options,'convention'))
        notation = dict(alt_name='convention')

    def __reversed__(self):
        """
        A reversed iterator.

        EXAMPLES::

            sage: [x for x in reversed(Partitions(4))]
            [[1, 1, 1, 1], [2, 1, 1], [2, 2], [3, 1], [4]]
        """
        if not self.is_finite():
            raise NotImplementedError("The set is infinite. This needs a custom reverse iterator")

        for i in reversed(range(self.cardinality())):
            yield self[i]

    def _element_constructor_(self, lst):
        """
        Construct an element with ``self`` as parent.

        EXAMPLES::

            sage: P = Partitions()
            sage: p = P([3,3,1]); p
            [3, 3, 1]
            sage: P(p) is p
            True
            sage: P([3, 2, 1, 0])
            [3, 2, 1]

            sage: PT = PartitionTuples()
            sage: elt = PT([[4,4,2,2,1]]); elt
            ([4, 4, 2, 2, 1])
            sage: P(elt)
            [4, 4, 2, 2, 1]

        TESTS::

            sage: Partition([3/2])
            Traceback (most recent call last):
            ...
            ValueError: all parts of [3/2] should be nonnegative integers

        """
        if isinstance(lst, PartitionTuple):
            if lst.level() != 1:
                raise ValueError('%s is not an element of %s' % (lst, self))
            lst = lst[0]
            if lst.parent() is self:
                return lst
        try:
            lst = list(map(ZZ, lst))
        except TypeError:
            raise ValueError('all parts of %s should be nonnegative integers' % repr(lst))

        if lst in self:
            # trailing zeros are removed in Partition.__init__
            return self.element_class(self, lst)

        raise ValueError('%s is not an element of %s' % (lst, self))

    def __contains__(self, x):
        """
        Check if ``x`` is contained in ``self``.

        TESTS::

            sage: P = Partitions()
            sage: Partition([2,1]) in P
            True
            sage: [2,1] in P
            True
            sage: [3,2,1] in P
            True
            sage: [1,2] in P
            False
            sage: [] in P
            True
            sage: [0] in P
            True

        Check that types that represent integers are not excluded::

            sage: P = Partitions()
            sage: [3/1, 2/2] in P
            True
            sage: Partition([3/1, 2]) in P
            True

        Check that non-integers and non-lists are excluded::

            sage: P = Partitions()
            sage: [2,1.5] in P
            False

            sage: 0 in P
            False

        """
        if isinstance(x, Partition):
            return True
        if isinstance(x, (list, tuple)):
            return not x or (all((a in ZZ) and (a >= b) for a, b in zip(x, x[1:]))
                             and (x[-1] in ZZ) and (x[-1] >= 0))
        return False

    def subset(self, *args, **kwargs):
        r"""
        Return ``self`` if no arguments are given, otherwise raises a
        ``ValueError``.

        EXAMPLES::

            sage: P = Partitions(5, starting=[3,1]); P
            Partitions of the integer 5 starting with [3, 1]
            sage: P.subset()
            Partitions of the integer 5 starting with [3, 1]
            sage: P.subset(ending=[3,1])
            Traceback (most recent call last):
            ...
            ValueError: Invalid combination of arguments
        """
        if len(args) != 0 or len(kwargs) != 0:
            raise ValueError("Invalid combination of arguments")
        return self

class Partitions_all(Partitions):
    """
    Class of all partitions.

    TESTS::

        sage: TestSuite( sage.combinat.partition.Partitions_all() ).run()
    """

    def __init__(self):
        """
        Initialize ``self``.

        TESTS::

            sage: P = Partitions()
            sage: P.category()
            Category of infinite enumerated sets
            sage: Partitions().cardinality()
            +Infinity
            sage: TestSuite(P).run()
        """
        Partitions.__init__(self, is_infinite=True)

    def subset(self, size=None, **kwargs):
        """
        Returns the subset of partitions of a given size and additional
        keyword arguments.

        EXAMPLES::

            sage: P = Partitions()
            sage: P.subset(4)
            Partitions of the integer 4
        """
        if size is None:
            return self
        return Partitions(size, **kwargs)

    def _repr_(self):
        """
        Return a string representation of ``self``.

        TESTS::

            sage: Partitions() # indirect doctest
            Partitions
        """
        return "Partitions"

    def __iter__(self):
        """
        An iterator for all partitions.

        EXAMPLES::

            sage: p = Partitions()
            sage: it = p.__iter__()
            sage: [next(it) for i in range(10)]
            [[], [1], [2], [1, 1], [3], [2, 1], [1, 1, 1], [4], [3, 1], [2, 2]]
        """
        n = 0
        while True:
            for p in ZS1_iterator(n):
                yield self.element_class(self, p)
            n += 1

    def __reversed__(self):
        """
        A reversed iterator for all partitions.

        This reverse iterates through partitions of fixed `n` and incrementing
        `n` after reaching the end.

        EXAMPLES::

            sage: p = Partitions()
            sage: revit = p.__reversed__()
            sage: [next(revit) for i in range(10)]
            [[], [1], [1, 1], [2], [1, 1, 1], [2, 1], [3], [1, 1, 1, 1], [2, 1, 1], [2, 2]]
        """
        n = 0
        while True:
            for p in reversed(list(ZS1_iterator(n))):
                yield self.element_class(self, p)
            n += 1


    def from_frobenius_coordinates(self, frobenius_coordinates):
        """
        Returns a partition from a pair of sequences of Frobenius coordinates.

        EXAMPLES::

            sage: Partitions().from_frobenius_coordinates(([],[]))
            []
            sage: Partitions().from_frobenius_coordinates(([0],[0]))
            [1]
            sage: Partitions().from_frobenius_coordinates(([1],[1]))
            [2, 1]
            sage: Partitions().from_frobenius_coordinates(([6,3,2],[4,1,0]))
            [7, 5, 5, 1, 1]
        """
        if len(frobenius_coordinates) != 2:
            raise ValueError('%s is not a valid partition, two sequences of coordinates are needed'%str(frobenius_coordinates))
        else:
            a = frobenius_coordinates[0]
            b = frobenius_coordinates[1]
            if len(a) != len(b):
                raise ValueError('%s is not a valid partition, the sequences of coordinates need to be the same length'%str(frobenius_coordinates))
                # should add tests to see if a and b are sorted down, nonnegative and strictly decreasing
        r = len(a)
        if r == 0:
            return self.element_class(self, [])
        tmp = [a[i]+i+1 for i in range(r)]
        # should check that a is strictly decreasing
        if a[-1] < 0:
            raise ValueError('%s is not a partition, no coordinate can be negative'%str(frobenius_coordinates))
        if b[-1] >= 0:
            tmp.extend([r]*b[r-1])
        else:
            raise ValueError('%s is not a partition, no coordinate can be negative'%str(frobenius_coordinates))
        for i in range(r-1,0,-1):
            if b[i-1]-b[i] > 0:
                tmp.extend([i]*(b[i-1]-b[i]-1))
            else:
                raise ValueError('%s is not a partition, the coordinates need to be strictly decreasing'%str(frobenius_coordinates))
        return self.element_class(self, tmp)

    def from_beta_numbers(self, beta):
        r"""
        Return a partition corresponding to a sequence of beta numbers.

        A sequence of beta numbers is a strictly increasing sequence
        `0 \leq b_1 < \cdots < b_k` of non-negative integers. The
        corresponding partition `\mu = (\mu_k, \ldots, \mu_1)` is
        given by `\mu_i = [1,i) \setminus \{ b_1, \ldots, b_i \}`. This gives
        a bijection from the set of partitions with at most `k` non-zero parts
        to the set of strictly increasing sequences of non-negative integers
        of length `k`.

        EXAMPLES::

            sage: Partitions().from_beta_numbers([0,1,2,4,5,8])
            [3, 1, 1]
            sage: Partitions().from_beta_numbers([0,2,3,6])
            [3, 1, 1]
        """
        beta.sort()  # put them into increasing order just in case
        offset = 0
        while offset < len(beta)-1 and beta[offset] == offset:
            offset+=1
        beta = beta[offset:]
        mu = [beta[i]-offset-i for i in range(len(beta))]
        return self.element_class(self, list(reversed(mu)))

    def from_exp(self, exp):
        """
        Returns a partition from its list of multiplicities.

        EXAMPLES::

            sage: Partitions().from_exp([2,2,1])
            [3, 2, 2, 1, 1]
        """
        p = []
        for i in reversed(range(len(exp))):
            p += [i+1]*exp[i]
        return self.element_class(self, p)

    def from_zero_one(self, seq):
        r"""
        Return a partition from its `0-1` sequence.

        The full `0-1` sequence is the sequence (infinite in both
        directions) indicating the steps taken when following the
        outer rim of the diagram of the partition. We use the convention
        that in English convention, a 1 corresponds to an East step, and
        a 0 corresponds to a North step.

        Note that every full `0-1` sequence starts with infinitely many 0's and
        ends with infinitely many 1's.

        .. SEEALSO::

            :meth:`Partition.zero_one_sequence()`

        INPUT:

        The input should be a finite sequence of 0's and 1's. The
        heading 0's and trailing 1's will be discarded.

        EXAMPLES::

            sage: Partitions().from_zero_one([])
            []
            sage: Partitions().from_zero_one([1,0])
            [1]
            sage: Partitions().from_zero_one([1, 1, 1, 1, 0, 1, 0])
            [5, 4]

        Heading 0's and trailing 1's are correctly handled::

            sage: Partitions().from_zero_one([0,0,1,1,1,1,0,1,0,1,1,1])
            [5, 4]

        TESTS::

            sage: all(Partitions().from_zero_one(mu.zero_one_sequence()) == mu for n in range(10) for mu in Partitions(n))
            True
        """
        tmp = [i for i in range(len(seq)) if seq[i] == 0]
        return self.element_class(self,[tmp[i]-i for i in range(len(tmp)-1,-1,-1)])

    def from_core_and_quotient(self, core, quotient):
        """
        Returns a partition from its core and quotient.

        Algorithm from mupad-combinat.

        EXAMPLES::

            sage: Partitions().from_core_and_quotient([2,1], [[2,1],[3],[1,1,1]])
            [11, 5, 5, 3, 2, 2, 2]

        TESTS::

            sage: Partitions().from_core_and_quotient([2,1], [[2,1],[2,3,1],[1,1,1]])
            Traceback (most recent call last):
            ...
            ValueError: the quotient [[2, 1], [2, 3, 1], [1, 1, 1]] must be a tuple of partitions

        We check that :trac:`11412` is actually fixed::

            sage: test = lambda x, k: x == Partition(core=x.core(k),
            ....:                                    quotient=x.quotient(k))
            sage: all(test(mu,k) for k in range(1,5)
            ....:     for n in range(10) for mu in Partitions(n))
            True
            sage: test2 = lambda core, mus: (
            ....:     Partition(core=core, quotient=mus).core(mus.level()) == core
            ....:     and
            ....:     Partition(core=core, quotient=mus).quotient(mus.level()) == mus)
            sage: all(test2(core,mus)  # long time (5s on sage.math, 2011)
            ....:     for k in range(1,10)
            ....:     for n_core in range(10-k)
            ....:     for core in Partitions(n_core)
            ....:     if core.core(k) == core
            ....:     for n_mus in range(10-k)
            ....:     for mus in PartitionTuples(k,n_mus))
            True
        """
        from .partition_tuple import PartitionTuple, PartitionTuples
        if quotient not in PartitionTuples():
            raise ValueError('the quotient %s must be a tuple of partitions'%quotient)
        components = PartitionTuple(quotient).components()
        length = len(components)
        k = length*max(len(q) for q in components) + len(core)
        # k needs to be large enough. this seems to me like the smallest it can be
        v = [core[i]-i for i in range(len(core))] + [ -i for i in range(len(core),k) ]
        w = [ [x for x in v if (x-i) % length == 0] for i in range(1, length+1) ]
        new_w = []
        for i in range(length):
            lw = len(w[i])
            lq = len(components[i])
            # k needs to be chosen so lw >= lq
            new_w += [ w[i][j] + length*components[i][j] for j in range(lq)]
            new_w += [ w[i][j] for j in range(lq,lw)]
        new_w.sort(reverse=True)
        return self.element_class(self, [new_w[i]+i for i in range(len(new_w))])

class Partitions_all_bounded(Partitions):
    def __init__(self, k):
        """
        TESTS::

            sage: TestSuite( sage.combinat.partition.Partitions_all_bounded(3) ).run() # long time
        """
        self.k = k
        Partitions.__init__(self, is_infinite=True)

    def __contains__(self, x):
        """
        TESTS::

            sage: P = Partitions(max_part=3)
            sage: Partition([2,1]) in P
            True
            sage: [2,1] in P
            True
            sage: [3,2,1] in P
            True
            sage: [1,2] in P
            False
            sage: [5,1] in P
            False
            sage: [0] in P
            True
            sage: [] in P
            True
        """
        return not x or (x[0] <= self.k and x in _Partitions)

    def _repr_(self):
        """
        TESTS::

            sage: from sage.combinat.partition import Partitions_all_bounded
            sage: Partitions_all_bounded(3)
            3-Bounded Partitions
        """
        return "%d-Bounded Partitions"%self.k

    def __iter__(self):
        """
        An iterator for all `k`-bounded partitions.

        EXAMPLES::

            sage: p = Partitions(max_part=3)
            sage: it = p.__iter__()
            sage: [next(it) for i in range(10)]
            [[], [1], [2], [1, 1], [3], [2, 1], [1, 1, 1], [3, 1], [2, 2], [2, 1, 1]]
        """
        n = 0
        while True:
            for p in Partitions(n, max_part=self.k):
                yield self.element_class(self, p)
            n += 1

class Partitions_n(Partitions):
    """
    Partitions of the integer `n`.

    TESTS::

        sage: TestSuite( sage.combinat.partition.Partitions_n(0) ).run()
        sage: TestSuite( sage.combinat.partition.Partitions_n(0) ).run()
    """

    def __init__(self, n):
        """
        Initialize ``self``.

        TESTS::

            sage: TestSuite(  Partitions(5) ).run()
        """
        Partitions.__init__(self)
        self.n = n

    def __contains__(self, x):
        """
        Check if ``x`` is contained in ``self``.

        TESTS::

            sage: p = Partitions(5)
            sage: [2,1] in p
            False
            sage: [2,2,1] in p
            True
            sage: [3,2] in p
            True
            sage: [2,3] in p
            False
        """
        return x in _Partitions and sum(x) == self.n

    def _repr_(self):
        """
        Return a string representation of ``self``.

        TESTS::

            sage: Partitions(5) # indirect doctest
            Partitions of the integer 5
        """
        return "Partitions of the integer %s"%self.n

    def _an_element_(self):
        """
        Returns a partition in ``self``.

        EXAMPLES::

            sage: Partitions(4).an_element()  # indirect doctest
            [3, 1]
            sage: Partitions(0).an_element()
            []
            sage: Partitions(1).an_element()
            [1]
        """
        if self.n == 0:
            lst = []
        elif self.n == 1:
            lst = [1]
        else:
            lst = [self.n-1, 1]
        return self.element_class(self, lst)

    def cardinality(self, algorithm='flint'):
        r"""
        Return the number of partitions of the specified size.

        INPUT:

        - ``algorithm``  - (default: ``'flint'``)

          - ``'flint'`` -- use FLINT (currently the fastest)
          - ``'bober'`` -- Use Jonathan Bober's implementation (*very* fast)
          - ``'gap'`` -- use GAP (VERY *slow*)
          - ``'pari'`` -- use PARI. Speed seems the same as GAP until
            `n` is in the thousands, in which case PARI is faster.

        It is possible to associate with every partition of the integer `n` a
        conjugacy class of permutations in the symmetric group on `n` points
        and vice versa. Therefore the number of partitions `p_n` is the number
        of conjugacy classes of the symmetric group on `n` points.

        EXAMPLES::

            sage: v = Partitions(5).list(); v
            [[5], [4, 1], [3, 2], [3, 1, 1], [2, 2, 1], [2, 1, 1, 1], [1, 1, 1, 1, 1]]
            sage: len(v)
            7
            sage: Partitions(5).cardinality(algorithm='gap')
            7
            sage: Partitions(5).cardinality(algorithm='pari')
            7
            sage: Partitions(5).cardinality(algorithm='bober')
            7
            sage: number_of_partitions(5, algorithm='flint')
            7

        The input must be a nonnegative integer or a ``ValueError`` is raised.

        ::

            sage: Partitions(10).cardinality()
            42
            sage: Partitions(3).cardinality()
            3
            sage: Partitions(10).cardinality()
            42
            sage: Partitions(3).cardinality(algorithm='pari')
            3
            sage: Partitions(10).cardinality(algorithm='pari')
            42
            sage: Partitions(40).cardinality()
            37338
            sage: Partitions(100).cardinality()
            190569292

        A generating function for `p_n` is given by the reciprocal of
        Euler's function:

        .. MATH::

           \sum_{n=0}^{\infty} p_n x^n = \prod_{k=1}^{\infty} \frac{1}{1-x^k}.

        We use Sage to verify that the first several coefficients do
        indeed agree::

            sage: q = PowerSeriesRing(QQ, 'q', default_prec=9).gen()
            sage: prod([(1-q^k)^(-1) for k in range(1,9)])  ## partial product of
            1 + q + 2*q^2 + 3*q^3 + 5*q^4 + 7*q^5 + 11*q^6 + 15*q^7 + 22*q^8 + O(q^9)
            sage: [Partitions(k).cardinality() for k in range(2,10)]
            [2, 3, 5, 7, 11, 15, 22, 30]

        Another consistency test for ``n`` up to 500::

            sage: len([n for n in [1..500] if Partitions(n).cardinality() != Partitions(n).cardinality(algorithm='pari')])
            0

        REFERENCES:

        - :wikipedia:`Partition\_(number\_theory)`
        """
        if algorithm == 'flint':
            return cached_number_of_partitions(self.n)

        elif algorithm == 'bober':
            return bober_number_of_partitions(self.n)

        elif algorithm == 'gap':
            from sage.libs.gap.libgap import libgap
            return ZZ(libgap.NrPartitions(ZZ(self.n)))

        elif algorithm == 'pari':
            return ZZ(pari(ZZ(self.n)).numbpart())

        raise ValueError("unknown algorithm '%s'" % algorithm)

    def random_element(self, measure = 'uniform'):
        """
        Return a random partitions of `n` for the specified measure.

        INPUT:

        - ``measure`` -- ``'uniform'`` or ``'Plancherel'``
          (default: ``'uniform'``)

        .. SEEALSO::

            - :meth:`random_element_uniform`
            - :meth:`random_element_plancherel`

        EXAMPLES::

            sage: Partitions(5).random_element() # random
            [2, 1, 1, 1]
            sage: Partitions(5).random_element(measure='Plancherel') # random
            [2, 1, 1, 1]
        """
        if measure == 'uniform':
            return self.random_element_uniform()
        elif measure == 'Plancherel':
            return self.random_element_plancherel()
        else:
            raise ValueError("Unkown measure: %s" % (measure))

    def random_element_uniform(self):
        """
        Return a random partition of `n` with uniform probability.

        EXAMPLES::

            sage: Partitions(5).random_element_uniform()  # random
            [2, 1, 1, 1]
            sage: Partitions(20).random_element_uniform() # random
            [9, 3, 3, 2, 2, 1]

        TESTS::

            sage: all(Part.random_element_uniform() in Part
            ....:     for Part in map(Partitions, range(10)))
            True

        Check that :trac:`18752` is fixed::

            sage: P = Partitions(5)
            sage: la = P.random_element_uniform()
            sage: la.parent() is P
            True

        ALGORITHM:

         - It is a python Implementation of RANDPAR, see [NW1978]_.  The
           complexity is unknown, there may be better algorithms.

           .. TODO::

               Check in Knuth AOCP4.

         - There is also certainly a lot of room for optimizations, see
           comments in the code.

        AUTHOR:

        - Florent Hivert (2009-11-23)
        """
        n = self.n
        res = [] # A dictionary of multiplicities could be faster.
        while n > 0:
            # Choose a pair d,j = 1,2..., with d*j <= n with probability
            #        d*numpart(n-d*j) / n / numpart(n)
            # and add d^j to the result partition. The resulting partitions is
            # equiprobable.

            # The following could be made faster by a clever use of floats
            rand = randrange(0, n*cached_number_of_partitions(n))  # cached number_of_partition

            # It is better to start by the j = 1 pairs because they are the
            # most probable. Maybe there is an even more clever order.
            for j in range(1, n+1):
                d = 1
                r = n-j        # n - d*j
                while r >= 0:
                    rand -= d * cached_number_of_partitions(r)
                    if rand < 0:
                        break
                    d +=1
                    r -= j
                else:
                    continue
                break
            res.extend([d]*j)
            n = r
        res.sort(reverse=True)
        return self.element_class(self, res)

    def random_element_plancherel(self):
        r"""
        Return a random partition of `n` (for the Plancherel measure).

        This probability distribution comes from the uniform distribution
        on permutations via the Robinson-Schensted correspondence.

        See :wikipedia:`Plancherel\_measure`
        and :meth:`Partition.plancherel_measure`.

        EXAMPLES::

            sage: Partitions(5).random_element_plancherel()   # random
            [2, 1, 1, 1]
            sage: Partitions(20).random_element_plancherel()  # random
            [9, 3, 3, 2, 2, 1]

        TESTS::

            sage: all(Part.random_element_plancherel() in Part
            ....:     for Part in map(Partitions, range(10)))
            True

        Check that :trac:`18752` is fixed::

            sage: P = Partitions(5)
            sage: la = P.random_element_plancherel()
            sage: la.parent() is P
            True

        ALGORITHM:

        - insert by Robinson-Schensted a uniform random permutations of n and
          returns the shape of the resulting tableau. The complexity is
          `O(n\ln(n))` which is likely optimal. However, the implementation
          could be optimized.

        AUTHOR:

        - Florent Hivert (2009-11-23)
        """
        T = permutation.Permutations(self.n).random_element().left_tableau()
        return self.element_class(self, [len(row) for row in T])

    def first(self):
        """
        Returns the lexicographically first partition of a positive integer
        `n`. This is the partition ``[n]``.

        EXAMPLES::

            sage: Partitions(4).first()
            [4]
        """
        return self.element_class(self, [self.n])

    def next(self, p):
        """
        Return the lexicographically next partition after the partition ``p``.

        EXAMPLES::

            sage: Partitions(4).next([4])
            [3, 1]
            sage: Partitions(4).next([1,1,1,1]) is None
            True
        """
        found = False
        for i in self:
            if found:
                return i
            if i == p:
                found = True
        return None

    def last(self):
        """
        Return the lexicographically last partition of the positive
        integer `n`. This is the all-ones partition.

        EXAMPLES::

            sage: Partitions(4).last()
            [1, 1, 1, 1]
        """
        return self.element_class(self, [1]*self.n)

    def __iter__(self):
        """
        An iterator for the partitions of `n`.

        EXAMPLES::

            sage: [x for x in Partitions(4)]
            [[4], [3, 1], [2, 2], [2, 1, 1], [1, 1, 1, 1]]
        """
        for p in ZS1_iterator(self.n):
            yield self.element_class(self, p)

    def subset(self, **kwargs):
        r"""
        Return a subset of ``self`` with the additional optional arguments.

        EXAMPLES::

            sage: P = Partitions(5); P
            Partitions of the integer 5
            sage: P.subset(starting=[3,1])
            Partitions of the integer 5 starting with [3, 1]
        """
        return Partitions(self.n, **kwargs)

class Partitions_nk(Partitions):
    """
    Partitions of the integer `n` of length equal to `k`.

    TESTS::

        sage: TestSuite( sage.combinat.partition.Partitions_nk(0,0) ).run()
        sage: TestSuite( sage.combinat.partition.Partitions_nk(0,0) ).run()
    """

    def __init__(self, n, k):
        """
        Initialize ``self``.

        TESTS::

            sage: TestSuite(  Partitions(5, length=2) ).run()
        """
        Partitions.__init__(self)
        self.n = n
        self.k = k

    def __contains__(self, x):
        """
        Check if ``x`` is contained in ``self``.

        TESTS::

            sage: p = Partitions(5, length=2)
            sage: [2,1] in p
            False
            sage: [2,2,1] in p
            False
            sage: [3,2] in p
            True
            sage: [2,3] in p
            False
            sage: [4,1] in p
            True
            sage: [1,1,1,1,1] in p
            False
            sage: [5] in p
            False
        """
        return x in _Partitions and sum(x) == self.n and len(x) == self.k

    def _repr_(self):
        """
        Return a string representation of ``self``.

        TESTS::

            sage: Partitions(5, length=2) # indirect doctest
            Partitions of the integer 5 of length 2
        """
        return "Partitions of the integer {} of length {}".format(self.n, self.k)

    def _an_element_(self):
        """
        Returns a partition in ``self``.

        EXAMPLES::

            sage: Partitions(4, length=1).an_element()  # indirect doctest
            [4]
            sage: Partitions(4, length=2).an_element()
            [3, 1]
            sage: Partitions(4, length=3).an_element()
            [2, 1, 1]
            sage: Partitions(4, length=4).an_element()
            [1, 1, 1, 1]

            sage: Partitions(1, length=1).an_element()
            [1]

            sage: Partitions(0, length=0).an_element()
            []
        """
        if self.n == 0:
            if self.k == 0:
                lst = []
            else:
                from sage.categories.sets_cat import EmptySetError
                raise EmptySetError
        elif self.n >= self.k > 0:
            lst = [self.n - self.k + 1] + [1] * (self.k-1)
        else:
            from sage.categories.sets_cat import EmptySetError
            raise EmptySetError
        return self.element_class(self, lst)

    def __iter__(self):
        """
        An iterator for all partitions of `n` of length `k`.

        EXAMPLES::

            sage: p = Partitions(9, length=3)
            sage: it = p.__iter__()
            sage: list(it)
            [[7, 1, 1], [6, 2, 1], [5, 3, 1], [5, 2, 2], [4, 4, 1], [4, 3, 2], [3, 3, 3]]

            sage: p = Partitions(9, length=10)
            sage: list(p.__iter__())
            []

            sage: p = Partitions(0, length=0)
            sage: list(p.__iter__())
            [[]]

            sage: from sage.combinat.partition import number_of_partitions_length
            sage: all( len(Partitions(n, length=k).list())
            ....:      == number_of_partitions_length(n, k)
            ....:      for n in range(9) for k in range(n+2) )
            True
        """
        for p in ZS1_iterator_nk(self.n - self.k, self.k):
            v = [i + 1 for i in p]
            adds = [1] * (self.k - len(v))
            yield self.element_class(self, v + adds)

    def cardinality(self, algorithm='hybrid'):
        r"""
        Return the number of partitions of the specified size with the
        specified length.

        INPUT:

        - ``algorithm`` -- (default: ``'hybrid'``) the algorithm to compute
          the cardinality and can be one of the following:

          * ``'hybrid'`` - use a hybrid algorithm which uses heuristics to
            reduce the complexity
          * ``'gap'`` - use GAP

        EXAMPLES::

            sage: v = Partitions(5, length=2).list(); v
            [[4, 1], [3, 2]]
            sage: len(v)
            2
            sage: Partitions(5, length=2).cardinality()
            2

        More generally, the number of partitions of `n` of length `2`
        is `\left\lfloor \frac{n}{2} \right\rfloor`::

            sage: all( Partitions(n, length=2).cardinality()
            ....:      == n // 2 for n in range(10) )
            True

        The number of partitions of `n` of length `1` is `1` for `n`
        positive::

            sage: all( Partitions(n, length=1).cardinality() == 1
            ....:      for n in range(1, 10) )
            True

        Further examples::

            sage: Partitions(5, length=3).cardinality()
            2
            sage: Partitions(6, length=3).cardinality()
            3
            sage: Partitions(8, length=4).cardinality()
            5
            sage: Partitions(8, length=5).cardinality()
            3
            sage: Partitions(15, length=6).cardinality()
            26
            sage: Partitions(0, length=0).cardinality()
            1
            sage: Partitions(0, length=1).cardinality()
            0
            sage: Partitions(1, length=0).cardinality()
            0
            sage: Partitions(1, length=4).cardinality()
            0

        TESTS:

        We check the hybrid approach gives the same results as GAP::

            sage: N = [0, 1, 2, 3, 5, 10, 20, 500, 850]
            sage: K = [0, 1, 2, 3, 5, 10, 11, 20, 21, 250, 499, 500]
            sage: all(Partitions(n,length=k).cardinality() == Partitions(n,length=k).cardinality('gap')
            ....:     for n in N for k in K)
            True
            sage: P = Partitions(4562, length=2800)
            sage: P.cardinality() == P.cardinality('gap')
            True
        """
        return number_of_partitions_length(self.n, self.k, algorithm)

    def subset(self, **kwargs):
        r"""
        Return a subset of ``self`` with the additional optional arguments.

        EXAMPLES::

            sage: P = Partitions(5, length=2); P
            Partitions of the integer 5 of length 2
            sage: P.subset(max_part=3)
            Partitions of the integer 5 satisfying constraints length=2, max_part=3
        """
        return Partitions(self.n, length=self.k, **kwargs)

class Partitions_parts_in(Partitions):
    """
    Partitions of `n` with parts in a given set `S`.

    This is invoked indirectly when calling
    ``Partitions(n, parts_in=parts)``, where ``parts`` is a list of
    pairwise distinct integers.

    TESTS::

        sage: TestSuite( sage.combinat.partition.Partitions_parts_in(6, parts=[2,1]) ).run()
    """

    @staticmethod
    def __classcall_private__(cls, n, parts):
        """
        Normalize the input to ensure a unique representation.

        TESTS::

            sage: P = Partitions(4, parts_in=[2,1])
            sage: P2 = Partitions(4, parts_in=(1,2))
            sage: P is P2
            True
        """
        parts = tuple(sorted(parts))
        return super(Partitions_parts_in, cls).__classcall__(cls, Integer(n), parts)

    def __init__(self, n, parts):
        """
        Initialize ``self``.

        TESTS::

            sage: TestSuite(Partitions(5, parts_in=[1,2,3])).run()
        """
        Partitions.__init__(self)
        self.n = n
        self.parts = list(parts)

    def __contains__(self, x):
        """
        TESTS::

            sage: p = Partitions(5, parts_in=[1,2])
            sage: [2,1,1,1] in p
            True
            sage: [4,1] in p
            False
        """
        return (x in _Partitions and sum(x) == self.n and
                all(p in self.parts for p in x))

    def _repr_(self):
        """
        TESTS::

            sage: Partitions(5, parts_in=[1,2,3]) # indirect doctest
            Partitions of the integer 5 with parts in [1, 2, 3]
        """
        return "Partitions of the integer %s with parts in %s" % (self.n, self.parts)

    def cardinality(self):
        r"""
        Return the number of partitions with parts in ``self``. Wraps GAP's
        ``NrRestrictedPartitions``.

        EXAMPLES::

            sage: Partitions(15, parts_in=[2,3,7]).cardinality()
            5

        If you can use all parts 1 through `n`, we'd better get `p(n)`::

            sage: Partitions(20, parts_in=[1..20]).cardinality() == Partitions(20).cardinality()
            True

        TESTS:

        Let's check the consistency of GAP's function and our own
        algorithm that actually generates the partitions::

            sage: ps = Partitions(15, parts_in=[1,2,3])
            sage: ps.cardinality() == len(ps.list())
            True
            sage: ps = Partitions(15, parts_in=[])
            sage: ps.cardinality() == len(ps.list())
            True
            sage: ps = Partitions(3000, parts_in=[50,100,500,1000])
            sage: ps.cardinality() == len(ps.list())
            True
            sage: ps = Partitions(10, parts_in=[3,6,9])
            sage: ps.cardinality() == len(ps.list())
            True
            sage: ps = Partitions(0, parts_in=[1,2])
            sage: ps.cardinality() == len(ps.list())
            True
        """
        # GAP complains if you give it an empty list
        if self.parts:
            from sage.libs.gap.libgap import libgap
            return ZZ(libgap.NrRestrictedPartitions(ZZ(self.n), self.parts))
        return Integer(self.n == 0)

    def first(self):
        """
        Return the lexicographically first partition of a positive
        integer `n` with the specified parts, or ``None`` if no such
        partition exists.

        EXAMPLES::

            sage: Partitions(9, parts_in=[3,4]).first()
            [3, 3, 3]
            sage: Partitions(6, parts_in=[1..6]).first()
            [6]
            sage: Partitions(30, parts_in=[4,7,8,10,11]).first()
            [11, 11, 8]
        """
        try:
            return self.element_class(self, self._findfirst(self.n, self.parts[:]))
        except TypeError:
            return None

    def _findfirst(self, n, parts):
        """
        TESTS::

            sage: p = Partitions(9, parts_in=[3,4])
            sage: p._findfirst(p.n, p.parts[:])
            [3, 3, 3]
            sage: p._findfirst(0, p.parts[:])
            []
            sage: p._findfirst(p.n, [10])

        """
        if n == 0:
            return []
        else:
            while parts:
                p = parts.pop()
                for k in range(n.quo_rem(p)[0], 0, -1):
                    try:
                        return k * [p] + self._findfirst(n - k * p, parts[:])
                    except TypeError:
                        pass

    def last(self):
        """
        Return the lexicographically last partition of the positive
        integer `n` with the specified parts, or ``None`` if no such
        partition exists.

        EXAMPLES::

            sage: Partitions(15, parts_in=[2,3]).last()
            [3, 2, 2, 2, 2, 2, 2]
            sage: Partitions(30, parts_in=[4,7,8,10,11]).last()
            [7, 7, 4, 4, 4, 4]
            sage: Partitions(10, parts_in=[3,6]).last() is None
            True
            sage: Partitions(50, parts_in=[11,12,13]).last()
            [13, 13, 12, 12]
            sage: Partitions(30, parts_in=[4,7,8,10,11]).last()
            [7, 7, 4, 4, 4, 4]

        TESTS::

            sage: Partitions(6, parts_in=[1..6]).last()
            [1, 1, 1, 1, 1, 1]
            sage: Partitions(0, parts_in=[]).last()
            []
            sage: Partitions(50, parts_in=[11,12]).last() is None
            True
        """
        try:
            return self.element_class(self, self._findlast(self.n, self.parts))
        except TypeError:
            return None

    def _findlast(self, n, parts):
        """
        Return the lexicographically largest partition of `n` using the
        given parts, or ``None`` if no such partition exists. This function
        is not intended to be called directly.

        INPUT:

        - ``n`` -- nonnegative integer

        - ``parts`` -- a sorted list of positive integers.

        OUTPUT:

        A list of integers in weakly decreasing order, or ``None``. The
        output is just a list, not a partition object.

        EXAMPLES::

            sage: ps = Partitions(1, parts_in=[1])
            sage: ps._findlast(15, [2,3])
            [3, 2, 2, 2, 2, 2, 2]
            sage: ps._findlast(9, [2,4]) is None
            True
            sage: ps._findlast(0, [])
            []
            sage: ps._findlast(100, [9,17,31])
            [31, 17, 17, 17, 9, 9]
        """
        if n < 0:
            return None
        elif n == 0:
            return []
        elif parts != []:
            p = parts[0]
            q, r = n.quo_rem(p)
            if r == 0:
                return [p] * q
            # If the smallest part doesn't divide n, try using the next
            # largest part
            else:
                for i, p in enumerate(parts[1:]):
                    rest = self._findlast(n - p, parts[:i+2])
                    if rest is not None:
                        return [p] + rest
        # If we get to here, nothing ever worked, so there's no such
        # partitions, and we return None.
        return None


    def __iter__(self):
        """
        An iterator through the partitions of `n` with all parts belonging
        to a particular set.

        EXAMPLES::

            sage: [x for x in Partitions(4)]
            [[4], [3, 1], [2, 2], [2, 1, 1], [1, 1, 1, 1]]
        """
        for p in self._fast_iterator(self.n, self.parts[:]):
            yield self.element_class(self, p)

    def _fast_iterator(self, n, parts):
        """
        A fast iterator for the partitions of ``n`` which returns lists and
        not partition types. This function is not intended to be called
        directly.

        INPUT:

        - ``n`` -- nonnegative integer.

        - ``parts`` -- a list of parts to use. This list will be
          destroyed, so pass things here with ``foo[:]`` (or something
          equivalent) if you want to preserve your list. In particular,
          the ``__iter__`` method needs to use ``self.parts[:]``, or else we
          forget which parts we're using!

        OUTPUT:

        A generator object for partitions of `n` with parts in
        ``parts``.

        If the parts in ``parts`` are sorted in increasing order, this
        function returns weakly decreasing lists. If ``parts`` is not
        sorted, your lists won't be, either.

        EXAMPLES::

            sage: P = Partitions(4, parts_in=[2,4])
            sage: it = P._fast_iterator(4, [2,4])
            sage: next(it)
            [4]
            sage: type(_)
            <... 'list'>
        """
        if n == 0:
            yield []
        else:
            while parts:
                p = parts.pop()
                for k in range(n.quo_rem(p)[0], 0, -1):
                    for q in self._fast_iterator(n - k * p, parts[:]):
                        yield k * [p] + q

class Partitions_starting(Partitions):
    """
    All partitions with a given start.
    """

    @staticmethod
    def __classcall_private__(cls, n, starting_partition):
        """
        Normalize the input to ensure a unique representation.

        TESTS::

            sage: P = Partitions(4, starting=[2,1])
            sage: P2 = Partitions(4, starting=[2,1])
            sage: P is P2
            True
        """
        starting_partition = Partition(starting_partition)
        return super(Partitions_starting, cls).__classcall__(cls, Integer(n),
                                                             starting_partition)

    def __init__(self, n, starting_partition):
        """
        Initilizes ``self``.

        EXAMPLES::

            sage: Partitions(3, starting=[2,1])
            Partitions of the integer 3 starting with [2, 1]
            sage: Partitions(3, starting=[2,1]).list()
            [[2, 1], [1, 1, 1]]

        TESTS::

            sage: p = Partitions(3, starting=[2,1])
            sage: TestSuite(p).run()
        """
        Partitions.__init__(self)
        self.n = n
        self._starting = starting_partition

    def _repr_(self):
        """
        Return a string representation of ``self``.

        EXAMPLES::

            sage: Partitions(3, starting=[2,1]) # indirect doctest
            Partitions of the integer 3 starting with [2, 1]
        """
        return "Partitions of the integer %s starting with %s"%(self.n, self._starting)

    def __contains__(self, x):
        """
        Checks if ``x`` is contained in ``self``.

        EXAMPLES::

            sage: p = Partitions(3, starting=[2,1])
            sage: [1,1] in p
            False
            sage: [2,1] in p
            True
            sage: [1,1,1] in p
            True
            sage: [3] in p
            False
        """
        return x in Partitions_n(self.n) and x <= self._starting

    def first(self):
        """
        Return the first partition in ``self``.

        EXAMPLES::

            sage: Partitions(3, starting=[2,1]).first()
            [2, 1]
        """
        return self._starting

    def next(self, part):
        """
        Return the next partition after ``part`` in ``self``.

        EXAMPLES::

            sage: Partitions(3, starting=[2,1]).next(Partition([2,1]))
            [1, 1, 1]
        """
        return next(part)

class Partitions_ending(Partitions):
    """
    All partitions with a given ending.
    """

    @staticmethod
    def __classcall_private__(cls, n, ending_partition):
        """
        Normalize the input to ensure a unique representation.

        TESTS::

            sage: P = Partitions(4)
            sage: P2 = Partitions(4)
            sage: P is P2
            True
        """
        ending_partition = Partition(ending_partition)
        return super(Partitions_ending, cls).__classcall__(cls, Integer(n),
                                                           ending_partition)

    def __init__(self, n, ending_partition):
        """
        Initializes ``self``.

        EXAMPLES::

            sage: Partitions(4, ending=[1,1,1,1]).list()
            [[4], [3, 1], [2, 2], [2, 1, 1], [1, 1, 1, 1]]
            sage: Partitions(4, ending=[2,2]).list()
            [[4], [3, 1], [2, 2]]
            sage: Partitions(4, ending=[4]).list()
            [[4]]

        TESTS::

            sage: p = Partitions(4, ending=[1,1,1,1])
            sage: TestSuite(p).run()
        """
        Partitions.__init__(self)
        self.n = n
        self._ending = ending_partition

    def _repr_(self):
        """
        Return a string representation of ``self``.

        EXAMPLES::

            sage: Partitions(4, ending=[1,1,1,1]) # indirect doctest
            Partitions of the integer 4 ending with [1, 1, 1, 1]
        """
        return "Partitions of the integer %s ending with %s"%(self.n, self._ending)

    def __contains__(self, x):
        """
        Checks if ``x`` is contained in ``self``.

        EXAMPLES::

            sage: p = Partitions(4, ending=[2,2])
            sage: [4] in p
            True
            sage: [2,1,1] in p
            False
            sage: [2,1] in p
            False
        """
        return x in Partitions_n(self.n) and x >= self._ending

    def first(self):
        """
        Return the first partition in ``self``.

        EXAMPLES::

            sage: Partitions(4, ending=[1,1,1,1]).first()
            [4]
        """
        return self.element_class(self, [self.n])

    def next(self, part):
        """
        Return the next partition after ``part`` in ``self``.

        EXAMPLES::

            sage: Partitions(4, ending=[1,1,1,1]).next(Partition([4]))
            [3, 1]
            sage: Partitions(4, ending=[1,1,1,1]).next(Partition([1,1,1,1])) is None
            True
        """
        if part == self._ending:
            return None
        else:
            return next(part)

class PartitionsInBox(Partitions):
    r"""
    All partitions which fit in an `h \times w` box.

    EXAMPLES::

        sage: PartitionsInBox(2,2)
        Integer partitions which fit in a 2 x 2 box
        sage: PartitionsInBox(2,2).list()
        [[], [1], [1, 1], [2], [2, 1], [2, 2]]
    """

    def __init__(self, h, w):
        """
        Initialize ``self``.

        TESTS::

            sage: p = PartitionsInBox(2,2)
            sage: TestSuite(p).run()
        """
        Partitions.__init__(self)
        self.h = h
        self.w = w

    def _repr_(self):
        """
        Return a string representation of ``self``.

        EXAMPLES::

            sage: PartitionsInBox(2,2) # indirect doctest
            Integer partitions which fit in a 2 x 2 box
        """
        return "Integer partitions which fit in a %s x %s box" % (self.h, self.w)

    def __contains__(self, x):
        """
        Checks if ``x`` is contained in ``self``.

        EXAMPLES::

            sage: [] in PartitionsInBox(2,2)
            True
            sage: [2,1] in PartitionsInBox(2,2)
            True
            sage: [3,1] in PartitionsInBox(2,2)
            False
            sage: [2,1,1] in PartitionsInBox(2,2)
            False
            sage: [3,1] in PartitionsInBox(3, 2)
            False
            sage: [3,1] in PartitionsInBox(2, 3)
            True
        """
        return x in _Partitions and len(x) <= self.h \
               and (len(x) == 0 or x[0] <= self.w)

    def list(self):
        """
        Return a list of all the partitions inside a box of height `h` and
        width `w`.

        EXAMPLES::

            sage: PartitionsInBox(2,2).list()
            [[], [1], [1, 1], [2], [2, 1], [2, 2]]
            sage: PartitionsInBox(2,3).list()
            [[], [1], [1, 1], [2], [2, 1], [2, 2], [3], [3, 1], [3, 2], [3, 3]]

        TESTS:

        Check :trac:`10890`::

            sage: type(PartitionsInBox(0,0)[0])
            <class 'sage.combinat.partition.PartitionsInBox_with_category.element_class'>
        """
        h = self.h
        w = self.w
        if h == 0:
            return [self.element_class(self, [])]
        else:
            l = [[i] for i in range(0, w+1)]
            add = lambda x: [ x+[i] for i in range(0, x[-1]+1)]
            for i in range(h-1):
                new_list = []
                for element in l:
                    new_list += add(element)
                l = new_list

            return [self.element_class(self, [x for x in p if x!=0]) for p in l]

    def cardinality(self):
        """
        Return the cardinality of ``self``.

        EXAMPLES::

            sage: PartitionsInBox(2, 3).cardinality()
            10

        TESTS:

        Check the corner case::

            sage: PartitionsInBox(0, 0).cardinality()
            1

            sage: PartitionsInBox(0, 1).cardinality()
            1

            sage: all(PartitionsInBox(a, b).cardinality() ==
            ....:     len(PartitionsInBox(a, b).list())
            ....:     for a in range(6) for b in range(6))
            True

        """
        return binomial(self.h + self.w, self.w)

class Partitions_constraints(IntegerListsLex):
    """
    For unpickling old constrained ``Partitions_constraints`` objects created
    with sage <= 3.4.1. See :class:`Partitions`.
    """
    def __setstate__(self, data):
        r"""
        TESTS::

            sage: dmp = b'x\x9ck`J.NLO\xd5K\xce\xcfM\xca\xccK,\xd1+H,*\xc9,\xc9\xcc\xcf\xe3\n\x80\xb1\x8a\xe3\x93\x81DIQbf^I1W!\xa3fc!Sm!\xb3F(7\x92x!Km!k(GnbE<\xc8\x88B6\x88\xb9E\x99y\xe9\xc5z@\x05\xa9\xe9\xa9E\\\xb9\x89\xd9\xa9\xf10N!{(\xa3QkP!Gq(c^\x06\x90c\x0c\xe4p\x96&\xe9\x01\x00\xc2\xe53\xfd'
            sage: sp = loads(dmp); sp
            Integer lists of sum 3 satisfying certain constraints
            sage: sp.list()
            [[2, 1], [1, 1, 1]]
        """
        n = data['n']
        self.__class__ = Partitions_with_constraints
        constraints = {'max_slope' : 0,
                       'min_part' : 1}
        constraints.update(data['constraints'])
        self.__init__(n, **constraints)

class Partitions_with_constraints(IntegerListsLex):
    """
    Partitions which satisfy a set of constraints.

    EXAMPLES::

        sage: P = Partitions(6, inner=[1,1], max_slope=-1)
        sage: list(P)
        [[5, 1], [4, 2], [3, 2, 1]]

    TESTS::

        sage: P = Partitions(6, min_part=2, max_slope=-1)
        sage: TestSuite(P).run()

    Test that :trac:`15525` is fixed::

        sage: loads(dumps(P)) == P
        True
    """
#    def __init__(self, n, **kwargs):
#        """
#        Initialize ``self``.
#        """
#        IntegerListsLex.__init__(self, n, **kwargs)

    Element = Partition
    options = Partitions.options

######################
# Regular Partitions #
######################

class RegularPartitions(Partitions):
    r"""
    Base class for `\ell`-regular partitions.

    Let `\ell` be a positive integer. A partition `\lambda` is
    `\ell`-*regular* if `m_i < \ell` for all `i`, where `m_i` is the
    multiplicity of `i` in `\lambda`.

    .. NOTE::

        This is conjugate to the notion of `\ell`-*restricted* partitions,
        where the difference between any two consecutive
        parts is `< \ell`.

    INPUT:

    - ``ell`` -- the positive integer `\ell`
    - ``is_infinite`` -- boolean; if the subset of `\ell`-regular
      partitions is infinite
    """
    def __init__(self, ell, is_infinite=False):
        """
        Initialize ``self``.

        EXAMPLES::

            sage: P = Partitions(regular=2)
            sage: TestSuite(P).run()
        """
        self._ell = ell
        Partitions.__init__(self, is_infinite)

    def ell(self):
        r"""
        Return the value `\ell`.

        EXAMPLES::

            sage: P = Partitions(regular=2)
            sage: P.ell()
            2
        """
        return self._ell

    def __contains__(self, x):
        """
        TESTS::

            sage: P = Partitions(regular=3)
            sage: [5] in P
            True
            sage: [] in P
            True
            sage: [3, 3, 2, 2] in P
            True
            sage: [3, 3, 3, 1] in P
            False
            sage: [4, 0, 0, 0, 0, 0] in P
            True
            sage: Partition([4,2,2,1]) in P
            True
            sage: Partition([4,2,2,2]) in P
            False
            sage: Partition([10,1]) in P
            True
        """
        if not Partitions.__contains__(self, x):
            return False
        if isinstance(x, Partition):
            return max(x.to_exp() + [0]) < self._ell
        return all(x.count(i) < self._ell for i in set(x) if i > 0)

    def _fast_iterator(self, n, max_part):
        """
        A fast (recursive) iterator which returns a list.

        EXAMPLES::

            sage: P = Partitions(regular=3)
            sage: list(P._fast_iterator(5, 5))
            [[5], [4, 1], [3, 2], [3, 1, 1], [2, 2, 1]]
            sage: list(P._fast_iterator(5, 3))
            [[3, 2], [3, 1, 1], [2, 2, 1]]
            sage: list(P._fast_iterator(5, 6))
            [[5], [4, 1], [3, 2], [3, 1, 1], [2, 2, 1]]
        """
        if n == 0:
            yield []
            return

        if n < max_part:
            max_part = n
        bdry = self._ell - 1

        for i in reversed(range(1, max_part+1)):
            for p in self._fast_iterator(n-i, i):
                if p.count(i) < bdry:
                    yield [i] + p

class RegularPartitions_all(RegularPartitions):
    r"""
    The class of all `\ell`-regular partitions.

    INPUT:

    - ``ell`` -- the positive integer `\ell`

    .. SEEALSO::

        :class:`~sage.combinat.partition.RegularPartitions`
    """
    def __init__(self, ell):
        """
        Initialize ``self``.

        EXAMPLES::

            sage: P = Partitions(regular=4)
            sage: TestSuite(P).run()

        1-regular partitions::

            sage: P = Partitions(regular=1)
            sage: P in FiniteEnumeratedSets()
            True
            sage: TestSuite(P).run()
        """
        RegularPartitions.__init__(self, ell, bool(ell > 1))

    def _repr_(self):
        """
        TESTS::

            sage: from sage.combinat.partition import RegularPartitions_all
            sage: RegularPartitions_all(3)
            3-Regular Partitions
        """
        return "{}-Regular Partitions".format(self._ell)

    def __iter__(self):
        """
        Iterate over ``self``.

        EXAMPLES::

            sage: P = Partitions(regular=3)
            sage: it = P.__iter__()
            sage: [next(it) for x in range(10)]
            [[], [1], [2], [1, 1], [3], [2, 1], [4], [3, 1], [2, 2], [2, 1, 1]]

        Check that 1-regular partitions works (:trac:`20584`)::

            sage: P = Partitions(regular=1)
            sage: list(P)
            [[]]
        """
        if self._ell == 1:
            yield self.element_class(self, [])
            return

        n = 0
        while True:
            for p in self._fast_iterator(n, n):
                yield self.element_class(self, p)
            n += 1

class RegularPartitions_truncated(RegularPartitions):
    r"""
    The class of `\ell`-regular partitions with max length `k`.

    INPUT:

    - ``ell`` -- the integer `\ell`
    - ``max_len`` -- integer; the maximum length

    .. SEEALSO::

        :class:`~sage.combinat.partition.RegularPartitions`
    """
    def __init__(self, ell, max_len):
        """
        Initialize ``self``.

        EXAMPLES::

            sage: P = Partitions(regular=4, max_length=3)
            sage: TestSuite(P).run()
        """
        self._max_len = max_len
        RegularPartitions.__init__(self, ell, bool(ell > 1))

    def max_length(self):
        """
        Return the maximum length of the partitions of ``self``.

        EXAMPLES::

            sage: P = Partitions(regular=4, max_length=3)
            sage: P.max_length()
            3
        """
        return self._max_len

    def __contains__(self, x):
        """
        TESTS::

            sage: P = Partitions(regular=4, max_length=3)
            sage: [3, 3, 3] in P
            True
            sage: [] in P
            True
            sage: [4, 2, 1, 1] in P
            False
        """
        return len(x) <= self._max_len and RegularPartitions.__contains__(self, x)

    def _repr_(self):
        """
        TESTS::

            sage: from sage.combinat.partition import RegularPartitions_truncated
            sage: RegularPartitions_truncated(4, 3)
            4-Regular Partitions with max length 3
        """
        return "{}-Regular Partitions with max length {}".format(self._ell, self._max_len)

    def __iter__(self):
        """
        Iterate over ``self``.

        EXAMPLES::

            sage: P = Partitions(regular=3, max_length=2)
            sage: it = P.__iter__()
            sage: [next(it) for x in range(10)]
            [[], [1], [2], [1, 1], [3], [2, 1], [4], [3, 1], [2, 2], [5]]

        Check that 1-regular partitions works (:trac:`20584`)::

            sage: P = Partitions(regular=1, max_length=2)
            sage: list(P)
            [[]]
        """
        if self._ell == 1:
            yield self.element_class(self, [])
            return

        n = 0
        while True:
            for p in self._fast_iterator(n, n):
                yield self.element_class(self, p)
            n += 1

    def _fast_iterator(self, n, max_part, depth=0):
        """
        A fast (recursive) iterator which returns a list.

        EXAMPLES::

            sage: P = Partitions(regular=2, max_length=2)
            sage: list(P._fast_iterator(5, 5))
            [[5], [4, 1], [3, 2]]
            sage: list(P._fast_iterator(5, 3))
            [[3, 2]]
            sage: list(P._fast_iterator(5, 6))
            [[5], [4, 1], [3, 2]]
        """
        if n == 0 or depth >= self._max_len:
            yield []
            return

        # Special case
        if depth + 1 == self._max_len:
            if max_part >= n:
                yield [n]
            return

        if n < max_part:
            max_part = n
        bdry = self._ell - 1

        for i in reversed(range(1, max_part+1)):
            for p in self._fast_iterator(n-i, i, depth+1):
                if p.count(i) < bdry:
                    yield [i] + p

class RegularPartitions_bounded(RegularPartitions):
    r"""
    The class of `\ell`-regular `k`-bounded partitions.

    INPUT:

    - ``ell`` -- the integer `\ell`
    - ``k`` -- integer; the value `k`

    .. SEEALSO::

        :class:`~sage.combinat.partition.RegularPartitions`
    """
    def __init__(self, ell, k):
        """
        Initialize ``self``.

        EXAMPLES::

            sage: P = Partitions(regular=4, max_part=3)
            sage: TestSuite(P).run()

        1-regular partitions::

            sage: P = Partitions(regular=1, max_part=3)
            sage: P in FiniteEnumeratedSets()
            True
            sage: TestSuite(P).run()
        """
        self.k = k
        RegularPartitions.__init__(self, ell, False)

    def __contains__(self, x):
        """
        TESTS::

            sage: P = Partitions(regular=4, max_part=3)
            sage: [3, 3, 3] in P
            True
            sage: [] in P
            True
            sage: [4, 2, 1] in P
            False
        """
        return len(x) == 0 or (x[0] <= self.k and RegularPartitions.__contains__(self, x))

    def _repr_(self):
        """
        TESTS::

            sage: from sage.combinat.partition import RegularPartitions_bounded
            sage: RegularPartitions_bounded(4, 3)
            4-Regular 3-Bounded  Partitions
        """
        return "{}-Regular {}-Bounded Partitions".format(self._ell, self.k)

    def __iter__(self):
        """
        Iterate over ``self``.

        EXAMPLES::

            sage: P = Partitions(regular=2, max_part=3)
            sage: list(P)
            [[3, 2, 1], [3, 2], [3, 1], [3], [2, 1], [2], [1], []]

        Check that 1-regular partitions works (:trac:`20584`)::

            sage: P = Partitions(regular=1, max_part=3)
            sage: list(P)
            [[]]
        """
        k = self.k
        for n in reversed(range(k*(k+1)/2 * self._ell)):
            for p in self._fast_iterator(n, k):
                yield self.element_class(self, p)

class RegularPartitions_n(RegularPartitions, Partitions_n):
    r"""
    The class of `\ell`-regular partitions of `n`.

    INPUT:

    - ``n`` -- the integer `n` to partition
    - ``ell`` -- the integer `\ell`

    .. SEEALSO::

        :class:`~sage.combinat.partition.RegularPartitions`
    """
    def __init__(self, n, ell):
        """
        Initialize ``self``.

        EXAMPLES::

            sage: P = Partitions(5, regular=3)
            sage: TestSuite(P).run()

        1-regular partitions::

            sage: P = Partitions(5, regular=1)
            sage: TestSuite(P).run()
        """
        RegularPartitions.__init__(self, ell)
        Partitions_n.__init__(self, n)

    def _repr_(self):
        """
        TESTS::

            sage: from sage.combinat.partition import RegularPartitions_n
            sage: RegularPartitions_n(3, 5)
            5-Regular Partitions of the integer 3
        """
        return "{}-Regular Partitions of the integer {}".format(self._ell, self.n)

    def __contains__(self, x):
        """
        TESTS::

            sage: P = Partitions(5, regular=3)
            sage: [3, 1, 1] in P
            True
            sage: [3, 2, 1] in P
            False
        """
        return RegularPartitions.__contains__(self, x) and sum(x) == self.n

    def __iter__(self):
        """
        Iterate over ``self``.

        EXAMPLES::

            sage: P = Partitions(5, regular=3)
            sage: list(P)
            [[5], [4, 1], [3, 2], [3, 1, 1], [2, 2, 1]]
        """
        for p in self._fast_iterator(self.n, self.n):
            yield self.element_class(self, p)

    def cardinality(self):
        """
        Return the cardinality of ``self``.

        EXAMPLES::

            sage: P = Partitions(5, regular=3)
            sage: P.cardinality()
            5
            sage: P = Partitions(5, regular=6)
            sage: P.cardinality()
            7
            sage: P.cardinality() == Partitions(5).cardinality()
            True

        TESTS:

        Check the corner case::

            sage: P = Partitions(0, regular=3)
            sage: P.cardinality()
            1

        Check for 1-regular partitions::

            sage: P = Partitions(0, regular=1)
            sage: P.cardinality()
            1
            sage: P = Partitions(5, regular=1)
            sage: P.cardinality()
            0

        """
        if self._ell > self.n:
            return Partitions_n.cardinality(self)
        return ZZ.sum(1 for x in self)

    def _an_element_(self):
        """
        Returns a partition in ``self``.

        EXAMPLES::

            sage: P = Partitions(5, regular=2)
            sage: P._an_element_()
            [4, 1]

            sage: P = Partitions(0, regular=1)
            sage: P._an_element_()
            []

            sage: P = Partitions(5, regular=1)
            sage: P._an_element_()
            Traceback (most recent call last):
            ...
            EmptySetError
        """
        if self._ell == 1 and self.n > 0:
            from sage.categories.sets_cat import EmptySetError
            raise EmptySetError
        return Partitions_n._an_element_(self)

######################
# Ordered Partitions #
######################

class OrderedPartitions(Partitions):
    """
    The class of ordered partitions of `n`. If `k` is specified, then this
    contains only the ordered partitions of length `k`.

    An *ordered partition* of a nonnegative integer `n` means a list of
    positive integers whose sum is `n`. This is the same as a composition
    of `n`.

    .. NOTE::

       It is recommended that you use :meth:`Compositions` instead as
       :meth:`OrderedPartitions` wraps GAP.

    EXAMPLES::

        sage: OrderedPartitions(3)
        Ordered partitions of 3
        sage: OrderedPartitions(3).list()
        [[3], [2, 1], [1, 2], [1, 1, 1]]
        sage: OrderedPartitions(3,2)
        Ordered partitions of 3 of length 2
        sage: OrderedPartitions(3,2).list()
        [[2, 1], [1, 2]]

        sage: OrderedPartitions(10,k=2).list()
        [[9, 1], [8, 2], [7, 3], [6, 4], [5, 5], [4, 6], [3, 7], [2, 8], [1, 9]]
        sage: OrderedPartitions(4).list()
        [[4], [3, 1], [2, 2], [2, 1, 1], [1, 3], [1, 2, 1], [1, 1, 2], [1, 1, 1, 1]]

    """

    @staticmethod
    def __classcall_private__(cls, n, k=None):
        """
        Normalize the input to ensure a unique representation.

        TESTS::

            sage: P = OrderedPartitions(3,2)
            sage: P2 = OrderedPartitions(3,2)
            sage: P is P2
            True
        """
        if k is not None:
            k = Integer(k)
        return super(OrderedPartitions, cls).__classcall__(cls, Integer(n), k)

    def __init__(self, n, k):
        """
        Initialize ``self``.

        EXAMPLES::

            sage: o = OrderedPartitions(4,2)

        TESTS::

            sage: TestSuite( OrderedPartitions(5,3) ).run()
        """
        Partitions.__init__(self)
        self.n = n
        self.k = k

    def __contains__(self, x):
        """
        Check to see if ``x`` is an element of ``self``.

        EXAMPLES::

            sage: o = OrderedPartitions(4,2)
            sage: [2,1] in o
            False
            sage: [2,2] in o
            True
            sage: [1,2,1] in o
            False
        """
        C = composition.Compositions(self.n, length=self.k)
        return C(x) in composition.Compositions(self.n, length=self.k)

    def _repr_(self):
        """
        Return a string representation of ``self``.

        EXAMPLES::

            sage: OrderedPartitions(3) # indirect doctest
            Ordered partitions of 3
            sage: OrderedPartitions(3,2) # indirect doctest
            Ordered partitions of 3 of length 2
        """
        string = "Ordered partitions of %s"%self.n
        if self.k is not None:
            string += " of length %s"%self.k
        return string

    def list(self):
        """
        Return a list of partitions in ``self``.

        EXAMPLES::

            sage: OrderedPartitions(3).list()
            [[3], [2, 1], [1, 2], [1, 1, 1]]
            sage: OrderedPartitions(3,2).list()
            [[2, 1], [1, 2]]
        """
        from sage.interfaces.all import gap
        n = self.n
        k = self.k
        if k is None:
            ans=gap.eval("OrderedPartitions(%s)" % (ZZ(n)))
        else:
            ans=gap.eval("OrderedPartitions(%s,%s)" % (ZZ(n), ZZ(k)))
        result = eval(ans.replace('\n',''))
        result.reverse()
        return result

    def cardinality(self):
        """
        Return the cardinality of ``self``.

        EXAMPLES::

            sage: OrderedPartitions(3).cardinality()
            4
            sage: OrderedPartitions(3,2).cardinality()
            2
            sage: OrderedPartitions(10,2).cardinality()
            9
            sage: OrderedPartitions(15).cardinality()
            16384
        """
        from sage.libs.gap.libgap import libgap
        n = self.n
        k = self.k
        if k is None:
            ans = libgap.NrOrderedPartitions(n)
        else:
            ans = libgap.NrOrderedPartitions(n, k)
        return ZZ(ans)

##########################
# Partitions Greatest LE #
##########################

class PartitionsGreatestLE(UniqueRepresentation, IntegerListsLex):
    """
    The class of all (unordered) "restricted" partitions of the integer `n`
    having parts less than or equal to the integer `k`.

    EXAMPLES::

        sage: PartitionsGreatestLE(10, 2)
        Partitions of 10 having parts less than or equal to 2
        sage: PartitionsGreatestLE(10, 2).list()
        [[2, 2, 2, 2, 2],
         [2, 2, 2, 2, 1, 1],
         [2, 2, 2, 1, 1, 1, 1],
         [2, 2, 1, 1, 1, 1, 1, 1],
         [2, 1, 1, 1, 1, 1, 1, 1, 1],
         [1, 1, 1, 1, 1, 1, 1, 1, 1, 1]]

        sage: [4,3,2,1] in PartitionsGreatestLE(10, 2)
        False
        sage: [2,2,2,2,2] in PartitionsGreatestLE(10, 2)
        True
        sage: PartitionsGreatestLE(10, 2).first().parent()
        Partitions...
    """

    def __init__(self, n, k):
        """
        Initialize ``self``.

        TESTS::

            sage: p = PartitionsGreatestLE(10, 2)
            sage: p.n, p.k
            (10, 2)
            sage: TestSuite(p).run()
        """
        IntegerListsLex.__init__(self, n, max_slope=0, min_part=1, max_part=k)
        self.n = n
        self.k = k

    def _repr_(self):
        """
        Return a string representation of ``self``.

        TESTS::

            sage: PartitionsGreatestLE(10, 2) # indirect doctest
            Partitions of 10 having parts less than or equal to 2
        """
        return "Partitions of %s having parts less than or equal to %s" % (self.n, self.k)

    def cardinality(self):
        """
        Return the cardinality of ``self``.

        EXAMPLES::

            sage: PartitionsGreatestLE(9, 5).cardinality()
            23

        TESTS::

            sage: all(PartitionsGreatestLE(n, a).cardinality() ==
            ....:     len(PartitionsGreatestLE(n, a).list())
            ....:     for n in range(20) for a in range(6))
            True

        """
        return sum(number_of_partitions_length(self.n, i) for i in range(self.k+1))

    Element = Partition
    options = Partitions.options

##########################
# Partitions Greatest EQ #
##########################

class PartitionsGreatestEQ(UniqueRepresentation, IntegerListsLex):
    """
    The class of all (unordered) "restricted" partitions of the integer `n`
    having all its greatest parts equal to the integer `k`.

    EXAMPLES::

        sage: PartitionsGreatestEQ(10, 2)
        Partitions of 10 having greatest part equal to 2
        sage: PartitionsGreatestEQ(10, 2).list()
        [[2, 2, 2, 2, 2],
         [2, 2, 2, 2, 1, 1],
         [2, 2, 2, 1, 1, 1, 1],
         [2, 2, 1, 1, 1, 1, 1, 1],
         [2, 1, 1, 1, 1, 1, 1, 1, 1]]

        sage: [4,3,2,1] in PartitionsGreatestEQ(10, 2)
        False
        sage: [2,2,2,2,2] in PartitionsGreatestEQ(10, 2)
        True

    The empty partition has no maximal part, but it is contained in
    the set of partitions with any specified maximal part::

        sage: PartitionsGreatestEQ(0, 2).list()
        [[]]

    TESTS::

        sage: [1]*10 in PartitionsGreatestEQ(10, 2)
        False

        sage: PartitionsGreatestEQ(10, 2).first().parent()
        Partitions...

    """

    def __init__(self, n, k):
        """
        Initialize ``self``.

        TESTS::

            sage: p = PartitionsGreatestEQ(10, 2)
            sage: p.n, p.k
            (10, 2)
            sage: TestSuite(p).run()
        """
        IntegerListsLex.__init__(self, n, max_slope=0, max_part=k, floor=[k])
        self.n = n
        self.k = k

    def _repr_(self):
        """
        Return a string representation of ``self``.

        TESTS::

            sage: PartitionsGreatestEQ(10, 2) # indirect doctest
            Partitions of 10 having greatest part equal to 2
        """
        return "Partitions of %s having greatest part equal to %s" % (self.n, self.k)

    def cardinality(self):
        """
        Return the cardinality of ``self``.

        EXAMPLES::

            sage: PartitionsGreatestEQ(10, 2).cardinality()
            5

        TESTS::

            sage: all(PartitionsGreatestEQ(n, a).cardinality() ==
            ....:     len(PartitionsGreatestEQ(n, a).list())
            ....:     for n in range(20) for a in range(6))
            True

        """
        if not self.n:
            return 1
        return number_of_partitions_length(self.n, self.k)

    Element = Partition
    options = Partitions.options

#########################
# Restricted Partitions #
#########################

class RestrictedPartitions_generic(Partitions):
    r"""
    Base class for `\ell`-restricted partitions.

    Let `\ell` be a positive integer. A partition `\lambda` is
    `\ell`-*restricted* if `\lambda_i - \lambda_{i+1} < \ell` for all `i`,
    including rows of length 0.

    .. NOTE::

        This is conjugate to the notion of `\ell`-*regular* partitions,
        where the multiplicity of any parts is at most `\ell`.

    INPUT:

    - ``ell`` -- the positive integer `\ell`
    - ``is_infinite`` -- boolean; if the subset of `\ell`-restricted
      partitions is infinite
    """
    def __init__(self, ell, is_infinite=False):
        """
        Initialize ``self``.

        EXAMPLES::

            sage: P = Partitions(restricted=2)
            sage: TestSuite(P).run()
        """
        self._ell = ell
        Partitions.__init__(self, is_infinite)

    def ell(self):
        r"""
        Return the value `\ell`.

        EXAMPLES::

            sage: P = Partitions(restricted=2)
            sage: P.ell()
            2
        """
        return self._ell

    def __contains__(self, x):
        """
        TESTS::

            sage: P = Partitions(restricted=3)
            sage: [5] in P
            False
            sage: [2] in P
            True
            sage: [] in P
            True
            sage: [3, 3, 3, 3, 2, 2] in P
            True
            sage: [3, 3, 3, 1] in P
            True
            sage: [8, 3, 3, 1] in P
            False
            sage: [2, 0, 0, 0, 0, 0] in P
            True
            sage: Partition([4,2,2,1]) in P
            True
            sage: Partition([4,2,2,2]) in P
            True
            sage: Partition([6,6,6,6,4,3,2]) in P
            True
            sage: Partition([7,6,6,2]) in P
            False
            sage: Partition([6,5]) in P
            False
            sage: Partition([10,1]) in P
            False
            sage: Partition([3,3] + [1]*10) in P
            True
        """
        if not Partitions.__contains__(self, x):
            return False
        if x == []:
            return True
        return (all(x[i] - x[i+1] < self._ell for i in range(len(x)-1))
                and x[-1] < self._ell)

    def _fast_iterator(self, n, max_part):
        """
        A fast (recursive) iterator which returns a list.

        EXAMPLES::

            sage: P = Partitions(restricted=3)
            sage: list(P._fast_iterator(5, 5))
            [[3, 2], [3, 1, 1], [2, 2, 1], [2, 1, 1, 1], [1, 1, 1, 1, 1]]
            sage: list(P._fast_iterator(5, 2))
            [[2, 2, 1], [2, 1, 1, 1], [1, 1, 1, 1, 1]]

        TESTS::

            sage: for n in range(10):
            ....:     for ell in range(2, n):
            ....:         Pres = Partitions(n, restricted=ell)
            ....:         Preg = Partitions(n, regular=ell)
            ....:         assert set(Pres) == set(p.conjugate() for p in Preg)
        """
        if n == 0:
            yield []
            return

        if n < max_part:
            max_part = n

        for i in range(max_part, 0, -1):
            for p in self._fast_iterator(n-i, i):
                if (p and i - p[0] >= self._ell) or (not p and i >= self._ell):
                    break
                yield [i] + p

class RestrictedPartitions_all(RestrictedPartitions_generic):
    r"""
    The class of all `\ell`-restricted partitions.

    INPUT:

    - ``ell`` -- the positive integer `\ell`

    .. SEEALSO::

        :class:`~sage.combinat.partition.RestrictedPartitions_generic`
    """
    def __init__(self, ell):
        """
        Initialize ``self``.

        EXAMPLES::

            sage: P = Partitions(restricted=4)
            sage: TestSuite(P).run()
        """
        RestrictedPartitions_generic.__init__(self, ell, True)

    def _repr_(self):
        """
        TESTS::

            sage: from sage.combinat.partition import RestrictedPartitions_all
            sage: RestrictedPartitions_all(3)
            3-Restricted Partitions
        """
        return "{}-Restricted Partitions".format(self._ell)

    def __iter__(self):
        """
        Iterate over ``self``.

        EXAMPLES::

            sage: P = Partitions(restricted=3)
            sage: it = P.__iter__()
            sage: [next(it) for x in range(10)]
            [[], [1], [2], [1, 1], [2, 1], [1, 1, 1],
             [3, 1], [2, 2], [2, 1, 1], [1, 1, 1, 1]]
        """
        n = 0
        while True:
            for p in self._fast_iterator(n, n):
                yield self.element_class(self, p)
            n += 1

class RestrictedPartitions_n(RestrictedPartitions_generic, Partitions_n):
    r"""
    The class of `\ell`-restricted partitions of `n`.

    INPUT:

    - ``n`` -- the integer `n` to partition
    - ``ell`` -- the integer `\ell`

    .. SEEALSO::

        :class:`~sage.combinat.partition.RestrictedPartitions_generic`
    """
    def __init__(self, n, ell):
        """
        Initialize ``self``.

        EXAMPLES::

            sage: P = Partitions(5, restricted=3)
            sage: TestSuite(P).run()
        """
        RestrictedPartitions_generic.__init__(self, ell)
        Partitions_n.__init__(self, n)

    def _repr_(self):
        """
        TESTS::

            sage: from sage.combinat.partition import RestrictedPartitions_n
            sage: RestrictedPartitions_n(3, 5)
            5-Restricted Partitions of the integer 3
        """
        return "{}-Restricted Partitions of the integer {}".format(self._ell, self.n)

    def __contains__(self, x):
        """
        TESTS::

            sage: P = Partitions(5, regular=3)
            sage: [3, 1, 1] in P
            True
            sage: [3, 2, 1] in P
            False
        """
        return RestrictedPartitions_generic.__contains__(self, x) and sum(x) == self.n

    def __iter__(self):
        """
        Iterate over ``self``.

        EXAMPLES::

            sage: P = Partitions(5, restricted=3)
            sage: list(P)
            [[3, 2], [3, 1, 1], [2, 2, 1], [2, 1, 1, 1], [1, 1, 1, 1, 1]]
        """
        for p in self._fast_iterator(self.n, self.n):
            yield self.element_class(self, p)

    def cardinality(self):
        """
        Return the cardinality of ``self``.

        EXAMPLES::

            sage: P = Partitions(5, restricted=3)
            sage: P.cardinality()
            5
            sage: P = Partitions(5, restricted=6)
            sage: P.cardinality()
            7
            sage: P.cardinality() == Partitions(5).cardinality()
            True
        """
        if self._ell > self.n:
            return Partitions_n.cardinality(self)
        return ZZ.sum(ZZ.one() for x in self)

    def _an_element_(self):
        """
        Return an element of ``self``.

        EXAMPLES::

            sage: P = Partitions(5, restricted=3)
            sage: P.an_element()
            [2, 1, 1, 1]

            sage: Partitions(0, restricted=3).an_element()
            []
            sage: Partitions(1, restricted=3).an_element()
            [1]
        """
        return self.element_class(self, Partitions_n._an_element_(self).conjugate())


#########################################################################

#### partitions

def number_of_partitions(n, algorithm='default'):
    r"""
    Returns the number of partitions of `n` with, optionally, at most `k`
    parts.

    The options of :meth:`number_of_partitions()` are being deprecated
    :trac:`13072` in favour of :meth:`Partitions_n.cardinality()` so that
    :meth:`number_of_partitions()` can become a stripped down version of
    the fastest algorithm available (currently this is using FLINT).

    INPUT:

    -  ``n`` -- an integer

    -  ``algorithm`` -- (default: 'default')
       [Will be deprecated except in Partition().cardinality() ]

       -  ``'default'`` -- If ``k`` is not ``None``, then use Gap (very slow).
          If  ``k`` is ``None``, use FLINT.

       -  ``'flint'`` -- use FLINT

       -  ``'bober'`` -- use Jonathan Bober's implementation

    EXAMPLES::

        sage: v = Partitions(5).list(); v
        [[5], [4, 1], [3, 2], [3, 1, 1], [2, 2, 1], [2, 1, 1, 1], [1, 1, 1, 1, 1]]
        sage: len(v)
        7
        sage: number_of_partitions(5, algorithm='bober')
        7

    The input must be a nonnegative integer or a ``ValueError`` is raised.

    ::

        sage: number_of_partitions(-5)
        Traceback (most recent call last):
        ...
        ValueError: n (=-5) must be a nonnegative integer

    ::

        sage: number_of_partitions(10)
        42
        sage: number_of_partitions(3)
        3
        sage: number_of_partitions(10)
        42
        sage: number_of_partitions(40)
        37338
        sage: number_of_partitions(100)
        190569292
        sage: number_of_partitions(100000)
        27493510569775696512677516320986352688173429315980054758203125984302147328114964173055050741660736621590157844774296248940493063070200461792764493033510116079342457190155718943509725312466108452006369558934464248716828789832182345009262853831404597021307130674510624419227311238999702284408609370935531629697851569569892196108480158600569421098519

    A generating function for the number of partitions `p_n` is given by the
    reciprocal of Euler's function:

    .. MATH::

        \sum_{n=0}^{\infty} p_n x^n = \prod_{k=1}^{\infty} \left(
        \frac{1}{1-x^k} \right).

    We use Sage to verify that the first several coefficients do
    instead agree::

        sage: q = PowerSeriesRing(QQ, 'q', default_prec=9).gen()
        sage: prod([(1-q^k)^(-1) for k in range(1,9)])  ## partial product of
        1 + q + 2*q^2 + 3*q^3 + 5*q^4 + 7*q^5 + 11*q^6 + 15*q^7 + 22*q^8 + O(q^9)
        sage: [number_of_partitions(k) for k in range(2,10)]
        [2, 3, 5, 7, 11, 15, 22, 30]

    REFERENCES:

    - :wikipedia:`Partition\_(number\_theory)`

    TESTS::

        sage: n = 500 + randint(0,500)
        sage: number_of_partitions( n - (n % 385) + 369) % 385 == 0
        True
        sage: n = 1500 + randint(0,1500)
        sage: number_of_partitions( n - (n % 385) + 369) % 385 == 0
        True
        sage: n = 1000000 + randint(0,1000000)
        sage: number_of_partitions( n - (n % 385) + 369) % 385 == 0
        True
        sage: n = 1000000 + randint(0,1000000)
        sage: number_of_partitions( n - (n % 385) + 369) % 385 == 0
        True
        sage: n = 1000000 + randint(0,1000000)
        sage: number_of_partitions( n - (n % 385) + 369) % 385 == 0
        True
        sage: n = 1000000 + randint(0,1000000)
        sage: number_of_partitions( n - (n % 385) + 369) % 385 == 0
        True
        sage: n = 1000000 + randint(0,1000000)
        sage: number_of_partitions( n - (n % 385) + 369) % 385 == 0
        True
        sage: n = 1000000 + randint(0,1000000)
        sage: number_of_partitions( n - (n % 385) + 369) % 385 == 0
        True
        sage: n = 100000000 + randint(0,100000000)
        sage: number_of_partitions( n - (n % 385) + 369) % 385 == 0  # long time (4s on sage.math, 2011)
        True

    """
    n = ZZ(n)
    if n < 0:
        raise ValueError("n (=%s) must be a nonnegative integer"%n)
    elif n == 0:
        return ZZ.one()

    if algorithm == 'default':
        algorithm = 'flint'

    if algorithm == 'flint':
        return cached_number_of_partitions(n)

    elif algorithm == 'bober':
        return bober_number_of_partitions(n)

    raise ValueError("unknown algorithm '%s'"%algorithm)


def number_of_partitions_length(n, k, algorithm='hybrid'):
    r"""
    Return the number of partitions of `n` with length `k`.

    This is a wrapper for GAP's ``NrPartitions`` function.

    EXAMPLES::

        sage: from sage.combinat.partition import number_of_partitions_length
        sage: number_of_partitions_length(5, 2)
        2
        sage: number_of_partitions_length(10, 2)
        5
        sage: number_of_partitions_length(10, 4)
        9
        sage: number_of_partitions_length(10, 0)
        0
        sage: number_of_partitions_length(10, 1)
        1
        sage: number_of_partitions_length(0, 0)
        1
        sage: number_of_partitions_length(0, 1)
        0
    """
    if algorithm == 'hybrid':
        # Do the hybrid algorithm

        # Special relations between n and k
        if n < k:
            return ZZ.zero()
        if n == k and n >= 0:
            return ZZ.one()

        # Special case of n
        if n <= 0:
            # Note: we've already checked the case when n == k == 0
            return ZZ.zero()

        # Small values of k
        if k <= 0:
            return ZZ.zero()
        if k == 1:
            return ZZ.one()
        if k == 2:
            return n // 2

        # We have one column of length `k` and all (inner) partitions of
        #    size `n-k` can't have length more than `k`
        if n <= k*2:
            return number_of_partitions(n - k)

        # Fall back to GAP
    from sage.libs.gap.libgap import libgap
    return ZZ(libgap.NrPartitions(ZZ(n), ZZ(k)))


##########
## Helper functions

def conjugate(p):
    """
    Return the conjugate partition associated to the partition ``p``
    as a list.

    EXAMPLES::

        sage: from sage.combinat.partition import conjugate
        sage: conjugate([2,2])
        [2, 2]
        sage: conjugate([6,3,1])
        [3, 2, 2, 1, 1, 1]
    """
    l = len(p)
    if l == 0:
        return []
    conj = [l] * p[-1]
    for j in range(l - 1, 0, -1):
        conj.extend([j] * (p[j - 1] - p[j]))
    return conj


##########
# trac 14225: Partitions() is frequently used, but only weakly cached. Hence,
# establish a strong reference to it.

_Partitions = Partitions()

# Rather than caching an under-used function I have cached the default
# number_of_partitions functions which is currently using FLINT.
# AM trac #13072
cached_number_of_partitions = cached_function( flint_number_of_partitions )

# October 2012: fixing outdated pickles which use classes being deprecated
from sage.misc.persist import register_unpickle_override
from sage.combinat.partition_tuple import PartitionTuples_level_size
register_unpickle_override('sage.combinat.partition', 'PartitionTuples_nk', PartitionTuples_level_size)
register_unpickle_override('sage.combinat.partition', 'Partition_class', Partition)
register_unpickle_override('sage.combinat.partition', 'OrderedPartitions_nk', OrderedPartitions)
register_unpickle_override('sage.combinat.partition', 'PartitionsInBox_hw', PartitionsInBox)
register_unpickle_override('sage.combinat.partition', 'PartitionsGreatestLE_nk', PartitionsGreatestLE)
register_unpickle_override('sage.combinat.partition', 'PartitionsGreatestEQ_nk', PartitionsGreatestEQ)<|MERGE_RESOLUTION|>--- conflicted
+++ resolved
@@ -3672,11 +3672,7 @@
             sage: Partition([2,2,2]).aut()
             48
         """
-<<<<<<< HEAD
-        size = prod(i ** mi * factorial(mi)
-=======
         size = prod(i**mi * factorial(mi)
->>>>>>> 6fd708e2
                     for i, mi in self.to_exp_dict().items())
         if t or q:
             size *= prod((ZZ.one() - q ** j) / (ZZ.one() - t ** j)
