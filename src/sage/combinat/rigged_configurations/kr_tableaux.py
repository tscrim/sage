r"""
Kirillov-Reshetikhin Tableaux

Kirillov-Reshetikhin tableaux are rectangular tableaux with `r` rows and
`s` columns that naturally arise under the bijection between rigged
configurations and tableaux [RigConBijection]_. They are in bijection with
the elements of the Kirillov-Reshetikhin crystal `B^{r,s}` under the (inverse)
filling map [OSS13]_ [SS2015]_. They do not have to satisfy the semistandard row or column
restrictions. These tensor products are the result from the bijection from
rigged configurations [RigConBijection]_.

For more information, see :class:`~sage.combinat.rigged_configurations.kr_tableaux.KirillovReshetikhinTableaux`
and :class:`~sage.combinat.rigged_configurations.tensor_product_kr_tableaux.TensorProductOfKirillovReshetikhinTableaux`.

AUTHORS:

- Travis Scrimshaw (2012-01-03): Initial version
- Travis Scrimshaw (2012-11-14): Added bijection to KR crystals

REFERENCES:

.. [OSS13] Masato Okado, Reiho Sakamoto, and Anne Schilling.
   *Affine crystal structure on rigged configurations of type* `D_n^{(1)}`.
   J. Algebraic Combinatorics, **37** (2013). 571-599. :arxiv:`1109.3523`.
"""

#*****************************************************************************
#       Copyright (C) 2012 Travis Scrimshaw <tscrim@ucdavis.edu>
#
#  Distributed under the terms of the GNU General Public License (GPL)
#
#    This code is distributed in the hope that it will be useful,
#    but WITHOUT ANY WARRANTY; without even the implied warranty of
#    MERCHANTABILITY or FITNESS FOR A PARTICULAR PURPOSE.  See the GNU
#    General Public License for more details.
#
#  The full text of the GPL is available at:
#
#                  http://www.gnu.org/licenses/
#*****************************************************************************
from __future__ import print_function

# This contains both the parent and element classes. These should be split if
#   the classes grow larger.

from sage.misc.cachefunc import cached_method
from sage.misc.abstract_method import abstract_method
from sage.misc.lazy_attribute import lazy_attribute
from sage.misc.flatten import flatten

from sage.structure.parent import Parent
from sage.structure.element_wrapper import ElementWrapper

from sage.categories.loop_crystals import KirillovReshetikhinCrystals

from sage.combinat.crystals.letters import CrystalOfLetters, EmptyLetter
from sage.combinat.root_system.cartan_type import CartanType
from sage.combinat.crystals.tensor_product import CrystalOfWords
from sage.combinat.crystals.tensor_product import TensorProductOfRegularCrystalsElement
from sage.combinat.crystals.kirillov_reshetikhin import horizontal_dominoes_removed, \
  KashiwaraNakashimaTableaux, KirillovReshetikhinGenericCrystalElement, \
  partitions_in_box, vertical_dominoes_removed
from sage.combinat.partition import Partition
from sage.combinat.tableau import Tableau

class KirillovReshetikhinTableaux(CrystalOfWords):
    r"""
    Kirillov-Reshetikhin tableaux.

    Kirillov-Reshetikhin tableaux are rectangular tableaux with `r` rows and
    `s` columns that naturally arise under the bijection between rigged
    configurations and tableaux [RigConBijection]_. They are in bijection with
    the elements of the Kirillov-Reshetikhin crystal `B^{r,s}` under the
    (inverse) filling map.

    Whenever `B^{r,s} \cong B(s\Lambda_r)` as a classical crystal (which is
    the case for `B^{r,s}` in type `A_n^{(1)}`, `B^{n,s}` in type `C_n^{(1)}` and `D_{n+1}^{(2)}`,
    `B^{n,s}` and `B^{n-1,s}` in type `D_n^{(1)}`) then the filling map is trivial.

    For `B^{r,s}` in:

    - type `D_n^{(1)}` when `r \leq n-2`,
    - type `B_n^{(1)}` when `r < n`,
    - type `A_{2n-1}^{(2)}` for all `r`,

    the filling map is defined in [OSS2011]_.

    For the spinor cases in type `D_n^{(1)}`, the crystal `B^{k,s}` where
    `k = n-1, n`,  is isomorphic as a classical crystal to `B(s\Lambda_k)`,
    and here we consider the Kirillov-Reshetikhin tableaux as living in
    `B(2s \Lambda_k)` under the natural doubling map. In this case, the
    crystal operators `e_i` and `f_i` act as `e_i^2` and `f_i^2` respectively.
    See [BijectionDn]_.

    For the spinor case in type `B_n^{(1)}`, the crystal `B^{n,s}`, we
    consider the images under the natural doubling map into `B^{n,2s}`.
    The classical components of this crystal are now given by
    removing `2 \times 2` boxes. The filling map is the same as below
    (see the non-spin type `C_n^{(1)}`).

    For `B^{r,s}` in:

    - type `C_n^{(1)}` when `r < n`,
    - type `A_{2n}^{(2)\dagger}` for all `r`,

    the filling map is given as follows. Suppose we are considering the
    (classically) highest weight element in the classical component
    `B(\lambda)`. Then we fill it in with the horizontal dominoes
    `[\bar{\imath}, i]` in the `i`-th row from the top (in English notation)
    and reordering the columns so that they are increasing. Recall from above
    that `B^{n,s} \cong B(s\Lambda_n)` in type `C^{(1)}_n`.

    For `B^{r,s}` in:

    - type `A_{2n}^{(2)}` for all `r`,
    - type `D_{n+1}^{(2)}` when `r < n`,
    - type `D_4^{(3)}` when `r = 1`,

    the filling map is the same as given in [OSS2011]_ except for
    the rightmost column which is given by the column `[1, 2, \ldots, k,
    \emptyset, \ldots \emptyset]` where `k = (r+x-1)/2` in Step 3 of
    [OSS2011]_.

    For the spinor case in type `D_{n+1}^{(2)}`, the crystal `B^{n,s}`, we
    define the filling map in the same way as in type `D_n^{(1)}`.

    .. NOTE::

        The filling map and classical decompositions in non-spinor cases can
        be classified by how the special node `0` connects with the
        corresponding classical diagram.

    The classical crystal stucture is given by the usual Kashiwara-Nakashima
    tableaux rules. That is to embed this into `B(\Lambda_1)^{\otimes n s}`
    by using the reading word and then applying the classical crystal
    operator. The affine crystal stucture is given by converting to
    the corresponding KR crystal element, performing the affine crystal
    operator, and pulling back to a KR tableau.

    For more information about the bijection between rigged configurations
    and tensor products of Kirillov-Reshetikhin tableaux, see
    :class:`~sage.combinat.rigged_configurations.tensor_product_kr_tableaux.TensorProductOfKirillovReshetikhinTableaux`.

    .. NOTE::

        The tableaux for all non-simply-laced types are provably correct if the
        bijection with :class:`rigged configurations
        <sage.combinat.rigged_configurations.rigged_configurations.RiggedConfigurations>`
        holds. Therefore this is currently only proven for `B^{r,1}` or
        `B^{1,s}` and in general for types `A_n^{(1)}` and `D_n^{(1)}`.

    INPUT:

    - ``cartan_type`` -- the Cartan type

    - ``r`` -- the Dynkin diagram index (typically the number of rows)

    - ``s`` -- the number of columns

    EXAMPLES::

        sage: KRT = crystals.KirillovReshetikhin(['A', 4, 1], 2, 1, model='KR')
        sage: elt = KRT(4, 3); elt
        [[3], [4]]

        sage: KRT = crystals.KirillovReshetikhin(['D', 4, 1], 2, 1, model='KR')
        sage: elt = KRT(-1, 1); elt
        [[1], [-1]]

    We can create highest weight crystals from a given shape or weight::

        sage: KRT = crystals.KirillovReshetikhin(['D', 4, 1], 2, 2, model='KR')
        sage: KRT.module_generator(shape=[1,1])
        [[1, 1], [2, -1]]
        sage: KRT.module_generator(column_shape=[2])
        [[1, 1], [2, -1]]
        sage: WS = RootSystem(['D',4,1]).weight_space()
        sage: KRT.module_generator(weight=WS.sum_of_terms([[0,-2],[2,1]]))
        [[1, 1], [2, -1]]
        sage: WSC = RootSystem(['D',4]).weight_space()
        sage: KRT.module_generator(classical_weight=WSC.fundamental_weight(2))
        [[1, 1], [2, -1]]

    We can go between
    :func:`~sage.combinat.crystals.kirillov_reshetikhin.KashiwaraNakashimaTableaux`
    and
    :class:`~sage.combinat.rigged_configurations.kr_tableaux.KirillovReshetikhinTableaux`
    elements::

        sage: KRCrys = crystals.KirillovReshetikhin(['D', 4, 1], 2, 2, model='KN')
        sage: KRTab = crystals.KirillovReshetikhin(['D', 4, 1], 2, 2, model='KR')
        sage: elt = KRCrys(3, 2); elt
        [[2], [3]]
        sage: k = KRTab(elt); k
        [[2, 1], [3, -1]]
        sage: KRCrys(k)
        [[2], [3]]

    We check that the classical weights in the classical decompositions
    agree in a few different type::

        sage: KRCrys = crystals.KirillovReshetikhin(['D', 4, 1], 2, 2, model='KN')
        sage: KRTab = crystals.KirillovReshetikhin(['D', 4, 1], 2, 2, model='KR')
        sage: all(t.classical_weight() == KRCrys(t).classical_weight() for t in KRTab)
        True
        sage: KRCrys = crystals.KirillovReshetikhin(['B', 3, 1], 2, 2, model='KN')
        sage: KRTab = crystals.KirillovReshetikhin(['B', 3, 1], 2, 2, model='KR')
        sage: all(t.classical_weight() == KRCrys(t).classical_weight() for t in KRTab)
        True
        sage: KRCrys = crystals.KirillovReshetikhin(['C', 3, 1], 2, 2, model='KN')
        sage: KRTab = crystals.KirillovReshetikhin(['C', 3, 1], 2, 2, model='KR')
        sage: all(t.classical_weight() == KRCrys(t).classical_weight() for t in KRTab)
        True
        sage: KRCrys = crystals.KirillovReshetikhin(['D', 4, 2], 2, 2, model='KN')
        sage: KRTab = crystals.KirillovReshetikhin(['D', 4, 2], 2, 2, model='KR')
        sage: all(t.classical_weight() == KRCrys(t).classical_weight() for t in KRTab)
        True
        sage: KRCrys = crystals.KirillovReshetikhin(['A', 4, 2], 2, 2, model='KN')
        sage: KRTab = crystals.KirillovReshetikhin(['A', 4, 2], 2, 2, model='KR')
        sage: all(t.classical_weight() == KRCrys(t).classical_weight() for t in KRTab)
        True
    """
    @staticmethod
    def __classcall_private__(cls, cartan_type, r, s):
        """
        Normalize the input arguments to ensure unique representation.

        EXAMPLES::

            sage: KRT1 = crystals.KirillovReshetikhin(CartanType(['A',3,1]), 2, 3, model='KR')
            sage: KRT2 = crystals.KirillovReshetikhin(['A',3,1], 2, 3, model='KR')
            sage: KRT1 is KRT2
            True
        """
        ct = CartanType(cartan_type)
        if not ct.is_affine():
            raise ValueError("The Cartan type must be affine")

        typ = ct.type()
        if ct.is_untwisted_affine():
            if typ == 'A':
                return KRTableauxRectangle(ct, r, s)
            if typ == 'B':
                if r == ct.classical().rank():
                    return KRTableauxBn(ct, r, s)
                return KRTableauxTypeVertical(ct, r, s)
            if typ == 'C':
                if r == ct.classical().rank():
                    return KRTableauxRectangle(ct, r, s)
                return KRTableauxTypeHorizonal(ct, r, s)
            if typ == 'D':
                if r == ct.classical().rank() or r == ct.classical().rank() - 1:
                    return KRTableauxSpin(ct, r, s)
                return KRTableauxTypeVertical(ct, r, s)
            if typ == 'E':
                return KRTableauxTypeFromRC(ct, r, s)
        else:
            if typ == 'BC': # A_{2n}^{(2)}
                return KRTableauxTypeBox(ct, r, s)
            typ = ct.dual().type()
            if typ == 'BC': # A_{2n}^{(2)\dagger}
                return KRTableauxTypeHorizonal(ct, r, s)
            if typ == 'B': # A_{2n-1}^{(2)}
                return KRTableauxTypeVertical(ct, r, s)
            if typ == 'C': # D_{n+1}^{(2)}
                if r == ct.dual().classical().rank():
                    return KRTableauxDTwistedSpin(ct, r, s)
                return KRTableauxTypeBox(ct, r, s)
            #if typ == 'F': # E_6^{(2)}
            if typ == 'G': # D_4^{(3)}
                if r == 1:
                    return KRTableauxTypeBox(ct, r, s)
                return KRTableauxTypeFromRC(ct, r, s)

        raise NotImplementedError
        #return super(KirillovReshetikhinTableaux, cls).__classcall__(cls, ct, r, s)

    def __init__(self, cartan_type, r, s):
        r"""
        Initialize ``self``.

        EXAMPLES::

            sage: KRT = crystals.KirillovReshetikhin(['A', 4, 1], 2, 2, model='KR')
            sage: TestSuite(KRT).run()
            sage: KRT = crystals.KirillovReshetikhin(['D', 4, 1], 2, 2, model='KR')
            sage: TestSuite(KRT).run()  # long time
            sage: KRT = crystals.KirillovReshetikhin(['D', 4, 1], 4, 1, model='KR'); KRT
            Kirillov-Reshetikhin tableaux of type ['D', 4, 1] and shape (4, 1)
            sage: TestSuite(KRT).run()
        """
        self._r = r
        self._s = s
        self._cartan_type = cartan_type

        Parent.__init__(self, category=KirillovReshetikhinCrystals())

        self.letters = CrystalOfLetters(cartan_type.classical())
        self.module_generators = self._build_module_generators()

    def _repr_(self):
        """
        Return a string representation of ``self``.

        EXAMPLES::

            sage: crystals.KirillovReshetikhin(['A', 4, 1], 2, 3, model='KR')
            Kirillov-Reshetikhin tableaux of type ['A', 4, 1] and shape (2, 3)
        """
        return "Kirillov-Reshetikhin tableaux of type {} and shape ({}, {})".format(
                self._cartan_type, self._r, self._s)

    def __iter__(self):
        """
        Return the iterator of ``self``.

        EXAMPLES::

            sage: KR = crystals.KirillovReshetikhin(['A', 5, 2], 2, 1, model='KR')
            sage: L = [x for x in KR]
            sage: len(L)
            15
        """
        index_set = self._cartan_type.classical().index_set()
        from sage.sets.recursively_enumerated_set import RecursivelyEnumeratedSet
        return RecursivelyEnumeratedSet(self.module_generators,
                    lambda x: [x.f(i) for i in index_set],
                    structure='graded').breadth_first_search_iterator()

    def module_generator(self, i=None, **options):
        r"""
        Return the specified module generator.

        INPUT:

        - ``i`` -- the index of the module generator

        We can also get a module generator by using one of the following
        optional arguments:

        - ``shape`` -- the associated shape
        - ``column_shape`` -- the shape given as columns (a column of length
          `k` correspond to a classical weight `\omega_k`)
        - ``weight`` -- the weight
        - ``classical_weight`` -- the classical weight

        If no arguments are specified, then return the unique module generator
        of classical weight `s \Lambda_r`.

        EXAMPLES::

            sage: KRT = crystals.KirillovReshetikhin(['D', 4, 1], 2, 2, model='KR')
            sage: KRT.module_generator(1)
            [[1, 1], [2, -1]]
            sage: KRT.module_generator(shape=[1,1])
            [[1, 1], [2, -1]]
            sage: KRT.module_generator(column_shape=[2])
            [[1, 1], [2, -1]]
            sage: WS = RootSystem(['D',4,1]).weight_space()
            sage: KRT.module_generator(weight=WS.sum_of_terms([[0,-2],[2,1]]))
            [[1, 1], [2, -1]]
            sage: WSC = RootSystem(['D',4]).weight_space()
            sage: KRT.module_generator(classical_weight=WSC.fundamental_weight(2))
            [[1, 1], [2, -1]]
            sage: KRT.module_generator()
            [[1, 1], [2, 2]]

            sage: KRT = crystals.KirillovReshetikhin(['A', 3, 1], 2, 2, model='KR')
            sage: KRT.module_generator()
            [[1, 1], [2, 2]]
        """
        if i is not None:
            return self.module_generators[i]
        n = self._cartan_type.classical().rank()

        if "shape" in options:
            shape = list(options["shape"])
            # Make sure the shape is the correct length
            if len(shape) < n:
                shape.extend( [0]*(n - len(shape)) )
            for mg in self.module_generators:
                if list(mg.classical_weight().to_vector()) == shape:
                    return mg
            return None

        if "column_shape" in options:
            shape = list(Partition(options["column_shape"]).conjugate())
            if len(shape) < n:
                shape.extend( [0]*(n - len(shape)) )
            for mg in self.module_generators:
                if list(mg.classical_weight().to_vector()) == shape:
                    return mg
            return None

        if "weight" in options:
            wt = options["weight"]
            for mg in self.module_generators:
                if mg.weight() == wt:
                    return mg
            return None

        if "classical_weight" in options:
            wt = options["classical_weight"]
            for mg in self.module_generators:
                if mg.classical_weight() == wt:
                    return mg
            return None

        # Otherwise return the unique module generator of classical weight `s \Lambda_r`
        R = self.weight_lattice_realization()
        Lambda = R.fundamental_weights()
        r = self.r()
        s = self.s()
        weight = s*Lambda[r] - s*Lambda[0] * Lambda[r].level() / Lambda[0].level()
        for b in self.module_generators:
            if b.weight() == weight:
                return b
        assert False

    @abstract_method
    def _build_module_generators(self):
        """
        Build the module generators.

        EXAMPLES::

            sage: KRT = crystals.KirillovReshetikhin(['A', 4, 1], 2, 3, model='KR')
            sage: KRT._build_module_generators()
            ([[1, 1, 1], [2, 2, 2]],)
        """

    @abstract_method(optional=True)
    def from_kirillov_reshetikhin_crystal(self, krc):
        """
        Construct an element of ``self`` from the Kirillov-Reshetikhin
        crystal element ``krc``.

        EXAMPLES::

            sage: KRT = crystals.KirillovReshetikhin(['A', 4, 1], 2, 1, model='KR')
            sage: C = crystals.KirillovReshetikhin(['A',4,1], 2, 1, model='KN')
            sage: krc = C(4,3); krc
            [[3], [4]]
            sage: KRT.from_kirillov_reshetikhin_crystal(krc)
            [[3], [4]]
        """

    def _element_constructor_(self, *lst, **options):
        """
        Construct a
        :class:`~sage.combinat.rigged_configurations.kr_tableaux.KirillovReshetikhinTableauxElement`.

        EXAMPLES::

            sage: KRT = crystals.KirillovReshetikhin(['A', 4, 1], 2, 1, model='KR')
            sage: KRT(3, 4) # indirect doctest
            [[4], [3]]
            sage: KRT(4, 3)
            [[3], [4]]
        """
        if isinstance(lst[0], KirillovReshetikhinGenericCrystalElement):
            # Check to make sure it can be converted
            if lst[0].cartan_type() != self.cartan_type() \
              or lst[0].parent().r() != self._r or lst[0].parent().s() != self._s:
                raise ValueError("the Kirillov-Reshetikhin crystal must have the same Cartan type and (r,s)")
            return self.from_kirillov_reshetikhin_crystal(lst[0])

        return self.element_class(self, list(lst), **options)

    def r(self):
        """
        Return the value `r` for this tableaux class which corresponds to the
        number of rows.

        EXAMPLES::

            sage: KRT = crystals.KirillovReshetikhin(['A', 4, 1], 2, 1, model='KR')
            sage: KRT.r()
            2
        """
        return self._r

    def s(self):
        """
        Return the value `s` for this tableaux class which corresponds to the
        number of columns.

        EXAMPLES::

            sage: KRT = crystals.KirillovReshetikhin(['A', 4, 1], 2, 1, model='KR')
            sage: KRT.s()
            1
        """
        return self._s

    @cached_method
    def kirillov_reshetikhin_crystal(self):
        """
        Return the corresponding KR crystal in the
        :func:`Kashiwara-Nakashima model
        <sage.combinat.crystals.kirillov_reshetikhin.KashiwaraNakashimaTableaux>`.

        EXAMPLES::

            sage: crystals.KirillovReshetikhin(['A', 4, 1], 2, 1, model='KR').kirillov_reshetikhin_crystal()
            Kirillov-Reshetikhin crystal of type ['A', 4, 1] with (r,s)=(2,1)
        """
        return KashiwaraNakashimaTableaux(self._cartan_type, self._r, self._s)

    def classical_decomposition(self):
        """
        Return the classical crystal decomposition of ``self``.

        EXAMPLES::

            sage: crystals.KirillovReshetikhin(['D', 4, 1], 2, 2, model='KR').classical_decomposition()
            The crystal of tableaux of type ['D', 4] and shape(s) [[], [1, 1], [2, 2]]
        """
        return self.kirillov_reshetikhin_crystal().classical_decomposition()

    def tensor(self, *crystals, **options):
        """
        Return the tensor product of ``self`` with ``crystals``.

        If ``crystals`` is a list of (a tensor product of) KR tableaux, this
        returns a
        :class:`~sage.combinat.rigged_configurations.tensor_product_kr_tableaux.TensorProductOfKirillovReshetikhinTableaux`.

        EXAMPLES::

            sage: K = crystals.KirillovReshetikhin(['A', 3, 1], 2, 2, model='KR')
            sage: TP = crystals.TensorProductOfKirillovReshetikhinTableaux(['A', 3, 1], [[1,3],[3,1]])
            sage: K.tensor(TP, K)
            Tensor product of Kirillov-Reshetikhin tableaux of type ['A', 3, 1]
             and factor(s) ((2, 2), (1, 3), (3, 1), (2, 2))

            sage: C = crystals.KirillovReshetikhin(['A',3,1], 3, 1, model='KN')
            sage: K.tensor(K, C)
            Full tensor product of the crystals
             [Kirillov-Reshetikhin tableaux of type ['A', 3, 1] and shape (2, 2),
              Kirillov-Reshetikhin tableaux of type ['A', 3, 1] and shape (2, 2),
              Kirillov-Reshetikhin crystal of type ['A', 3, 1] with (r,s)=(3,1)]
        """
        ct = self._cartan_type
        from sage.combinat.rigged_configurations.tensor_product_kr_tableaux \
                import TensorProductOfKirillovReshetikhinTableaux
        if all(isinstance(B, (KirillovReshetikhinTableaux, TensorProductOfKirillovReshetikhinTableaux))
               and B.cartan_type() == ct for B in crystals):
            dims = [[self._r, self._s]]
            for B in crystals:
                if isinstance(B, TensorProductOfKirillovReshetikhinTableaux):
                    dims += B.dims
                elif isinstance(B, KirillovReshetikhinTableaux):
                    dims.append([B._r, B._s])
            return TensorProductOfKirillovReshetikhinTableaux(ct, dims)
        return super(KirillovReshetikhinTableaux, self).tensor(*crystals, **options)

    @lazy_attribute
    def _tableau_height(self):
        """
        The height of the tableaux in ``self``.

        EXAMPLES::

            sage: K = crystals.KirillovReshetikhin(['A', 3, 1], 3, 2, model='KR')
            sage: K._tableau_height
            3
        """
        return self._r

class KRTableauxRectangle(KirillovReshetikhinTableaux):
    r"""
    Kirillov-Reshetkhin tableaux `B^{r,s}` whose module generator is a single
    `r \times s` rectangle.

    These are Kirillov-Reshetkhin tableaux `B^{r,s}` of type:

    - `A_n^{(1)}` for all `1 \leq r \leq n`,
    - `C_n^{(1)}` when `r = n`.

    TESTS::

        sage: KRT = crystals.KirillovReshetikhin(['A', 3, 1], 2, 2, model='KR')
        sage: TestSuite(KRT).run()
        sage: KRT = crystals.KirillovReshetikhin(['C', 3, 1], 3, 2, model='KR')
        sage: TestSuite(KRT).run() # long time
    """
    def _build_module_generators(self):
        r"""
        Build the module generators.

        There is only one module generator which corresponds to a single
        `r \times s` rectangle.

        EXAMPLES::

            sage: KRT = crystals.KirillovReshetikhin(['A', 4, 1], 2, 3, model='KR')
            sage: KRT._build_module_generators()
            ([[1, 1, 1], [2, 2, 2]],)
        """
        tableau = []
        for i in range(self._s):
            tableau.append( [self._r - j for j in range(self._r)] )

        return (self.element_class(self, [self.letters(x) for x in flatten(tableau)]),)

    def from_kirillov_reshetikhin_crystal(self, krc):
        """
        Construct a
        :class:`~sage.combinat.rigged_configurations.kr_tableaux.KirillovReshetikhinTableauxElement`.

        EXAMPLES::

            sage: KRT = crystals.KirillovReshetikhin(['A', 4, 1], 2, 1, model='KR')
            sage: C = crystals.KirillovReshetikhin(['A',4,1], 2, 1, model='KN')
            sage: krc = C(4,3); krc
            [[3], [4]]
            sage: KRT.from_kirillov_reshetikhin_crystal(krc)
            [[3], [4]]
        """
        # To build a KR tableau from a KR crystal:
        # 1 - start with the highest weight KR tableau
        # 2 - determine a path from the KR crystal to its highest weight
        # 3 - apply the inverse path to the highest weight KR tableau
        f_str = reversed(krc.lift().to_highest_weight()[1])
        return self.module_generators[0].f_string(f_str)

class KRTableauxTypeVertical(KirillovReshetikhinTableaux):
    r"""
    Kirillov-Reshetkihn tableaux `B^{r,s}` of type:

    - `D_n^{(1)}` for all `1 \leq r < n-1`,
    - `B_n^{(1)}` for all `1 \leq r < n`,
    - `A_{2n-1}^{(2)}` for all `1 \leq r \leq n`.

    TESTS::

        sage: KRT = crystals.KirillovReshetikhin(['D', 4, 1], 1, 1, model='KR')
        sage: TestSuite(KRT).run()
        sage: KRT = crystals.KirillovReshetikhin(['B', 3, 1], 2, 2, model='KR')
        sage: TestSuite(KRT).run() # long time
        sage: KRT = crystals.KirillovReshetikhin(['A', 5, 2], 2, 2, model='KR')
        sage: TestSuite(KRT).run() # long time
    """
    def _fill(self, weight):
        r"""
        Return the highest weight KR tableau of weight ``weight``.

        INPUT:

        - ``weight`` -- The weight of the highest weight KR tableau (the
          conjugate of the shape of the KR crystal's tableau)

        OUTPUT:

        - A `r \times s` tableau

        EXAMPLES::

            sage: KRT = crystals.KirillovReshetikhin(['D', 4, 1], 2, 1, model='KR')
            sage: KRT._fill([])
            [[1], [-1]]
            sage: KRT = crystals.KirillovReshetikhin(['D', 14, 1], 12, 7, model='KR')
            sage: KRT._fill([10,10,8,2,2,2])
            [[1, 1, 1, 1, 1, 7, 1], [2, 2, 2, 2, 2, 8, 2], [3, 3, 7, 9, 7, 9, 3], [4, 4, 8, 10, 8, 10, 4], [5, 5, 9, 11, 9, 11, 5], [6, 6, 10, 12, 10, 12, 6], [7, 7, 11, -12, 11, -12, 7], [8, 8, 12, -11, 12, -11, 8], [9, 9, -12, -10, -12, -10, 9], [10, 10, -11, -9, -11, -9, -9], [-12, 11, -10, -8, -10, -8, -8], [-11, 12, -9, -7, -9, -7, -7]]
            sage: KRT._fill([10,10,6,2,2,2])
            [[1, 1, 1, 1, 1, 5, 1], [2, 2, 2, 2, 2, 6, 2], [3, 3, 9, 7, 9, 7, 3], [4, 4, 10, 8, 10, 8, 4], [5, 5, 11, 9, 11, 9, 5], [6, 6, 12, 10, 12, 10, 6], [7, 7, -12, 11, -12, 11, 7], [8, 8, -11, 12, -11, 12, 8], [9, 9, -10, -12, -10, -12, -8], [10, 10, -9, -11, -9, -11, -7], [-12, 11, -8, -10, -8, -10, -6], [-11, 12, -7, -9, -7, -9, -5]]
        """
        # Add zeros until the shape has length s
        weight_list = list(weight) # Make sure we have a list
        while len(weight_list) != self._s:
            weight_list.append(0)

        tableau = []
        i = 0
        # Step 0 - Fill first columns of height r
        while i < self._s and weight_list[i] == self._r:
            tableau.append( [self._r - j for j in range(self._r)] )
            i += 1

        # Step 1 - Add the alternating columns until we hit an odd number of columns
        c = -1
        while i < self._s:
            # If it is an odd number of columns
            if i == self._s - 1 or weight_list[i] != weight_list[i+1]:
                c = weight_list[i]
                i += 1
                break
            temp_list = [-(weight_list[i] + j + 1) for j in range(self._r - weight_list[i])]
            for j in range(weight_list[i]):
                temp_list.append(weight_list[i] - j)
            tableau.append(temp_list)
            tableau.append( [self._r - j for j in range(self._r)] )
            i += 2

        # Step 2 - Add the x dependent columns
        x = c + 1
        while i < self._s:
            temp_list = [-x - j for j in range(self._r - x + 1)] # +1 for indexing
            for j in range(x - weight_list[i] - 1): # +1 for indexing
                temp_list.append(self._r - j)
            x = temp_list[-1] # This is the h+1 entry of the column
            for j in range(weight_list[i]):
                temp_list.append(weight_list[i] - j)

            tableau.append(temp_list)
            i += 1

        # Step 3 - Add the final column
        if c > -1:
            val = (self._r + x - 1) // 2
            temp_list = [-x - j for j in range(self._r - val)]
            for j in range(val):
                temp_list.append(val - j)
            tableau.append(temp_list)

        return self.element_class(self, [self.letters(x) for x in flatten(tableau)])

    def _build_module_generators(self):
        """
        Build the module generators.

        EXAMPLES::

            sage: KRT = crystals.KirillovReshetikhin(['D',4,1], 2, 3, model='KR')
            sage: KRT._build_module_generators()
            ([[-2, 1, 1], [-1, 2, -1]], [[1, -2, 1], [2, -1, 2]],
             [[1, 1, 1], [2, 2, -1]], [[1, 1, 1], [2, 2, 2]])
        """
        return tuple(self._fill(weight) for weight in
                     horizontal_dominoes_removed(self._s, self._r))

    def from_kirillov_reshetikhin_crystal(self, krc):
        """
        Construct an element of ``self`` from the Kirillov-Reshetikhin
        crystal element ``krc``.

        EXAMPLES::

            sage: KRT = crystals.KirillovReshetikhin(['D',4,1], 2, 3, model='KR')
            sage: C = crystals.KirillovReshetikhin(['D',4,1], 2, 3, model='KN')
            sage: krc = C(4,3); krc
            [[3], [4]]
            sage: KRT.from_kirillov_reshetikhin_crystal(krc)
            [[3, -2, 1], [4, -1, 2]]
        """
        # To build a KR tableau from a KR crystal:
        # 1 - start with a highest weight KR tableau generated from the
        #  shape of the KR crystal
        # 2 - determine a path from the KR crystal to its highest weight
        # 3 - apply the inverse path to the highest weight KR tableau
        lifted = krc.lift()
        weight = lifted.to_tableau().shape().conjugate()
        f_str = reversed(lifted.to_highest_weight()[1])
        return self._fill(weight).f_string(f_str)

class KRTableauxTypeHorizonal(KirillovReshetikhinTableaux):
    r"""
    Kirillov-Reshetikhin tableaux `B^{r,s}` of type:

    - `C_n^{(1)}` for `1 \leq r < n`,
    - `A_{2n}^{(2)\dagger}` for `1 \leq r \leq n`.

    TESTS::

        sage: KRT = crystals.KirillovReshetikhin(['C', 3, 1], 2, 2, model='KR')
        sage: TestSuite(KRT).run() # long time
        sage: KRT = crystals.KirillovReshetikhin(CartanType(['A', 4, 2]).dual(), 2, 2, model='KR')
        sage: TestSuite(KRT).run()
    """
    def _fill(self, shape):
        r"""
        Return the highest weight KR tableau of weight ``shape``.

        INPUT:

        - ``shape`` -- The shape of the KR crystal's tableau

        OUTPUT:

        - A `r \times s` tableau

        EXAMPLES::

            sage: KRT = crystals.KirillovReshetikhin(['C', 5, 1], 3, 5, model='KR')
            sage: KRT._fill([3,3,1])
            [[1, 1, 1, -3, 1], [2, 2, 2, -2, 2], [3, -3, 3, -1, 3]]
            sage: KRT = crystals.KirillovReshetikhin(['C', 10, 1], 5, 6, model='KR')
            sage: KRT._fill([6,4,2,2])
            [[1, 1, 1, 1, 1, 1], [2, 2, 2, 2, -5, 2], [3, 3, -5, 3, -4, 3], [4, 4, -4, 4, -3, 4], [-5, 5, -3, 5, -2, 5]]
            sage: KRT._fill([6,4])
            [[1, 1, 1, 1, 1, 1], [2, 2, 2, 2, -5, 2], [-5, 3, -5, 3, -4, 3], [-4, 4, -4, 4, -3, 4], [-3, 5, -3, 5, -2, 5]]
        """
        # Add zeros until the shape has length s
        shape_list = list(shape) # Make sure we have a list
        while len(shape_list) != self._r:
            shape_list.append(0)

        lst = []
        for col in range(1, self._s+1):
            if (self._s - col) % 2 == 0:
                lst.extend( [self.letters(self._r - x) for x in range(self._r)] )
            else:
                m = self._r
                for j, val in enumerate(shape_list):
                    if col >= val:
                        m = j
                        break
                lst.extend([self.letters(-x) for x in range(m+1, self._r+1)])
                lst.extend([self.letters(m - x) for x in range(m)])

        return self.element_class(self, lst)

    def _build_module_generators(self):
        """
        Build the module generators.

        EXAMPLES::

            sage: KRT = crystals.KirillovReshetikhin(['C',4,1], 2, 3, model='KR')
            sage: KRT._build_module_generators()
            ([[1, -2, 1], [2, -1, 2]], [[1, 1, 1], [2, -2, 2]], [[1, 1, 1], [2, 2, 2]])
        """
        return tuple(self._fill(shape) for shape in horizontal_dominoes_removed(self._r, self._s))

    def from_kirillov_reshetikhin_crystal(self, krc):
        """
        Construct an element of ``self`` from the Kirillov-Reshetikhin
        crystal element ``krc``.

        EXAMPLES::

            sage: KRT = crystals.KirillovReshetikhin(['C',4,1], 2, 3, model='KR')
            sage: C = crystals.KirillovReshetikhin(['C',4,1], 2, 3, model='KN')
            sage: krc = C(4,3); krc
            [[3], [4]]
            sage: KRT.from_kirillov_reshetikhin_crystal(krc)
            [[3, -2, 1], [4, -1, 2]]
        """
        # To build a KR tableau from a KR crystal:
        # 1 - start with a highest weight KR tableau generated from the
        #  shape of the KR crystal
        # 2 - determine a path from the KR crystal to its highest weight
        # 3 - apply the inverse path to the highest weight KR tableau
        lifted = krc.lift()
        shape = lifted.to_tableau().shape()
        f_str = reversed(lifted.to_highest_weight()[1])
        return self._fill(shape).f_string(f_str)

class KRTableauxTypeBox(KRTableauxTypeVertical):
    r"""
    Kirillov-Reshetikhin tableaux `B^{r,s}` of type:

    - `A_{2n}^{(2)}` for all `r \leq n`,
    - `D_{n+1}^{(2)}` for all `r < n`,
    - `D_4^{(3)}` for `r = 1`.

    TESTS::

        sage: KRT = crystals.KirillovReshetikhin(['A', 4, 2], 2, 2, model='KR')
        sage: TestSuite(KRT).run()
        sage: KRT = crystals.KirillovReshetikhin(['D', 4, 2], 2, 2, model='KR')
        sage: TestSuite(KRT).run() # long time
        sage: KRT = crystals.KirillovReshetikhin(['D', 4, 3], 1, 2, model='KR')
        sage: TestSuite(KRT).run() # long time
    """
    def _fill(self, weight):
        r"""
        Return the highest weight KR tableau of weight ``weight``.

        INPUT:

        - ``weight`` -- The weight of the highest weight KR tableau (the
          conjugate of the shape of the KR crystal's tableau)

        OUTPUT:

        - A `r \times s` tableau

        EXAMPLES::

            sage: KRT = crystals.KirillovReshetikhin(['D', 4, 1], 2, 1, model='KR')
            sage: KRT._fill([])
            [[1], [-1]]
            sage: KRT = crystals.KirillovReshetikhin(['D', 14, 1], 12, 7, model='KR')
            sage: KRT._fill([10,10,8,2,2,2])
            [[1, 1, 1, 1, 1, 7, 1], [2, 2, 2, 2, 2, 8, 2], [3, 3, 7, 9, 7, 9, 3], [4, 4, 8, 10, 8, 10, 4], [5, 5, 9, 11, 9, 11, 5], [6, 6, 10, 12, 10, 12, 6], [7, 7, 11, -12, 11, -12, 7], [8, 8, 12, -11, 12, -11, 8], [9, 9, -12, -10, -12, -10, 9], [10, 10, -11, -9, -11, -9, -9], [-12, 11, -10, -8, -10, -8, -8], [-11, 12, -9, -7, -9, -7, -7]]
            sage: KRT._fill([10,10,6,2,2,2])
            [[1, 1, 1, 1, 1, 5, 1], [2, 2, 2, 2, 2, 6, 2], [3, 3, 9, 7, 9, 7, 3], [4, 4, 10, 8, 10, 8, 4], [5, 5, 11, 9, 11, 9, 5], [6, 6, 12, 10, 12, 10, 6], [7, 7, -12, 11, -12, 11, 7], [8, 8, -11, 12, -11, 12, 8], [9, 9, -10, -12, -10, -12, -8], [10, 10, -9, -11, -9, -11, -7], [-12, 11, -8, -10, -8, -10, -6], [-11, 12, -7, -9, -7, -9, -5]]
        """
        # Add zeros until the shape has length s
        weight_list = list(weight) # Make sure we have a list
        while len(weight_list) != self._s:
            weight_list.append(0)

        tableau = []
        i = 0
        # Step 0 - Fill first columns of height r
        while i < self._s and weight_list[i] == self._r:
            tableau.append( [self._r - j for j in range(self._r)] )
            i += 1

        # Step 1 - Add the alternating columns until we hit an odd number of columns
        c = -1
        while i < self._s:
            # If it is an odd number of columns
            if i == self._s - 1 or weight_list[i] != weight_list[i+1]:
                c = weight_list[i]
                i += 1
                break
            temp_list = [-(weight_list[i] + j + 1) for j in range(self._r - weight_list[i])]
            for j in range(weight_list[i]):
                temp_list.append(weight_list[i] - j)
            tableau.append(temp_list)
            tableau.append( [self._r - j for j in range(self._r)] )
            i += 2

        # Step 2 - Add the x dependent columns
        x = c + 1
        while i < self._s:
            temp_list = [-x - j for j in range(self._r - x + 1)] # +1 for indexing
            for j in range(x - weight_list[i] - 1): # +1 for indexing
                temp_list.append(self._r - j)
            x = temp_list[-1] # This is the h+1 entry of the column
            for j in range(weight_list[i]):
                temp_list.append(weight_list[i] - j)

            tableau.append(temp_list)
            i += 1

        # Step 3 - Add the final column
        if c > -1:
            val = x - 1
            temp_list = ['E' for j in range(self._r - val)]
            for j in range(val):
                temp_list.append(val - j)
            tableau.append(temp_list)

        return self.element_class(self, [self.letters(x) for x in flatten(tableau)])

    def _build_module_generators(self):
        """
        Build the module generators.

        EXAMPLES::

            sage: KRT = crystals.KirillovReshetikhin(['A',4,2], 2, 2, model='KR')
            sage: KRT._build_module_generators()
            ([[-2, 1], [-1, 2]], [[2, 1], [-2, E]], [[1, E], [2, E]],
             [[1, 1], [-2, 2]], [[1, 1], [2, E]], [[1, 1], [2, 2]])
        """
        return tuple(self._fill(weight) for weight in partitions_in_box(self._s, self._r))

class KRTableauxSpin(KRTableauxRectangle):
    r"""
    Kirillov-Reshetikhin tableaux `B^{r,s}` of type `D_n^{(1)}` with
    `r = n, n-1`.

    TESTS::

        sage: KRT = crystals.KirillovReshetikhin(['D', 4, 1], 3, 2, model='KR')
        sage: TestSuite(KRT).run()
        sage: KRT = crystals.KirillovReshetikhin(['D', 4, 1], 4, 2, model='KR')
        sage: TestSuite(KRT).run()
    """
    def _build_module_generators(self):
        r"""
        Build the module generators.

        There is only one module generator which corresponds to a single
        `n \times s` rectangle.

        EXAMPLES::

            sage: KRT = crystals.KirillovReshetikhin(['D', 4, 1], 3, 3, model='KR')
            sage: KRT._build_module_generators()
            ([[1, 1, 1], [2, 2, 2], [3, 3, 3], [-4, -4, -4]],)
            sage: KRT = crystals.KirillovReshetikhin(['D', 4, 1], 4, 3, model='KR')
            sage: KRT._build_module_generators()
            ([[1, 1, 1], [2, 2, 2], [3, 3, 3], [4, 4, 4]],)
        """
        n = self.cartan_type().classical().rank()
        if self._r == n:
            return KRTableauxRectangle._build_module_generators(self)

        tableau = []
        for i in range(self._s):
            tableau.append( [-n] + [self._r - j for j in range(self._r)] )

        return (self.element_class(self, [self.letters(x) for x in flatten(tableau)]),)

class KRTableauxBn(KRTableauxTypeHorizonal):
    """
    Kirillov-Reshetkhin tableaux `B^{n,s}` of type `B_n^{(1)}`.

    TESTS::

        sage: KRT = crystals.KirillovReshetikhin(['B', 2, 1], 2, 3, model='KR')
        sage: TestSuite(KRT).run()
    """
    def _build_module_generators(self):
        """
        Build the module generators.

        EXAMPLES::

            sage: KRT = crystals.KirillovReshetikhin(['B', 2, 1], 2, 2, model='KR')
            sage: KRT._build_module_generators()
            ([[-2, 1], [-1, 2]], [[1, 1], [2, 2]])
        """
        odd = int(self._s % 2)
        shapes = [[int(x * 2 + odd) for x in sh] for sh
                   in vertical_dominoes_removed(self._r, self._s // 2)]
        return tuple(self._fill(sh) for sh in shapes)

    def from_kirillov_reshetikhin_crystal(self, krc):
        """
        Construct an element of ``self`` from the Kirillov-Reshetikhin
        crystal element ``krc``.

        EXAMPLES::

            sage: KR = crystals.KirillovReshetikhin(['B',3,1], 3, 3, model='KR')
            sage: C = crystals.KirillovReshetikhin(['B',3,1], 3, 3, model='KN')
            sage: krc = C.module_generators[1].f_string([3,2,3,1,3,3]); krc
            [++-, [[2], [0], [-3]]]
            sage: KR.from_kirillov_reshetikhin_crystal(krc)
            [[1, 1, 2], [2, 2, -3], [-3, -3, -1]]
        """
        # To build a KR tableau from a type B_n spinor KR crystal:
        # 1 - determine a path from the KR crystal to its highest weight
        # 2 - find the corresponding highest weight KR tableau
        # 3 - apply the inverse path to the highest weight KR tableau
        lifted = krc.lift()
        to_hw = lifted.to_highest_weight()
        f_str = reversed(to_hw[1])
        wt = to_hw[0].weight()
        for x in self.module_generators:
            if x.classical_weight() == wt:
                return x.f_string(f_str)
        raise ValueError("no matching highest weight element found")

class KirillovReshetikhinTableauxElement(TensorProductOfRegularCrystalsElement):
    r"""
    A Kirillov-Reshetikhin tableau.

    For more information, see
    :class:`~sage.combinat.rigged_configurations.kr_tableaux.KirillovReshetikhinTableaux`
    and
    :class:`~sage.combinat.rigged_configurations.tensor_product_kr_tableaux.TensorProductOfKirillovReshetikhinTableaux`.
    """
    def __init__(self, parent, list, **options):
        r"""
        Initialize ``self``.

        EXAMPLES::

            sage: KRT = crystals.KirillovReshetikhin(['A', 4, 1], 2, 1, model='KR')
            sage: elt = KRT(4, 3); elt
            [[3], [4]]
            sage: TestSuite(elt).run()
        """
        # Make sure we are a list of letters
        if list != [] and not isinstance(list[0], (parent.letters.element_class, EmptyLetter)):
            list = [parent.letters(x) for x in list]
        TensorProductOfRegularCrystalsElement.__init__(self, parent, list)

    def _repr_(self):
        """
        Return the string representation of ``self``.

        EXAMPLES::

            sage: KRT = crystals.KirillovReshetikhin(['A', 4, 1], 2, 1, model='KR')
            sage: KRT(3,2)
            [[2], [3]]
        """
        return repr(self.to_array())

    def _repr_diagram(self):
        """
        Return a string representation of ``self`` as a diagram.

        EXAMPLES::

            sage: KRT = crystals.KirillovReshetikhin(['A',4,1], 2, 2, model='KR')
            sage: elt = KRT(2,1,4,3)
            sage: print(elt._repr_diagram())
              1  3
              2  4
        """
        return self.to_tableau()._repr_diagram()

    def _latex_(self):
        r"""
        Return a latex representation of ``self``.

        EXAMPLES::

            sage: KRT = crystals.KirillovReshetikhin(['A', 4, 1], 2, 3, model='KR')
            sage: latex(KRT(3,2,4,2,4,3))
            {\def\lr#1{\multicolumn{1}{|@{\hspace{.6ex}}c@{\hspace{.6ex}}|}{\raisebox{-.3ex}{$#1$}}}
            \raisebox{-.6ex}{$\begin{array}[b]{*{3}c}\cline{1-3}
            \lr{2}&\lr{2}&\lr{3}\\\cline{1-3}
            \lr{3}&\lr{4}&\lr{4}\\\cline{1-3}
            \end{array}$}
            }
        """
        from sage.combinat.output import tex_from_array
        return tex_from_array([[val._latex_() for val in row] for row in self.to_array()])

    def _ascii_art_(self):
        r"""
        Return an ASCII art representation of ``self``.

        EXAMPLES::

            sage: KRT = crystals.KirillovReshetikhin(['A',4,1], 2, 2, model='KR')
            sage: ascii_art(KRT(2,1,4,3))
              1  3
              2  4
        """
        from sage.typeset.ascii_art import AsciiArt
        return AsciiArt(self._repr_diagram().splitlines())

    def to_kirillov_reshetikhin_crystal(self):
        r"""
        Construct a
        :func:`~sage.combinat.crystals.kirillov_reshetihkin.KashiwaraNakashimaTableaux`
        element from ``self``.

        We construct the Kirillov-Reshetikhin crystal element as follows:

        1. Determine the shape `\lambda` of the KR crystal from the weight.
        2. Determine a path `e_{i_1} e_{i_2} \cdots e_{i_k}` to the highest
           weight.
        3. Apply `f_{i_k} \cdots f_{i_2} f_{i_1}` to a highest weight KR
           crystal of shape `\lambda`.

        EXAMPLES::

            sage: KRT = crystals.KirillovReshetikhin(['D',4,1], 2, 2, model='KR')
            sage: elt = KRT(3,2,-1,1); elt
            [[2, 1], [3, -1]]
            sage: elt.to_kirillov_reshetikhin_crystal()
            [[2], [3]]

        TESTS:

        Spinor tests::

            sage: KRT = crystals.KirillovReshetikhin(['D',4,1], 4, 3, model='KR')
            sage: KRC = crystals.KirillovReshetikhin(['D',4,1], 4, 3, model='KN')
            sage: elt = KRT(-3,-4,2,1,-3,-4,2,1,-2,-4,3,1); elt
            [[1, 1, 1], [2, 2, 3], [-4, -4, -4], [-3, -3, -2]]
            sage: ret = elt.to_kirillov_reshetikhin_crystal(); ret
            [++--, [[1], [3], [-4], [-3]]]
            sage: test = KRT(ret); test
            [[1, 1, 1], [2, 2, 3], [-4, -4, -4], [-3, -3, -2]]
            sage: test == elt
            True
        """
        return self.parent().kirillov_reshetikhin_crystal()(self)

    @cached_method
    def to_array(self, rows=True):
        r"""
        Return a 2-dimensional array representation of this
        Kirillov-Reshetikhin element.

        If the output is in rows, then it outputs the top row first (in the
        English convention) from left to right.

        For example: if the reading word is `[2, 1, 4, 3]`, so as a
        `2 \times 2` tableau::

            1 3
            2 4

        we output ``[[1, 3], [2, 4]]``.

        If the output is in columns, then it outputs the leftmost column first
        with the bottom element first. In other words this parses the reading
        word into its columns.

        Continuing with the previous example, the output would be
        ``[[2, 1], [4, 3]]``.

        INPUT:

        - ``rows`` -- (Default: ``True``) Set to ``True`` if the resulting
          array is by row, otherwise it is by column.

        EXAMPLES::

            sage: KRT = crystals.KirillovReshetikhin(['A', 4, 1], 2, 2, model='KR')
            sage: elt = KRT(2, 1, 4, 3)
            sage: elt.to_array()
            [[1, 3], [2, 4]]
            sage: elt.to_array(False)
            [[2, 1], [4, 3]]
        """
        ret_list = []
        h = self.parent()._tableau_height
        s = self.parent()._s
        if rows:
            for i in reversed(range(h)):
                row = []
                for j in range(s):
                    row.append(self[j * h + i])
                ret_list.append(row)
        else:
            for j in range(s):
                col = []
                for i in range(h):
                    col.append(self[j * h + i])
                ret_list.append(col)

        return ret_list

    @cached_method
    def to_tableau(self):
        """
        Return a :class:`Tableau` object of ``self``.

        EXAMPLES::

            sage: KRT = crystals.KirillovReshetikhin(['A', 4, 1], 2, 2, model='KR')
            sage: elt = KRT(2, 1, 4, 3); elt
            [[1, 3], [2, 4]]
            sage: t = elt.to_tableau(); t
            [[1, 3], [2, 4]]
            sage: type(t)
            <class 'sage.combinat.tableau.Tableaux_all_with_category.element_class'>
        """
        return Tableau(self.to_array())

    def pp(self):
        """
        Pretty print ``self``.

        EXAMPLES::

            sage: KRT = crystals.KirillovReshetikhin(['A', 4, 1], 2, 2, model='KR')
            sage: elt = KRT(2, 1, 4, 3); elt
            [[1, 3], [2, 4]]
            sage: elt.pp()
            1  3
            2  4
        """
        self.to_tableau().pp()

    def to_classical_highest_weight(self, index_set=None):
        r"""
        Return the classical highest weight element corresponding to ``self``.

        INPUT:

        - ``index_set`` -- (Default: ``None``) Return the highest weight
          with respect to the index set. If ``None`` is passed in, then this
          uses the classical index set.

        OUTPUT:

        A pair ``[H, f_str]`` where ``H`` is the highest weight element and
        ``f_str`` is a list of `a_i` of `f_{a_i}` needed to reach ``H``.

        EXAMPLES::

            sage: KRTab = crystals.KirillovReshetikhin(['D',4,1], 2, 2, model='KR')
            sage: elt = KRTab(3,2,-1,1); elt
            [[2, 1], [3, -1]]
            sage: elt.to_classical_highest_weight()
            [[[1, 1], [2, -1]], [1, 2]]
        """
        if index_set is None:
            index_set = self.parent()._cartan_type.classical().index_set()
        for i in index_set:
            next = self.e(i)
            if next is not None:
                hw = next.to_classical_highest_weight(index_set=index_set)
                return [hw[0], [i] + hw[1]]
        return [self, []]

    def weight(self):
        """
        Return the weight of ``self``.

        EXAMPLES::

            sage: KR = crystals.KirillovReshetikhin(['D',4,1], 2, 2, model='KR')
            sage: KR.module_generators[1].weight()
            -2*Lambda[0] + Lambda[2]
        """
        return self.Phi() - self.Epsilon()

    @cached_method
    def classical_weight(self):
        r"""
        Return the classical weight of ``self``.

        EXAMPLES::

            sage: KRT = crystals.KirillovReshetikhin(['D',4,1], 2, 2, model='KR')
            sage: elt = KRT(3,2,-1,1); elt
            [[2, 1], [3, -1]]
            sage: elt.classical_weight()
            (0, 1, 1, 0)
        """
        F = self.cartan_type().classical().root_system()
        if F.ambient_space() is None:
            WLR = F.weight_lattice()
        else:
            WLR = F.ambient_space()
        return sum((self[j].weight() for j in range(len(self))), WLR.zero())

    def e(self, i):
        """
        Perform the action of `e_i` on ``self``.

        .. TODO::

            Implement a direct action of `e_0` without moving to KR crystals.

        EXAMPLES::

            sage: KRT = crystals.KirillovReshetikhin(['D',4,1], 2, 2, model='KR')
            sage: KRT.module_generators[0].e(0)
            [[-2, 1], [-1, -1]]
        """
        if i == self.parent()._cartan_type.special_node():
            ret = self.to_kirillov_reshetikhin_crystal().e0()
            if ret is None:
                return None
            return ret.to_kirillov_reshetikhin_tableau()
        return TensorProductOfRegularCrystalsElement.e(self, i)

    def f(self, i):
        """
        Perform the action of `f_i` on ``self``.

        .. TODO::

            Implement a direct action of `f_0` without moving to KR crystals.

        EXAMPLES::

            sage: KRT = crystals.KirillovReshetikhin(['D',4,1], 2, 2, model='KR')
            sage: KRT.module_generators[0].f(0)
            [[1, 1], [2, -1]]
        """
        if i == self.parent()._cartan_type.special_node():
            ret = self.to_kirillov_reshetikhin_crystal().f0()
            if ret is None:
                return None
            return ret.to_kirillov_reshetikhin_tableau()
        return TensorProductOfRegularCrystalsElement.f(self, i)

    def epsilon(self, i):
        r"""
        Compute `\varepsilon_i` of ``self``.

        .. TODO::

            Implement a direct action of `\varepsilon_0` without moving to
            KR crystals.

        EXAMPLES::

            sage: KRT = crystals.KirillovReshetikhin(['D',4,1], 2, 2, model='KR')
            sage: KRT.module_generators[0].epsilon(0)
            2
        """
        if i == self.parent()._cartan_type.special_node():
            return self.to_kirillov_reshetikhin_crystal().epsilon0()
        return TensorProductOfRegularCrystalsElement.epsilon(self, i)

    def phi(self, i):
        r"""
        Compute `\varphi_i` of ``self``.

        .. TODO::

            Compute `\varphi_0` without moving to KR crystals.

        EXAMPLES::

            sage: KRT = crystals.KirillovReshetikhin(['D',4,1], 2, 2, model='KR')
            sage: KRT.module_generators[0].phi(0)
            2
        """
        if i == self.parent()._cartan_type.special_node():
            return self.to_kirillov_reshetikhin_crystal().phi0()
        return TensorProductOfRegularCrystalsElement.phi(self, i)

    def left_split(self):
        r"""
        Return the image of ``self`` under the left column splitting map.

        EXAMPLES::

            sage: KRT = crystals.KirillovReshetikhin(['D',4,1], 2, 3, model='KR')
            sage: mg = KRT.module_generators[1]; mg.pp()
              1 -2  1
              2 -1  2
            sage: ls = mg.left_split(); ls.pp()
              1 (X)  -2  1
              2      -1  2
            sage: ls.parent()
            Tensor product of Kirillov-Reshetikhin tableaux of type ['D', 4, 1] and factor(s) ((2, 1), (2, 2))
        """
        P = self.parent()
        if P._s == 1:
            raise ValueError("cannot split a single column")
        from sage.combinat.rigged_configurations.tensor_product_kr_tableaux import \
                TensorProductOfKirillovReshetikhinTableaux
        r = P._r
        TP = TensorProductOfKirillovReshetikhinTableaux(P._cartan_type, [[r, 1], [r, P._s-1]])
        lf = TP.crystals[0](*(self[:r]))
        rf = TP.crystals[1](*(self[r:]))
        return TP(lf, rf)

    def right_split(self):
        r"""
        Return the image of ``self`` under the right column splitting map.

        Let `\ast` denote the :meth:`Lusztig involution<lusztig_involution>`,
        and `\mathrm{ls}` as the :meth:`left splitting map<left_split>`.
        The right splitting map is defined as
        `\mathrm{rs} := \ast \circ \mathrm{ls} \circ \ast`.

        EXAMPLES::

            sage: KRT = crystals.KirillovReshetikhin(['D',4,1], 2, 3, model='KR')
            sage: mg = KRT.module_generators[1]; mg.pp()
              1 -2  1
              2 -1  2
            sage: ls = mg.right_split(); ls.pp()
             -2  1 (X)   1
             -1  2       2
            sage: ls.parent()
            Tensor product of Kirillov-Reshetikhin tableaux of type ['D', 4, 1] and factor(s) ((2, 2), (2, 1))
        """
        return self.lusztig_involution().left_split().lusztig_involution()

KirillovReshetikhinTableaux.Element = KirillovReshetikhinTableauxElement

class KRTableauxSpinElement(KirillovReshetikhinTableauxElement):
    r"""
    Kirillov-Reshetikhin tableau for spinors.

    Here we are in the embedding `B(\Lambda_n) \hookrightarrow
    B(2 \Lambda_n)`, so `e_i` and `f_i` act by `e_i^2` and `f_i^2`
    respectively for all `i \neq 0`. We do this so our columns are full
    width (as opposed to half width and/or uses a `\pm` representation).
    """
    def e(self, i):
        r"""
        Calculate the action of `e_i` on ``self``.

        EXAMPLES::

            sage: KRT = crystals.KirillovReshetikhin(['D',4,1], 4, 1, model='KR')
            sage: KRT(-1, -4, 3, 2).e(1)
            [[1], [3], [-4], [-2]]
            sage: KRT(-1, -4, 3, 2).e(3)
        """
        if i == self.parent()._cartan_type.special_node():
            # Only need to do it once since we pull to the KR crystal
            return KirillovReshetikhinTableauxElement.e(self, i)

        half = KirillovReshetikhinTableauxElement.e(self, i)
        if half is None:
            return None
        return KirillovReshetikhinTableauxElement.e(half, i)

    def f(self, i):
        r"""
        Calculate the action of `f_i` on ``self``.

        EXAMPLES::

            sage: KRT = crystals.KirillovReshetikhin(['D',4,1], 4, 1, model='KR')
            sage: KRT(-1, -4, 3, 2).f(1)
            sage: KRT(-1, -4, 3, 2).f(3)
            [[2], [4], [-3], [-1]]
        """
        if i == self.parent()._cartan_type.special_node():
            # Only need to do it once since we pull to the KR crystal
            return KirillovReshetikhinTableauxElement.f(self, i)

        half = KirillovReshetikhinTableauxElement.f(self, i)
        if half is None:
            return None

        return KirillovReshetikhinTableauxElement.f(half, i)

    def epsilon(self, i):
        r"""
        Compute `\varepsilon_i` of ``self``.

        EXAMPLES::

            sage: KRT = crystals.KirillovReshetikhin(['D',4,1], 4, 1, model='KR')
            sage: KRT(-1, -4, 3, 2).epsilon(1)
            1
            sage: KRT(-1, -4, 3, 2).epsilon(3)
            0
        """
        if i == self.parent()._cartan_type.special_node():
            # Don't need to half it since we pull to the KR crystal
            return KirillovReshetikhinTableauxElement.epsilon(self, i)
        return KirillovReshetikhinTableauxElement.epsilon(self, i) // 2

    def phi(self, i):
        r"""
        Compute `\varphi_i` of ``self``.

        EXAMPLES::

            sage: KRT = crystals.KirillovReshetikhin(['D',4,1], 4, 1, model='KR')
            sage: KRT(-1, -4, 3, 2).phi(1)
            0
            sage: KRT(-1, -4, 3, 2).phi(3)
            1
        """
        if i == self.parent()._cartan_type.special_node():
            # Don't need to half it since we pull to the KR crystal
            return KirillovReshetikhinTableauxElement.phi(self, i)
        return KirillovReshetikhinTableauxElement.phi(self, i) // 2

    @cached_method
    def to_array(self, rows=True):
        r"""
        Return a 2-dimensional array representation of this
        Kirillov-Reshetikhin element.

        If the output is in rows, then it outputs the top row first (in the
        English convention) from left to right.

        For example: if the reading word is `[2, 1, 4, 3]`, so as a
        `2 \times 2` tableau::

            1 3
            2 4

        we output ``[[1, 3], [2, 4]]``.

        If the output is in columns, then it outputs the leftmost column first
        with the bottom element first. In other words this parses the reading
        word into its columns.

        Continuing with the previous example, the output would be
        ``[[2, 1], [4, 3]]``.

        INPUT:

        - ``rows`` -- (Default: ``True``) Set to ``True`` if the resulting
          array is by row, otherwise it is by column.

        EXAMPLES::

            sage: KRT = crystals.KirillovReshetikhin(['D', 4, 1], 4, 3, model='KR')
            sage: elt = KRT(-3,-4,2,1,-3,-4,2,1,-2,-4,3,1)
            sage: elt.to_array()
            [[1, 1, 1], [2, 2, 3], [-4, -4, -4], [-3, -3, -2]]
            sage: elt.to_array(False)
            [[-3, -4, 2, 1], [-3, -4, 2, 1], [-2, -4, 3, 1]]
        """
        ret_list = []
        h = self.parent()._cartan_type.classical().rank()
        s = self.parent()._s
        if rows:
            for i in reversed(range(h)):
                row = []
                for j in range(s):
                    row.append(self[j * h + i])
                ret_list.append(row)
        else:
            for j in range(s):
                col = []
                for i in range(h):
                    col.append(self[j * h + i])
                ret_list.append(col)

        return ret_list

    def left_split(self):
        """
        Return the image of ``self`` under the left column splitting map.

        EXAMPLES::

            sage: KRT = crystals.KirillovReshetikhin(['D', 4, 1], 4, 3, model='KR')
            sage: elt = KRT(-3,-4,2,1,-3,-4,2,1,-2,-4,3,1); elt.pp()
              1  1  1
              2  2  3
             -4 -4 -4
             -3 -3 -2
            sage: elt.left_split().pp()
              1 (X)   1  1
              2       2  3
             -4      -4 -4
             -3      -3 -2
        """
        P = self.parent()
        if P._s == 1:
            raise ValueError("cannot split a single column")
        from sage.combinat.rigged_configurations.tensor_product_kr_tableaux import \
                TensorProductOfKirillovReshetikhinTableaux
        h = P._cartan_type.classical().rank()
        TP = TensorProductOfKirillovReshetikhinTableaux(P._cartan_type, [[P._r, 1], [P._r, P._s-1]])
        lf = TP.crystals[0](*(self[:h]))
        rf = TP.crystals[1](*(self[h:]))
        return TP(lf, rf)

    # FIXME: This is a copy of the above classical weight, and cached_method
    #   overwrites this method if it is called via super.
    @cached_method
    def classical_weight(self):
        r"""
        Return the classical weight of ``self``.

        EXAMPLES::

            sage: KRT = crystals.KirillovReshetikhin(['D', 4, 1], 4, 1, model='KR')
            sage: KRT.module_generators[0].classical_weight()
            (1/2, 1/2, 1/2, 1/2)
        """
        F = self.cartan_type().classical().root_system()
        if F.ambient_space() is None:
            WLR = F.weight_lattice()
        else:
            WLR = F.ambient_space()
        return sum((self[j].weight() for j in range(len(self))), WLR.zero()) / 2

KRTableauxBn.Element = KRTableauxSpinElement
KRTableauxSpin.Element = KRTableauxSpinElement

class KRTableauxDTwistedSpin(KRTableauxRectangle):
    r"""
    Kirillov-Reshetikhin tableaux `B^{r,s}` of type `D_n^{(2)}` with `r = n`.

    EXAMPLES::

        sage: KRT = crystals.KirillovReshetikhin(['D', 4, 2], 1, 1, model='KR')
        sage: KRT.cardinality()
        8
        sage: KRC = crystals.KirillovReshetikhin(['D', 4, 2], 1, 1, model='KN')
        sage: KRT.cardinality() == KRC.cardinality()
        True
    """
    Element = KRTableauxSpinElement

class KRTableauxTypeFromRCElement(KirillovReshetikhinTableauxElement):
    r"""
    A Kirillov-Reshetikhin tableau constructed from rigged configurations
    under the bijection `\Phi`.
    """
    def e(self, i):
        """
        Perform the action of `e_i` on ``self``.

        .. TODO::

            Implement a direct action of `e_0` without moving to
            rigged configurations.

        EXAMPLES::

            sage: KRT = crystals.KirillovReshetikhin(['D',4,3], 2, 1, model='KR')
            sage: KRT.module_generators[0].e(0)
            [[2], [E]]
        """
        if i == self.parent().cartan_type().special_node():
            P = self.parent()
            if P.cartan_type() != CartanType(['D',4,3]):
                return None
            from sage.combinat.rigged_configurations.tensor_product_kr_tableaux import TensorProductOfKirillovReshetikhinTableaux
            K = TensorProductOfKirillovReshetikhinTableaux(P.cartan_type(), [[P.r(), P.s()]])
            ret = K(self).to_rigged_configuration()
            RC = ret.parent()
            ret = ret.to_virtual_configuration().e(0)
            if ret is None:
                return None
            ret = RC.from_virtual(ret)
            return ret.to_tensor_product_of_kirillov_reshetikhin_tableaux()[0]
        return TensorProductOfRegularCrystalsElement.e(self, i)

    def f(self, i):
        """
        Perform the action of `f_i` on ``self``.

        .. TODO::

            Implement a direct action of `f_0` without moving to
            rigged configurations.

        EXAMPLES::

            sage: KRT = crystals.KirillovReshetikhin(['D',4,3], 2, 1, model='KR')
            sage: KRT.module_generators[0].f(0)
            sage: KRT.module_generators[3].f(0)
            [[1], [0]]
        """
        if i == self.parent().cartan_type().special_node():
            P = self.parent()
            if P.cartan_type() != CartanType(['D',4,3]):
                return None
            from sage.combinat.rigged_configurations.tensor_product_kr_tableaux import TensorProductOfKirillovReshetikhinTableaux
            K = TensorProductOfKirillovReshetikhinTableaux(P.cartan_type(), [[P.r(), P.s()]])
            ret = K(self).to_rigged_configuration()
            RC = ret.parent()
            ret = ret.to_virtual_configuration().f(0)
            if ret is None:
                return None
            ret = RC.from_virtual(ret)
            return ret.to_tensor_product_of_kirillov_reshetikhin_tableaux()[0]
        return TensorProductOfRegularCrystalsElement.f(self, i)

    def epsilon(self, i):
        r"""
        Compute `\varepsilon_i` of ``self``.

        .. TODO::

            Implement a direct action of `\epsilon_0` without moving to
            KR crystals.

        EXAMPLES::

            sage: KRT = crystals.KirillovReshetikhin(['D',4,3], 2, 2, model='KR')
            sage: KRT.module_generators[0].epsilon(0)
            6
        """
        if i == self.parent().cartan_type().special_node():
            P = self.parent()
            if P.cartan_type() != CartanType(['D',4,3]):
                return 0
            from sage.combinat.rigged_configurations.tensor_product_kr_tableaux import TensorProductOfKirillovReshetikhinTableaux
            K = TensorProductOfKirillovReshetikhinTableaux(P.cartan_type(), [[P.r(), P.s()]])
            rc = K(self).to_rigged_configuration().to_virtual_configuration()
            return rc.epsilon(0)
        return TensorProductOfRegularCrystalsElement.epsilon(self, i)

    def phi(self, i):
        r"""
        Compute `\varphi_i` of ``self``.

        .. TODO::

            Compute `\phi_0` without moving to KR crystals.

        EXAMPLES::

            sage: KRT = crystals.KirillovReshetikhin(['D',4,3], 2, 2, model='KR')
            sage: KRT.module_generators[0].phi(0)
            0
        """
        if i == self.parent().cartan_type().special_node():
            P = self.parent()
            if P.cartan_type() != CartanType(['D',4,3]):
                return 0
            from sage.combinat.rigged_configurations.tensor_product_kr_tableaux import TensorProductOfKirillovReshetikhinTableaux
            K = TensorProductOfKirillovReshetikhinTableaux(P.cartan_type(), [[P.r(), P.s()]])
            rc = K(self).to_rigged_configuration().to_virtual_configuration()
            return rc.phi(0)
        return TensorProductOfRegularCrystalsElement.phi(self, i)

<<<<<<< HEAD
    def weight(self):
        """
        Return the weight of ``self``.
        """
        WLR = self.parent().weight_lattice_realization()
        La = WLR.fundamental_weights()
        cl_index = self.parent()._cartan_type.classical().index_set()
        wt = WLR.sum((self.phi(i) - self.epsilon(i)) * La[i] for i in cl_index)
        return -wt.level() * La[0] + wt
=======
>>>>>>> e77531ed

class KRTableauxTypeFromRC(KirillovReshetikhinTableaux):
    r"""
    Kirillov-Reshetikhin tableaux `B^{r,s}` constructed from rigged
    configurations under the bijection `\Phi`.

    .. WARNING::

        The Kashiwara-Nakashima version is not implemented due to the
        non-trivial multiplicities of classical components, so
        :meth:`classical_decomposition` does not work.
    """
    def __init__(self, cartan_type, r, s):
        r"""
        Initialize ``self``.

        EXAMPLES::

            sage: KRT = crystals.KirillovReshetikhin(['D', 4, 3], 2, 1, model='KR')
            sage: TestSuite(KRT).run() # long time
        """
        # We must modify the constructor of KirillovReshetikhinTableaux
        self._r = r
        self._s = s
        self._cartan_type = cartan_type
        Parent.__init__(self, category=KirillovReshetikhinCrystals())
        self.letters = CrystalOfLetters(cartan_type.classical())

    @lazy_attribute
    def module_generators(self):
        """
        The module generators of ``self``.

        EXAMPLES::

            sage: KRT = crystals.KirillovReshetikhin(['D',4,3], 2, 1, model='KR')
            sage: KRT.module_generators
            ([[1], [2]], [[1], [0]], [[1], [E]], [[E], [E]])
        """
        return self._build_module_generators()

    def _build_module_generators(self):
        r"""
        Return the module generators of ``self``.

        EXAMPLES::

            sage: KRT = crystals.KirillovReshetikhin(['D',4,3], 2, 1, model='KR')
            sage: KRT._build_module_generators()
            ([[1], [2]], [[1], [0]], [[1], [E]], [[E], [E]])
        """
        from sage.combinat.rigged_configurations.rigged_configurations import RiggedConfigurations
        RC = RiggedConfigurations(self._cartan_type, [[self._r, self._s]])
        return tuple(mg.to_tensor_product_of_kirillov_reshetikhin_tableaux()[0]
                     for mg in RC.module_generators)

    @lazy_attribute
    def _tableau_height(self):
        """
        The height of the tableaux in ``self``.

        EXAMPLES::

            sage: ct = CartanType(['E',6,1])
            sage: [crystals.KirillovReshetikhin(ct, r, 1, model='KR')._tableau_height
            ....:  for r in ct.classical().index_set()]
            [1, 3, 2, 3, 4, 2]
        """
        if self._cartan_type.type() == 'E':
            if self._cartan_type.classical().rank() == 6:
                #       6   2 - 5
                #      /   /
                # 0 - 1 - 3 - 4
                if self._r == 1:
                    return 1
                if self._r == [3, 6]:
                    return 2
                if self._r in [2, 4]:
                    return 3
                if self._r == 5:
                    return 4
            if self._cartan_type.classical().rank() == 7:
                #     1-2-3
                #    /
                # 0-7-6-5-4
                if self._r <= 3:
                    return self._r + 1
                return 8 - self._r
            if self._cartan_type.classical().rank() == 8:
                #     1-2-3
                #    /
                # 0-8-7-6-5-4
                if self._r <= 3:
                    return self._r + 1
                return 9 - self._r
        if not self._cartan_type.is_untwisted_affine():
            if self._cartan_type.dual().type() == 'G':
                return self._r
        return len(self.module_generators[0]) // self._s

    Element = KRTableauxTypeFromRCElement
<|MERGE_RESOLUTION|>--- conflicted
+++ resolved
@@ -1767,7 +1767,6 @@
             return rc.phi(0)
         return TensorProductOfRegularCrystalsElement.phi(self, i)
 
-<<<<<<< HEAD
     def weight(self):
         """
         Return the weight of ``self``.
@@ -1777,8 +1776,6 @@
         cl_index = self.parent()._cartan_type.classical().index_set()
         wt = WLR.sum((self.phi(i) - self.epsilon(i)) * La[i] for i in cl_index)
         return -wt.level() * La[0] + wt
-=======
->>>>>>> e77531ed
 
 class KRTableauxTypeFromRC(KirillovReshetikhinTableaux):
     r"""
