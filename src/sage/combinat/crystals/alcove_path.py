--- conflicted
+++ resolved
@@ -30,11 +30,7 @@
 from sage.structure.richcmp import richcmp
 from sage.categories.finite_crystals import FiniteCrystals
 from sage.categories.classical_crystals import ClassicalCrystals
-<<<<<<< HEAD
-from sage.categories.affine_derived_crystals import AffineDerivedSubalgebraCrystals
-=======
 from sage.categories.loop_crystals import LoopCrystals
->>>>>>> 7b19f906
 from sage.graphs.all import DiGraph
 from sage.combinat.root_system.cartan_type import CartanType
 from sage.combinat.root_system.root_system import RootSystem
@@ -338,11 +334,7 @@
             self._R = RootsWithHeight(starting_weight)
             self._finite_cartan_type = True
         elif cartan_type.is_finite() and not highest_weight_crystal:
-<<<<<<< HEAD
-            Parent.__init__(self, category=AffineDerivedSubalgebraCrystals().Finite())
-=======
             Parent.__init__(self, category=LoopCrystals().Finite())
->>>>>>> 7b19f906
             self._R = RootsWithHeight(starting_weight)
             self._finite_cartan_type = True
             self._cartan_type = cartan_type.affine()
