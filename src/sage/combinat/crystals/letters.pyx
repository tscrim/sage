# -*- coding: utf-8 -*-
r"""
Crystals of letters
"""

#*****************************************************************************
#       Copyright (C) 2007 Anne Schilling <anne at math.ucdavis.edu>
#                          Nicolas M. Thiery <nthiery at users.sf.net>
#                          Daniel Bump    <bump at match.stanford.edu>
#                          Brant Jones    <brant at math.ucdavis.edu>
#                     2017 Travis Scrimshaw <tcscrims at gmail.com>
#                          Franco Saliola <saliola@gmail.com>
#
# This program is free software: you can redistribute it and/or modify
# it under the terms of the GNU General Public License as published by
# the Free Software Foundation, either version 2 of the License, or
# (at your option) any later version.
#                  http://www.gnu.org/licenses/
#*****************************************************************************
from cpython.object cimport Py_EQ, Py_NE, Py_LE, Py_GE, Py_LT, Py_GT
from sage.misc.cachefunc import cached_method
from sage.misc.lazy_attribute import lazy_attribute
from sage.structure.unique_representation import UniqueRepresentation
from sage.structure.parent import Parent
from sage.structure.element cimport Element
from sage.categories.enumerated_sets import EnumeratedSets
from sage.categories.classical_crystals import ClassicalCrystals
from sage.categories.regular_supercrystals import RegularSuperCrystals
from sage.combinat.root_system.cartan_type import CartanType
from sage.rings.integer import Integer


def CrystalOfLetters(cartan_type, element_print_style=None, dual=None):
    r"""
    Return the crystal of letters of the given type.

    For classical types, this is a combinatorial model for the crystal
    with highest weight `\Lambda_1` (the first fundamental weight).

    Any irreducible classical crystal appears as the irreducible
    component of the tensor product of several copies of this crystal
    (plus possibly one copy of the spin crystal, see
    :class:`~sage.combinat.crystals.spins.CrystalOfSpins`).
    See [KN94]_. Elements of this irreducible component have a fixed shape,
    and can be fit inside a tableau shape. Otherwise said, any irreducible
    classical crystal is isomorphic to a crystal of tableaux with cells
    filled by elements of the crystal of letters (possibly tensored with
    the crystal of spins).

    We also have the crystal of fundamental representation of the
    general linear Lie superalgebra, which are used as letters inside
    of tableaux following [BKK2000]_. Similarly, all of these crystals
    appear as a subcrystal of a sufficiently large tensor power of
    this crystal.

    INPUT:

    - ``T`` -- a Cartan type

    REFERENCES:

    .. [KN94] \M. Kashiwara and T. Nakashima.
       Crystal graphs for representations of the `q`-analogue of classical Lie
       algebras.
       J. Algebra **165**, no. 2, pp. 295--345, 1994.

    EXAMPLES::

        sage: C = crystals.Letters(['A',5])
        sage: C.list()
        [1, 2, 3, 4, 5, 6]
        sage: C.cartan_type()
        ['A', 5]

    For type `E_6`, one can also specify how elements are printed.
    This option is usually set to None and the default representation is used.
    If one chooses the option 'compact', the elements are printed in the more
    compact convention with 27 letters ``+abcdefghijklmnopqrstuvwxyz`` and
    the 27 letters ``-ABCDEFGHIJKLMNOPQRSTUVWXYZ`` for the dual crystal.

    EXAMPLES::

        sage: C = crystals.Letters(['E',6], element_print_style = 'compact')
        sage: C
        The crystal of letters for type ['E', 6]
        sage: C.list()
        [+, a, b, c, d, e, f, g, h, i, j, k, l, m, n, o, p, q, r, s, t, u, v, w, x, y, z]
        sage: C = crystals.Letters(['E',6], element_print_style = 'compact', dual = True)
        sage: C
        The crystal of letters for type ['E', 6] (dual)
        sage: C.list()
        [-, A, B, C, D, E, F, G, H, I, J, K, L, M, N, O, P, Q, R, S, T, U, V, W, X, Y, Z]
    """
    ct = CartanType(cartan_type)
<<<<<<< HEAD
    letter = ct.type()
    if letter == 'A':
=======
    if ct.letter == 'A':
        from sage.combinat.root_system.cartan_type import SuperCartanType_standard
        if isinstance(ct, SuperCartanType_standard):
            return CrystalOfBKKLetters(ct, dual=dual)
>>>>>>> b4a14f97
        return ClassicalCrystalOfLetters(ct, Crystal_of_letters_type_A_element)
    elif letter == 'B':
        return ClassicalCrystalOfLetters(ct, Crystal_of_letters_type_B_element)
    elif letter == 'C':
        return ClassicalCrystalOfLetters(ct, Crystal_of_letters_type_C_element)
    elif letter == 'D':
        return ClassicalCrystalOfLetters(ct, Crystal_of_letters_type_D_element)
    elif letter == 'E' and ct.rank() == 6:
        if dual is None:
            return ClassicalCrystalOfLetters(ct,
                                             Crystal_of_letters_type_E6_element,
                                             element_print_style)
        else:
            return ClassicalCrystalOfLetters(ct,
                                             Crystal_of_letters_type_E6_element_dual,
                                             element_print_style, dual = True)
    elif letter == 'E' and ct.rank() == 7:
        return ClassicalCrystalOfLetters(ct, Crystal_of_letters_type_E7_element)
    elif letter == 'E' and ct.rank() == 8 or letter == 'F':
        return ClassicalCrystalOfLettersWrapped(ct)
    elif letter == 'G':
        return ClassicalCrystalOfLetters(ct, Crystal_of_letters_type_G_element)
    else:
        raise NotImplementedError

class ClassicalCrystalOfLetters(UniqueRepresentation, Parent):
    r"""
    A generic class for classical crystals of letters.

    All classical crystals of letters should be instances of this class
    or of subclasses. To define a new crystal of letters, one only
    needs to implement a class for the elements (which subclasses
    :class:`~sage.combinat.crystals.Letter`), with appropriate
    `e_i` and `f_i` operations. If the module generator is not `1`, one also
    needs to define the subclass
    :class:`~sage.combinat.crystals.letters.ClassicalCrystalOfLetters` for the
    crystal itself.

    The basic assumption is that crystals of letters are small, but
    used intensively as building blocks. Therefore, we explicitly build
    in memory the list of all elements, the crystal graph and its
    transitive closure, so as to make the following operations constant
    time: ``list``, ``cmp``, (todo: ``phi``, ``epsilon``, ``e``, and
    ``f`` with caching)
    """
    def __init__(self, cartan_type, element_class, element_print_style = None, dual = None):
        """
        EXAMPLES::

            sage: C = crystals.Letters(['A',5])
            sage: C.category()
            Category of classical crystals
            sage: TestSuite(C).run()
        """
        self.Element = element_class
        Parent.__init__(self, category = ClassicalCrystals())
        self._cartan_type = CartanType(cartan_type)
        self.rename("The crystal of letters for type %s"%self._cartan_type)
        if cartan_type.type() == 'E':
            if cartan_type.rank() == 6:
                if dual:
                    self.module_generators = (self._element_constructor_((6,)),)
                    self._ambient = CrystalOfLetters(CartanType(['E',6]))
                    self.rename("%s (dual)"%self)
                else:
                    self.module_generators = (self._element_constructor_((1,)),)
            elif cartan_type.rank() == 7:
                self.module_generators = (self._element_constructor_((7,)),)
            elif cartan_type.rank() == 8:
                from sage.combinat.crystals.monomial_crystals import CrystalOfNakajimaMonomials
                from sage.combinat.root_system.root_system import RootSystem
                la = RootSystem(cartan_type).weight_lattice().fundamental_weight(8)
                C = CrystalOfNakajimaMonomials(cartan_type, la)
                hw = C.highest_weight_vector()
                self.module_generators = (self._element_constructor_(hw),)
            self._list = [x for x in super(ClassicalCrystalOfLetters, self).__iter__()]
        elif cartan_type.type() == 'F':
            from sage.combinat.crystals.monomial_crystals import CrystalOfNakajimaMonomials
            from sage.combinat.root_system.root_system import RootSystem
            la = RootSystem(cartan_type).weight_lattice().fundamental_weight(1)
            C = CrystalOfNakajimaMonomials(cartan_type, la)
            hw = C.highest_weight_vector()
            self.module_generators = (self._element_constructor_(hw),)
            self._list = [x for x in super(ClassicalCrystalOfLetters, self).__iter__()]
        else:
            self.module_generators = (self._element_constructor_(1),)
            if cartan_type.type() == 'G':
                self._list = [self._element_constructor_(1),
                              self._element_constructor_(2),
                              self._element_constructor_(3),
                              self._element_constructor_(0),
                              self._element_constructor_(-3),
                              self._element_constructor_(-2),
                              self._element_constructor_(-1)]
            else:
                self._list = [self._element_constructor_(i)
                              for i in xrange(1, cartan_type.rank() + 1)]
                if cartan_type.type() == 'B':
                    self._list.append(self._element_constructor_(0))
                if cartan_type.type() != 'A':
                    self._list += [self._element_constructor_(-i)
                                   for i in xrange(cartan_type.rank(), 0, -1)]
                else:
                    self._list.append(self._element_constructor_(cartan_type.rank() + 1))
        self._element_print_style = element_print_style

    def __call__(self, value):
        """
        Parse input to valid values to give to ``_element_constructor_()``.

        EXAMPLES::

            sage: C = crystals.Letters(['E',6])
            sage: c = C((1,))
            sage: C([1]) == c
            True
        """
        if value.__class__ == self.element_class and value.parent() is self:
            return value
        if isinstance(value, list):
            return self._element_constructor_(tuple(value))
        return self._element_constructor_(value)

    @cached_method
    def _element_constructor_(self, value):
        """
        Convert ``value`` into an element of ``self``.

        EXAMPLES::

            sage: C = crystals.Letters(['A',5])
            sage: c = C(1); c
            1
            sage: c.parent()
            The crystal of letters for type ['A', 5]
            sage: c is C(c)
            True
        """
        if value == 'E':
            return EmptyLetter(self)
        else: # Should do sanity checks!
            return self.element_class(self, value)

    def __iter__(self):
        """
        Iterate through ``self``.

        EXAMPLES::

            sage: C = crystals.Letters(['A',5])
            sage: [x for x in C]
            [1, 2, 3, 4, 5, 6]
        """
        return iter(self._list)

    def list(self):
        """
        Return a list of the elements of ``self``.

        EXAMPLES::

            sage: C = crystals.Letters(['A',5])
            sage: C.list()
            [1, 2, 3, 4, 5, 6]
        """
        return self._list

    @lazy_attribute
    def _digraph_closure(self):
        """
        The transitive closure of the directed graph associated to ``self``.

        EXAMPLES::

            sage: crystals.Letters(['A',5])._digraph_closure
            Transitive closure of : Digraph on 6 vertices
        """
        return self.digraph().transitive_closure()

    def __contains__(self, x):
        """
        EXAMPLES::

            sage: C = crystals.Letters(['A',5])
            sage: 1 in C
            False
            sage: C(1) in C
            True
        """
        return x in self._list

    def lt_elements(self, x, y):
        r"""
        Return ``True`` if and only if there is a path from ``x`` to ``y`` in
        the crystal graph, when ``x`` is not equal to ``y``.

        Because the crystal graph is classical, it is a directed acyclic
        graph which can be interpreted as a poset. This function implements
        the comparison function of this poset.

        EXAMPLES::

            sage: C = crystals.Letters(['A', 5])
            sage: x = C(1)
            sage: y = C(2)
            sage: C.lt_elements(x,y)
            True
            sage: C.lt_elements(y,x)
            False
            sage: C.lt_elements(x,x)
            False
            sage: C = crystals.Letters(['D', 4])
            sage: C.lt_elements(C(4),C(-4))
            False
            sage: C.lt_elements(C(-4),C(4))
            False
        """
        if x.parent() is not self or y.parent() is not self:
            raise ValueError("Cannot compare elements of different parents")
        if self._digraph_closure.has_edge(x,y):
            return True
        return False

    # temporary workaround while an_element is overriden by Parent
    _an_element_ = EnumeratedSets.ParentMethods._an_element_

# Utility. Note: much of this class should be factored out at some point!
cdef class Letter(Element):
    r"""
    A class for letters.

    Like :class:`ElementWrapper`, plus delegates ``__lt__`` (comparison)
    to the parent.

    EXAMPLES::

        sage: from sage.combinat.crystals.letters import Letter
        sage: a = Letter(ZZ, 1)
        sage: Letter(ZZ, 1).parent()
        Integer Ring

        sage: Letter(ZZ, 1)._repr_()
        '1'

        sage: parent1 = ZZ  # Any fake value ...
        sage: parent2 = QQ  # Any fake value ...
        sage: l11 = Letter(parent1, 1)
        sage: l12 = Letter(parent1, 2)
        sage: l21 = Letter(parent2, 1)
        sage: l22 = Letter(parent2, 2)
        sage: l11 == l11
        True
        sage: l11 == l12
        False
        sage: l11 == l21 # not tested
        False

        sage: C = crystals.Letters(['B', 3])
        sage: C(0) != C(0)
        False
        sage: C(1) != C(-1)
        True
    """
    cdef readonly int value

    def __init__(self, parent, int value):
        """
        EXAMPLES::

            sage: C = crystals.Letters(['B',4])
            sage: a = C(3)
            sage: TestSuite(a).run()
        """
        self.value = value
        Element.__init__(self, parent)

    def __setstate__(self, state):
        r"""
        Used in unpickling old pickles.

        EXAMPLES::

            sage: C = crystals.Letters(['B',4])
            sage: a = C(3)
            sage: loads(dumps(a)) == a
            True
        """
        P, D = state
        if P is not None:
            self._parent = P
        self.value = D['value']

    def __reduce__(self):
        r"""
        Used in pickling crystal of letters elements.

        EXAMPLES::

            sage: C = crystals.Letters(['A',3])
            sage: a = C(1)
            sage: a.__reduce__()
            (The crystal of letters for type ['A', 3], (1,))
        """
        return (self._parent, (self.value,))

    def _repr_(self):
        """
        Return a string representation of ``self``.

        EXAMPLES::

            sage: C = crystals.Letters(['B', 3])
            sage: C(0)
            0
            sage: C(1)
            1
            sage: C(-1)
            -1
        """
        return repr(self.value)

    def _latex_(self):
        r"""
        A latex representation of ``self``.

        EXAMPLES::

            sage: C = crystals.Letters(['D', 4])
            sage: latex(C(2))
            2
            sage: latex(C(-3))
            \overline{3}
        """
        if self.value < 0:
            return "\\overline{" + repr(-self.value) + "}"
        return repr(self.value)

    def _unicode_art_(self):
        r"""
        A unicode art representation of ``self``.

        EXAMPLES::

            sage: C = crystals.Letters(['D', 4])
            sage: unicode_art(C(2))
            2
            sage: unicode_art(C(-3))
            3̄

            sage: C = crystals.Letters(['D',12])
            sage: unicode_art(C(12))
            12
            sage: unicode_art(C(-11))
            1̄1̄
        """
        from sage.typeset.unicode_art import UnicodeArt
        if self.value < 0:
            return UnicodeArt(["".join(let + u"̄" for let in unicode(-self.value))])
        return UnicodeArt([unicode(self.value)])

    def __hash__(self):
        """
        Return the hash value of ``self``.

        EXAMPLES::

            sage: C = crystals.Letters(['D', 4])
            sage: hash(C(4)) == hash(4)
            True
        """
        return self.value

    cpdef _richcmp_(left, right, int op):
        """
        Return ``True`` if ``left`` compares with ``right`` based on ``op``.

        EXAMPLES::

            sage: C = crystals.Letters(['D', 4])
            sage: C(4) > C(-4) # indirect doctest
            False
            sage: C(4) < C(-3)
            True
            sage: C(4) == C(4)
            True

        TESTS::

            sage: C = crystals.Letters(['C', 3])
            sage: C('E') == C(2)
            False
            sage: C(2) == C('E')
            False
            sage: C('E') == C('E')
            True
        """
        # Special case for the empty letter
        if isinstance(left, EmptyLetter):
            return isinstance(right, EmptyLetter) \
                   and (op == Py_EQ or op == Py_LE or op == Py_GE)
        if isinstance(right, EmptyLetter):
            return op == Py_NE

        cdef Letter self, x
        self = left
        x = right
        if op == Py_EQ:
            return self.value == x.value
        if op == Py_NE:
            return self.value != x.value
        if op == Py_LT:
            return self._parent.lt_elements(self, x)
        if op == Py_GT:
            return x.parent().lt_elements(x, self)
        if op == Py_LE:
            return self.value == x.value or self._parent.lt_elements(self, x)
        if op == Py_GE:
            return self.value == x.value or x.parent().lt_elements(x, self)
        return False

cdef class EmptyLetter(Element):
    """
    The affine letter `\emptyset` thought of as a classical crystal letter
    in classical type `B_n` and `C_n`.

    .. WARNING::

        This is not a classical letter.

    Used in the rigged configuration bijections.
    """
    cdef readonly str value

    def __init__(self, parent):
        """
        Initialize ``self``.

        EXAMPLES::

            sage: C = crystals.Letters(['C', 3])
            sage: TestSuite(C('E')).run()
        """
        self.value = 'E'
        Element.__init__(self, parent)

    def __reduce__(self):
        r"""
        Used in pickling crystal of letters elements.

        EXAMPLES::

            sage: C = crystals.Letters(['C',3])
            sage: a = C('E')
            sage: a.__reduce__()
            (The crystal of letters for type ['C', 3], ('E',))
        """
        return (self._parent, ('E',))

    def _repr_(self):
        """
        Return a string representation of ``self``.

        EXAMPLES::

            sage: C = crystals.Letters(['C', 3])
            sage: C('E')
            E
        """
        return 'E'

    def _latex_(self):
        """
        Return a latex representation of ``self``.

        EXAMPLES::

            sage: C = crystals.Letters(['C', 3])
            sage: latex(C('E'))
            \emptyset
        """
        return "\\emptyset"

    def __hash__(self):
        """
        Return the hash value of ``self``.

        EXAMPLES::

            sage: C = crystals.Letters(['D', 4])
            sage: hash(C('E')) == hash('E')
            True
        """
        return hash(self.value)

    cpdef _richcmp_(left, right, int op):
        """
        Return ``True`` if ``left`` compares with ``right`` based on ``op``.

        EXAMPLES::

            sage: C = crystals.Letters(['C', 3])
            sage: C('E') == C(2)
            False
            sage: C('E') < C(2)
            False
            sage: C('E') <= C(2)
            False
            sage: C('E') != C(2)
            True
            sage: C('E') == C('E')
            True
            sage: C('E') != C('E')
            False
            sage: C('E') >= C('E')
            True
            sage: C('E') < C('E')
            False
        """
        if isinstance(left, EmptyLetter) and isinstance(right, EmptyLetter):
           return op == Py_EQ or op == Py_LE or op == Py_GE
        return op == Py_NE

    def weight(self):
        """
        Return the weight of ``self``.

        EXAMPLES::

            sage: C = crystals.Letters(['C', 3])
            sage: C('E').weight()
            (0, 0, 0)
        """
        return self.parent().weight_lattice_realization().zero()

    cpdef e(self, int i):
        """
        Return `e_i` of ``self`` which is ``None``.

        EXAMPLES::

            sage: C = crystals.Letters(['C', 3])
            sage: C('E').e(1)
        """
        return None

    cpdef f(self, int i):
        """
        Return `f_i` of ``self`` which is ``None``.

        EXAMPLES::

            sage: C = crystals.Letters(['C', 3])
            sage: C('E').f(1)
        """
        return None

    cpdef int epsilon(self, int i):
        r"""
        Return `\varepsilon_i` of ``self``.

        EXAMPLES::

            sage: C = crystals.Letters(['C', 3])
            sage: C('E').epsilon(1)
            0
        """
        return 0

    cpdef int phi(self, int i):
        r"""
        Return `\varphi_i` of ``self``.

        EXAMPLES::

            sage: C = crystals.Letters(['C', 3])
            sage: C('E').phi(1)
            0
        """
        return 0

#########################
# Type A
#########################

cdef class Crystal_of_letters_type_A_element(Letter):
    r"""
    Type `A` crystal of letters elements.

    TESTS::

        sage: C = crystals.Letters(['A',3])
        sage: C.list()
        [1, 2, 3, 4]
        sage: [ [x < y for y in C] for x in C ]
        [[False, True, True, True],
         [False, False, True, True],
         [False, False, False, True],
         [False, False, False, False]]

    ::

        sage: C = crystals.Letters(['A',5])
        sage: C(1) < C(1), C(1) < C(2), C(1) < C(3), C(2) < C(1)
        (False, True, True, False)

    ::

        sage: TestSuite(C).run()
    """
    def weight(self):
        """
        Return the weight of ``self``.

        EXAMPLES::

            sage: [v.weight() for v in crystals.Letters(['A',3])]
            [(1, 0, 0, 0), (0, 1, 0, 0), (0, 0, 1, 0), (0, 0, 0, 1)]
        """
        return self._parent.weight_lattice_realization().monomial(self.value-1)

    cpdef Letter e(self, int i):
        r"""
        Return the action of `e_i` on ``self``.

        EXAMPLES::

            sage: C = crystals.Letters(['A',4])
            sage: [(c,i,c.e(i)) for i in C.index_set() for c in C if c.e(i) is not None]
            [(2, 1, 1), (3, 2, 2), (4, 3, 3), (5, 4, 4)]
        """
        if self.value == i+1:
            return self._parent._element_constructor_(self.value-1)
        else:
            return None

    cpdef Letter f(self, int i):
        r"""
        Return the action of `f_i` on ``self``.

        EXAMPLES::

            sage: C = crystals.Letters(['A',4])
            sage: [(c,i,c.f(i)) for i in C.index_set() for c in C if c.f(i) is not None]
            [(1, 1, 2), (2, 2, 3), (3, 3, 4), (4, 4, 5)]
        """
        if self.value == i:
            return self._parent._element_constructor_(self.value+1)
        else:
            return None

    cpdef int epsilon(self, int i):
        r"""
        Return `\varepsilon_i` of ``self``.

        EXAMPLES::

            sage: C = crystals.Letters(['A',4])
            sage: [(c,i) for i in C.index_set() for c in C if c.epsilon(i) != 0]
            [(2, 1), (3, 2), (4, 3), (5, 4)]
        """
        if self.value == i+1:
            return 1
        return 0

    cpdef int phi(self, int i):
        r"""
        Return `\varphi_i` of ``self``.

        EXAMPLES::

            sage: C = crystals.Letters(['A',4])
            sage: [(c,i) for i in C.index_set() for c in C if c.phi(i) != 0]
            [(1, 1), (2, 2), (3, 3), (4, 4)]
        """
        if self.value == i:
            return 1
        return 0

#########################
# Type B
#########################

cdef class Crystal_of_letters_type_B_element(Letter):
    r"""
    Type `B` crystal of letters elements.

    TESTS::

        sage: C = crystals.Letters(['B',3])
        sage: TestSuite(C).run()
    """
    def weight(self):
        """
        Return the weight of ``self``.

        EXAMPLES::

            sage: [v.weight() for v in crystals.Letters(['B',3])]
            [(1, 0, 0),
             (0, 1, 0),
             (0, 0, 1),
             (0, 0, 0),
             (0, 0, -1),
             (0, -1, 0),
             (-1, 0, 0)]
        """
        if self.value > 0:
            return self._parent.weight_lattice_realization().monomial(self.value-1)
        elif self.value < 0:
            return -self._parent.weight_lattice_realization().monomial(-self.value-1)
        else:
            return self._parent.weight_lattice_realization()(0)

    cpdef Letter e(self, int i):
        r"""
        Return the action of `e_i` on ``self``.

        EXAMPLES::

            sage: C = crystals.Letters(['B',4])
            sage: [(c,i,c.e(i)) for i in C.index_set() for c in C if c.e(i) is not None]
            [(2, 1, 1),
             (-1, 1, -2),
             (3, 2, 2),
             (-2, 2, -3),
             (4, 3, 3),
             (-3, 3, -4),
             (0, 4, 4),
             (-4, 4, 0)]
        """
        if self.value == i+1:
            return self._parent._element_constructor_(i)
        elif self.value == 0 and i == self._parent._cartan_type.n:
            return self._parent._element_constructor_(self._parent._cartan_type.n)
        elif self.value == -i:
            if i == self._parent._cartan_type.n:
                return self._parent._element_constructor_(0)
            else:
                return self._parent._element_constructor_(-i-1)
        else:
            return None

    cpdef Letter f(self, int i):
        r"""
        Return the actions of `f_i` on ``self``.

        EXAMPLES::

            sage: C = crystals.Letters(['B',4])
            sage: [(c,i,c.f(i)) for i in C.index_set() for c in C if c.f(i) is not None]
            [(1, 1, 2),
             (-2, 1, -1),
             (2, 2, 3),
             (-3, 2, -2),
             (3, 3, 4),
             (-4, 3, -3),
             (4, 4, 0),
             (0, 4, -4)]
        """
        if self.value == i:
            if i < self._parent._cartan_type.n:
                return self._parent._element_constructor_(i+1)
            else:
                return self._parent._element_constructor_(0)
        elif self.value == 0 and i == self._parent._cartan_type.n:
            return self._parent._element_constructor_(-self._parent._cartan_type.n)
        elif self.value == -i-1:
            return self._parent._element_constructor_(-i)
        else:
            return None

    cpdef int epsilon(self, int i):
        r"""
        Return `\varepsilon_i` of ``self``.

        EXAMPLES::

            sage: C = crystals.Letters(['B',3])
            sage: [(c,i) for i in C.index_set() for c in C if c.epsilon(i) != 0]
            [(2, 1), (-1, 1), (3, 2), (-2, 2), (0, 3), (-3, 3)]
        """
        cdef int n = self._parent._cartan_type.n
        if self.value == 0:
            if i == n:
                return 1
            return 0
        if i == n and self.value == -n:
            return 2
        if self.value == i+1 or self.value == -i:
            return 1
        return 0

    cpdef int phi(self, int i):
        r"""
        Return `\varphi_i` of ``self``.

        EXAMPLES::

            sage: C = crystals.Letters(['B',3])
            sage: [(c,i) for i in C.index_set() for c in C if c.phi(i) != 0]
            [(1, 1), (-2, 1), (2, 2), (-3, 2), (3, 3), (0, 3)]
        """
        cdef int n = self._parent._cartan_type.n
        if self.value == 0:
            if i == n:
                return 1
            return 0
        if i == n and self.value == n:
            return 2
        if self.value == i or self.value == -i-1:
            return 1
        return 0

#########################
# Type C
#########################

cdef class Crystal_of_letters_type_C_element(Letter):
    r"""
    Type `C` crystal of letters elements.

    TESTS::

        sage: C = crystals.Letters (['C',3])
        sage: C.list()
        [1, 2, 3, -3, -2, -1]
        sage: [ [x < y for y in C] for x in C ]
        [[False, True, True, True, True, True],
         [False, False, True, True, True, True],
         [False, False, False, True, True, True],
         [False, False, False, False, True, True],
         [False, False, False, False, False, True],
         [False, False, False, False, False, False]]
        sage: TestSuite(C).run()
    """
    def weight(self):
        """
        Return the weight of ``self``.

        EXAMPLES::

            sage: [v.weight() for v in crystals.Letters(['C',3])]
            [(1, 0, 0), (0, 1, 0), (0, 0, 1), (0, 0, -1), (0, -1, 0), (-1, 0, 0)]
        """
        if self.value > 0:
            return self._parent.weight_lattice_realization().monomial(self.value-1)
        elif self.value < 0:
            return -self._parent.weight_lattice_realization().monomial(-self.value-1)
        else:
            return self._parent.weight_lattice_realization()(0)

    cpdef Letter e(self, int i):
        r"""
        Return the action of `e_i` on ``self``.

        EXAMPLES::

            sage: C = crystals.Letters(['C',4])
            sage: [(c,i,c.e(i)) for i in C.index_set() for c in C if c.e(i) is not None]
            [(2, 1, 1),
             (-1, 1, -2),
             (3, 2, 2),
             (-2, 2, -3),
             (4, 3, 3),
             (-3, 3, -4),
             (-4, 4, 4)]
        """
        if self.value == -self._parent._cartan_type.n and self.value == -i:
            return self._parent._element_constructor_(-self.value)
        elif self.value == i+1 or self.value == -i:
            return self._parent._element_constructor_(self.value-1)
        else:
            return None

    cpdef Letter f(self, int i):
        r"""
        Return the action of `f_i` on ``self``.

        EXAMPLES::

            sage: C = crystals.Letters(['C',4])
            sage: [(c,i,c.f(i)) for i in C.index_set() for c in C if c.f(i) is not None]
            [(1, 1, 2), (-2, 1, -1), (2, 2, 3),
             (-3, 2, -2), (3, 3, 4), (-4, 3, -3), (4, 4, -4)]
        """
        if self.value == self._parent._cartan_type.n and self.value == i:
            return self._parent._element_constructor_(-self.value)
        elif self.value == i or self.value == -i-1:
            return self._parent._element_constructor_(self.value+1)
        else:
            return None

    cpdef int epsilon(self, int i):
        r"""
        Return `\varepsilon_i` of ``self``.

        EXAMPLES::

            sage: C = crystals.Letters(['C',3])
            sage: [(c,i) for i in C.index_set() for c in C if c.epsilon(i) != 0]
            [(2, 1), (-1, 1), (3, 2), (-2, 2), (-3, 3)]
        """
        if self.value == i+1 or self.value == -i:
            return 1
        return 0

    cpdef int phi(self, int i):
        r"""
        Return `\varphi_i` of ``self``.

        EXAMPLES::

            sage: C = crystals.Letters(['C',3])
            sage: [(c,i) for i in C.index_set() for c in C if c.phi(i) != 0]
            [(1, 1), (-2, 1), (2, 2), (-3, 2), (3, 3)]
        """
        if self.value == i or self.value == -i-1:
            return 1
        return 0

#########################
# Type D
#########################

cdef class Crystal_of_letters_type_D_element(Letter):
    r"""
    Type `D` crystal of letters elements.

    TESTS::

        sage: C = crystals.Letters(['D',4])
        sage: C.list()
        [1, 2, 3, 4, -4, -3, -2, -1]
        sage: TestSuite(C).run()
    """
    def weight(self):
        """
        Return the weight of ``self``.

        EXAMPLES::

            sage: [v.weight() for v in crystals.Letters(['D',4])]
            [(1, 0, 0, 0),
             (0, 1, 0, 0),
             (0, 0, 1, 0),
             (0, 0, 0, 1),
             (0, 0, 0, -1),
             (0, 0, -1, 0),
             (0, -1, 0, 0),
             (-1, 0, 0, 0)]
        """
        if self.value > 0:
            return self._parent.weight_lattice_realization().monomial(self.value-1)
        elif self.value < 0:
            return -self._parent.weight_lattice_realization().monomial(-self.value-1)
        else:
            return self._parent.weight_lattice_realization()(0)

    cpdef Letter e(self, int i):
        r"""
        Return the action of `e_i` on ``self``.

        EXAMPLES::

            sage: C = crystals.Letters(['D',5])
            sage: [(c,i,c.e(i)) for i in C.index_set() for c in C if c.e(i) is not None]
            [(2, 1, 1),
             (-1, 1, -2),
             (3, 2, 2),
             (-2, 2, -3),
             (4, 3, 3),
             (-3, 3, -4),
             (5, 4, 4),
             (-4, 4, -5),
             (-5, 5, 4),
             (-4, 5, 5)]
        """
        if i == self._parent._cartan_type.n:
            if self.value == -i:
                return self._parent._element_constructor_(i-1)
            elif self.value == -(i-1):
                return self._parent._element_constructor_(i)
            else:
                return None
        elif self.value == i+1:
            return self._parent._element_constructor_(i)
        elif self.value == -i:
            return self._parent._element_constructor_(-(i+1))
        else:
            return None

    cpdef Letter f(self, int i):
        r"""
        Return the action of `f_i` on ``self``.

        EXAMPLES::

            sage: C = crystals.Letters(['D',5])
            sage: [(c,i,c.f(i)) for i in C.index_set() for c in C if c.f(i) is not None]
            [(1, 1, 2),
             (-2, 1, -1),
             (2, 2, 3),
             (-3, 2, -2),
             (3, 3, 4),
             (-4, 3, -3),
             (4, 4, 5),
             (-5, 4, -4),
             (4, 5, -5),
             (5, 5, -4)]
        """
        if i == self.value:
            if i == self._parent._cartan_type.n:
                return self._parent._element_constructor_(-(i-1))
            else:
                return self._parent._element_constructor_(i+1)
        elif self.value == -(i+1):
            return self._parent._element_constructor_(-i)
        elif self.value == self._parent._cartan_type.n-1 and i == self.value+1:
            return self._parent._element_constructor_(-i)
        else:
            return None

    cpdef int epsilon(self, int i):
        r"""
        Return `\varepsilon_i` of ``self``.

        EXAMPLES::

            sage: C = crystals.Letters(['D',4])
            sage: [(c,i) for i in C.index_set() for c in C if c.epsilon(i) != 0]
            [(2, 1), (-1, 1), (3, 2), (-2, 2), (4, 3), (-3, 3), (-4, 4), (-3, 4)]
        """
        if self.value == i+1 or self.value == -i:
            return 1
        cdef int n = self._parent._cartan_type.n
        if i == n and self.value == -n+1:
            return 1
        return 0

    cpdef int phi(self, int i):
        r"""
        Return `\varphi_i` of ``self``.

        EXAMPLES::

            sage: C = crystals.Letters(['D',4])
            sage: [(c,i) for i in C.index_set() for c in C if c.phi(i) != 0]
            [(1, 1), (-2, 1), (2, 2), (-3, 2), (3, 3), (-4, 3), (3, 4), (4, 4)]
        """
        if self.value == i or self.value == -i-1:
            return 1
        cdef int n = self._parent._cartan_type.n
        if i == n and self.value == n-1:
            return 1
        return 0

#########################
# Type G2
#########################

cdef class Crystal_of_letters_type_G_element(Letter):
    r"""
    Type `G_2` crystal of letters elements.

    TESTS::

        sage: C = crystals.Letters(['G',2])
        sage: C.list()
        [1, 2, 3, 0, -3, -2, -1]
        sage: TestSuite(C).run()
    """
    def weight(self):
        """
        Return the weight of ``self``.

        EXAMPLES::

            sage: [v.weight() for v in crystals.Letters(['G',2])]
            [(1, 0, -1), (1, -1, 0), (0, 1, -1), (0, 0, 0), (0, -1, 1), (-1, 1, 0), (-1, 0, 1)]
        """
        if self.value == 1:
            return self._parent.weight_lattice_realization()((1, 0, -1))
        elif self.value == 2:
            return self._parent.weight_lattice_realization()((1, -1, 0))
        elif self.value == 3:
            return self._parent.weight_lattice_realization()((0, 1, -1))
        elif self.value == 0:
            return self._parent.weight_lattice_realization()((0, 0, 0))
        elif self.value == -3:
            return self._parent.weight_lattice_realization()((0, -1, 1))
        elif self.value == -2:
            return self._parent.weight_lattice_realization()((-1, 1, 0))
        elif self.value == -1:
            return self._parent.weight_lattice_realization()((-1, 0, 1))
        else:
            raise RuntimeError("G2 crystal of letters element %d not valid"%self.value)

    cpdef Letter e(self, int i):
        r"""
        Return the action of `e_i` on ``self``.

        EXAMPLES::

            sage: C = crystals.Letters(['G',2])
            sage: [(c,i,c.e(i)) for i in C.index_set() for c in C if c.e(i) is not None]
            [(2, 1, 1),
             (0, 1, 3),
             (-3, 1, 0),
             (-1, 1, -2),
             (3, 2, 2),
             (-2, 2, -3)]
        """
        if i == 1:
            if self.value == 2:
                return self._parent._element_constructor_(1)
            elif self.value == 0:
                return self._parent._element_constructor_(3)
            elif self.value == -3:
                return self._parent._element_constructor_(0)
            elif self.value == -1:
                return self._parent._element_constructor_(-2)
            else:
                return None
        else:
            if self.value == 3:
                return self._parent._element_constructor_(2)
            elif self.value == -2:
                return self._parent._element_constructor_(-3)
            else:
                return None

    cpdef Letter f(self, int i):
        r"""
        Return the action of `f_i` on ``self``.

        EXAMPLES::

            sage: C = crystals.Letters(['G',2])
            sage: [(c,i,c.f(i)) for i in C.index_set() for c in C if c.f(i) is not None]
            [(1, 1, 2),
             (3, 1, 0),
             (0, 1, -3),
             (-2, 1, -1),
             (2, 2, 3),
             (-3, 2, -2)]
        """
        if i == 1:
            if self.value == 1:
                return self._parent._element_constructor_(2)
            elif self.value == 3:
                return self._parent._element_constructor_(0)
            elif self.value == 0:
                return self._parent._element_constructor_(-3)
            elif self.value == -2:
                return self._parent._element_constructor_(-1)
            else:
                return None
        else:
            if self.value == 2:
                return self._parent._element_constructor_(3)
            elif self.value == -3:
                return self._parent._element_constructor_(-2)
            else:
                return None

    cpdef int epsilon(self, int i):
        r"""
        Return `\varepsilon_i` of ``self``.

        EXAMPLES::

            sage: C = crystals.Letters(['G',2])
            sage: [(c,i,c.epsilon(i)) for i in C.index_set() for c in C if c.epsilon(i) != 0]
            [(2, 1, 1), (0, 1, 1), (-3, 1, 2), (-1, 1, 1), (3, 2, 1), (-2, 2, 1)]
        """
        if i == 1:
            if self.value in (2,0,-1):
                return 1
            if self.value == -3:
                return 2
            return 0
        if self.value == 3 or self.value == -2: # i must be 2
            return 1
        return 0

    cpdef int phi(self, int i):
        r"""
        Return `\varphi_i` of ``self``.

        EXAMPLES::

            sage: C = crystals.Letters(['G',2])
            sage: [(c,i,c.phi(i)) for i in C.index_set() for c in C if c.phi(i) != 0]
            [(1, 1, 1), (3, 1, 2), (0, 1, 1), (-2, 1, 1), (2, 2, 1), (-3, 2, 1)]
        """
        if i == 1:
            if self.value in (1,0,-2):
                return 1
            if self.value == 3:
                return 2
            return 0
        if self.value == -3 or self.value == 2: # i must be 2
            return 1
        return 0

#########################
# Type E Letter
#########################

cdef class LetterTuple(Element):
    """
    Abstract class for type `E` letters.
    """
    cdef readonly tuple value

    def __init__(self, parent, tuple value):
        """
        Initialize ``self``.

        EXAMPLES::

            sage: C = crystals.Letters(['E',6])
            sage: a = C((1,-3))
            sage: TestSuite(a).run()
        """
        self.value = value
        Element.__init__(self, parent)

    def __setstate__(self, state):
        r"""
        Used in unpickling old pickles.

        EXAMPLES::

            sage: C = crystals.Letters(['E',6])
            sage: a = C((1,-3))
            sage: loads(dumps(a)) == a
            True
        """
        P, D = state
        if P is not None:
            self._parent = P
        self.value = tuple(D['value'])

    def __reduce__(self):
        """
        Used in pickling of letters.

        EXAMPLES::

            sage: C = crystals.Letters(['E',6])
            sage: a = C((1,-3))
            sage: a.__reduce__()
            (The crystal of letters for type ['E', 6], ((1, -3),))
        """
        return (self._parent, (self.value,))

    def __hash__(self):
        """
        Return the hash value of ``self``.

        EXAMPLES::

            sage: C = crystals.Letters(['E', 6])
            sage: hash(C((1, -3))) == hash((1, -3))
            True
        """
        return hash(self.value)

    cpdef _richcmp_(left, right, int op):
        """
        Check comparison between ``left`` and ``right`` based on ``op``

        EXAMPLES::

            sage: C = crystals.Letters(['E', 6])
            sage: C((1,)) < C((-1, 3)) # indirect doctest
            True
            sage: C((6,)) < C((1,))
            False
            sage: C((-1, 3)) == C((-1, 3))
            True
        """
        cdef LetterTuple self, x
        self = left
        x = right
        if op == Py_EQ:
            return self.value == x.value
        if op == Py_NE:
            return self.value != x.value
        if op == Py_LT:
            return self._parent.lt_elements(self, x)
        if op == Py_GT:
            return x._parent.lt_elements(x, self)
        if op == Py_LE:
            return self.value == x.value or self._parent.lt_elements(self, x)
        if op == Py_GE:
            return self.value == x.value or x._parent.lt_elements(x, self)
        return False

    def _repr_(self):
        """
        Return a string representation of ``self``.

        EXAMPLES::

            sage: C = crystals.Letters(['E', 6])
            sage: C((-1, 3))
            (-1, 3)
        """
        return repr(self.value)

    def _unicode_art_(self):
        r"""
        A unicode art representation of ``self``.

        EXAMPLES::

            sage: C = crystals.Letters(['E',6])
            sage: unicode_art(C.list()[:5])
            [ (1), (1̄, 3), (3̄, 4), (4̄, 2, 5), (2̄, 5) ]
        """
        from sage.typeset.unicode_art import UnicodeArt
        return UnicodeArt([u"({})".format(u", ".join(unicode(x) if x > 0 else unicode(-x) + u"̄"
                                                     for x in self.value))])

    def _latex_(self):
        r"""
        A latex representation of ``self``.

        EXAMPLES::

            sage: C = crystals.Letters(['E', 6])
            sage: latex(C((-1, 3)))
            \left(\overline{1}, 3\right)
        """
        ret = "\\left("
        first = True
        for v in self.value:
            if not first:
                ret += ", "
            else:
                first = False
            if v < 0:
                ret += "\\overline{" + repr(-v) + "}"
            else:
                ret+= repr(v)
        return ret + "\\right)"

    cpdef int epsilon(self, int i):
        r"""
        Return `\varepsilon_i` of ``self``.

        EXAMPLES::

            sage: C = crystals.Letters(['E',6])
            sage: C((-6,)).epsilon(1)
            0
            sage: C((-6,)).epsilon(6)
            1
        """
        if -i in self.value:
            return 1
        return 0

    cpdef int phi(self, int i):
        r"""
        Return `\varphi_i` of ``self``.

        EXAMPLES::

            sage: C = crystals.Letters(['E',6])
            sage: C((1,)).phi(1)
            1
            sage: C((1,)).phi(6)
            0
        """
        if i in self.value:
            return 1
        return 0

#########################
# Type E6
#########################

cdef class Crystal_of_letters_type_E6_element(LetterTuple):
    r"""
    Type `E_6` crystal of letters elements. This crystal corresponds to the highest weight
    crystal `B(\Lambda_1)`.

    TESTS::

        sage: C = crystals.Letters(['E',6])
        sage: C.module_generators
        ((1,),)
        sage: C.list()
        [(1,), (-1, 3), (-3, 4), (-4, 2, 5), (-2, 5), (-5, 2, 6), (-2, -5, 4, 6),
        (-4, 3, 6), (-3, 1, 6), (-1, 6), (-6, 2), (-2, -6, 4), (-4, -6, 3, 5),
        (-3, -6, 1, 5), (-1, -6, 5), (-5, 3), (-3, -5, 1, 4), (-1, -5, 4), (-4, 1, 2),
        (-1, -4, 2, 3), (-3, 2), (-2, -3, 4), (-4, 5), (-5, 6), (-6,), (-2, 1), (-1, -2, 3)]
        sage: TestSuite(C).run()
        sage: all(b.f(i).e(i) == b for i in C.index_set() for b in C if b.f(i) is not None)
        True
        sage: all(b.e(i).f(i) == b for i in C.index_set() for b in C if b.e(i) is not None)
        True
        sage: G = C.digraph()
        sage: G.show(edge_labels=true, figsize=12, vertex_size=1)
    """

    def _repr_(self):
        """
        In their full representation, the vertices of this crystal are labeled
        by their weight. For example vertex (-5,2,6) indicates that a 5-arrow
        is coming into this vertex, and a 2-arrow and 6-arrow is leaving the vertex.
        Specifying element_print_style = 'compact' for a given crystal C, labels the
        vertices of this crystal by the 27 letters +abcdefghijklmnopqrstuvwxyz.

        EXAMPLES::

            sage: C = crystals.Letters(['E',6], element_print_style = 'compact')
            sage: C.list()
            [+, a, b, c, d, e, f, g, h, i, j, k, l, m, n, o, p, q, r, s, t, u, v, w, x, y, z]
        """
        if self._parent._element_print_style == 'compact':
            l=['+','a','b','c','d','e','f','g','h','i','j','k','l','m','n','o','p','q','r','s','t','u','v','w','x','y','z']
            return l[self._parent.list().index(self)]
        return repr(self.value)

    def weight(self):
        """
        Return the weight of ``self``.

        EXAMPLES::

            sage: [v.weight() for v in crystals.Letters(['E',6])]
            [(0, 0, 0, 0, 0, -2/3, -2/3, 2/3),
             (-1/2, 1/2, 1/2, 1/2, 1/2, -1/6, -1/6, 1/6),
             (1/2, -1/2, 1/2, 1/2, 1/2, -1/6, -1/6, 1/6),
             (1/2, 1/2, -1/2, 1/2, 1/2, -1/6, -1/6, 1/6),
             (-1/2, -1/2, -1/2, 1/2, 1/2, -1/6, -1/6, 1/6),
             (1/2, 1/2, 1/2, -1/2, 1/2, -1/6, -1/6, 1/6),
             (-1/2, -1/2, 1/2, -1/2, 1/2, -1/6, -1/6, 1/6),
             (-1/2, 1/2, -1/2, -1/2, 1/2, -1/6, -1/6, 1/6),
             (1/2, -1/2, -1/2, -1/2, 1/2, -1/6, -1/6, 1/6),
             (0, 0, 0, 0, 1, 1/3, 1/3, -1/3),
             (1/2, 1/2, 1/2, 1/2, -1/2, -1/6, -1/6, 1/6),
             (-1/2, -1/2, 1/2, 1/2, -1/2, -1/6, -1/6, 1/6),
             (-1/2, 1/2, -1/2, 1/2, -1/2, -1/6, -1/6, 1/6),
             (1/2, -1/2, -1/2, 1/2, -1/2, -1/6, -1/6, 1/6),
             (0, 0, 0, 1, 0, 1/3, 1/3, -1/3),
             (-1/2, 1/2, 1/2, -1/2, -1/2, -1/6, -1/6, 1/6),
             (1/2, -1/2, 1/2, -1/2, -1/2, -1/6, -1/6, 1/6),
             (0, 0, 1, 0, 0, 1/3, 1/3, -1/3),
             (1/2, 1/2, -1/2, -1/2, -1/2, -1/6, -1/6, 1/6),
             (0, 1, 0, 0, 0, 1/3, 1/3, -1/3),
             (1, 0, 0, 0, 0, 1/3, 1/3, -1/3),
             (0, -1, 0, 0, 0, 1/3, 1/3, -1/3),
             (0, 0, -1, 0, 0, 1/3, 1/3, -1/3),
             (0, 0, 0, -1, 0, 1/3, 1/3, -1/3),
             (0, 0, 0, 0, -1, 1/3, 1/3, -1/3),
             (-1/2, -1/2, -1/2, -1/2, -1/2, -1/6, -1/6, 1/6),
             (-1, 0, 0, 0, 0, 1/3, 1/3, -1/3)]
        """
        R = self._parent.weight_lattice_realization().fundamental_weights()
        return sum(Integer(i).sign() * R[abs(i)] for i in self.value)

    cpdef LetterTuple e(self, int i):
        r"""
        Return the action of `e_i` on ``self``.

        EXAMPLES::

            sage: C = crystals.Letters(['E',6])
            sage: C((-1,3)).e(1)
            (1,)
            sage: C((-2,-3,4)).e(2)
            (-3, 2)
            sage: C((1,)).e(1)
        """
        if self.value == (-1, 3) and i == 1:
            return self._parent._element_constructor_((1,))
        if self.value == (-3, 4) and i == 3:
            return self._parent._element_constructor_((-1, 3))
        if self.value == (-4, 2, 5) and i == 4:
            return self._parent._element_constructor_((-3, 4))
        if self.value == (-5, 2, 6) and i == 5:
            return self._parent._element_constructor_((-4, 2, 5))
        if self.value == (-2, 5) and i == 2:
            return self._parent._element_constructor_((-4, 2, 5))
        if self.value == (-6, 2) and i == 6:
            return self._parent._element_constructor_((-5, 2, 6))
        if self.value == (-2, -5, 4, 6) and i == 2:
            return self._parent._element_constructor_((-5, 2, 6))
        if self.value == (-2, -6, 4) and i == 2:
            return self._parent._element_constructor_((-6, 2))
        if self.value == (-2, -5, 4, 6) and i == 5:
            return self._parent._element_constructor_((-2, 5))
        if self.value == (-2, -6, 4) and i == 6:
            return self._parent._element_constructor_((-2, -5, 4, 6))
        if self.value == (-4, 3, 6) and i == 4:
            return self._parent._element_constructor_((-2, -5, 4, 6))
        if self.value == (-4, -6, 3, 5) and i == 4:
            return self._parent._element_constructor_((-2, -6, 4))
        if self.value == (-4, -6, 3, 5) and i == 6:
            return self._parent._element_constructor_((-4, 3, 6))
        if self.value == (-3, 1, 6) and i == 3:
            return self._parent._element_constructor_((-4, 3, 6))
        if self.value == (-5, 3) and i == 5:
            return self._parent._element_constructor_((-4, -6, 3, 5))
        if self.value == (-3, -6, 1, 5) and i == 3:
            return self._parent._element_constructor_((-4, -6, 3, 5))
        if self.value == (-3, -5, 1, 4) and i == 3:
            return self._parent._element_constructor_((-5, 3))
        if self.value == (-3, -6, 1, 5) and i == 6:
            return self._parent._element_constructor_((-3, 1, 6))
        if self.value == (-1, 6) and i == 1:
            return self._parent._element_constructor_((-3, 1, 6))
        if self.value == (-3, -5, 1, 4) and i == 5:
            return self._parent._element_constructor_((-3, -6, 1, 5))
        if self.value == (-1, -6, 5) and i == 1:
            return self._parent._element_constructor_((-3, -6, 1, 5))
        if self.value == (-4, 1, 2) and i == 4:
            return self._parent._element_constructor_((-3, -5, 1, 4))
        if self.value == (-1, -5, 4) and i == 1:
            return self._parent._element_constructor_((-3, -5, 1, 4))
        if self.value == (-2, 1) and i == 2:
            return self._parent._element_constructor_((-4, 1, 2))
        if self.value == (-1, -4, 2, 3) and i == 1:
            return self._parent._element_constructor_((-4, 1, 2))
        if self.value == (-1, -2, 3) and i == 1:
            return self._parent._element_constructor_((-2, 1))
        if self.value == (-1, -6, 5) and i == 6:
            return self._parent._element_constructor_((-1, 6))
        if self.value == (-1, -5, 4) and i == 5:
            return self._parent._element_constructor_((-1, -6, 5))
        if self.value == (-1, -4, 2, 3) and i == 4:
            return self._parent._element_constructor_((-1, -5, 4))
        if self.value == (-1, -2, 3) and i == 2:
            return self._parent._element_constructor_((-1, -4, 2, 3))
        if self.value == (-3, 2) and i == 3:
            return self._parent._element_constructor_((-1, -4, 2, 3))
        if self.value == (-2, -3, 4) and i == 3:
            return self._parent._element_constructor_((-1, -2, 3))
        if self.value == (-2, -3, 4) and i == 2:
            return self._parent._element_constructor_((-3, 2))
        if self.value == (-4, 5) and i == 4:
            return self._parent._element_constructor_((-2, -3, 4))
        if self.value == (-5, 6) and i == 5:
            return self._parent._element_constructor_((-4, 5))
        if self.value == (-6,) and i == 6:
            return self._parent._element_constructor_((-5, 6))
        else:
            return None

    cpdef LetterTuple f(self, int i):
        r"""
        Return the action of `f_i` on ``self``.

        EXAMPLES::

            sage: C = crystals.Letters(['E',6])
            sage: C((1,)).f(1)
            (-1, 3)
            sage: C((-6,)).f(1)
        """
        if self.value == (1,) and i == 1:
            return self._parent._element_constructor_((-1, 3))
        if self.value == (-1, 3) and i == 3:
            return self._parent._element_constructor_((-3, 4))
        if self.value == (-3, 4) and i == 4:
            return self._parent._element_constructor_((-4, 2, 5))
        if self.value == (-4, 2, 5) and i == 5:
            return self._parent._element_constructor_((-5, 2, 6))
        if self.value == (-4, 2, 5) and i == 2:
            return self._parent._element_constructor_((-2, 5))
        if self.value == (-5, 2, 6) and i == 6:
            return self._parent._element_constructor_((-6, 2))
        if self.value == (-5, 2, 6) and i == 2:
            return self._parent._element_constructor_((-2, -5, 4, 6))
        if self.value == (-6, 2) and i == 2:
            return self._parent._element_constructor_((-2, -6, 4))
        if self.value == (-2, 5) and i == 5:
            return self._parent._element_constructor_((-2, -5, 4, 6))
        if self.value == (-2, -5, 4, 6) and i == 6:
            return self._parent._element_constructor_((-2, -6, 4))
        if self.value == (-2, -5, 4, 6) and i == 4:
            return self._parent._element_constructor_((-4, 3, 6))
        if self.value == (-2, -6, 4) and i == 4:
            return self._parent._element_constructor_((-4, -6, 3, 5))
        if self.value == (-4, 3, 6) and i == 6:
            return self._parent._element_constructor_((-4, -6, 3, 5))
        if self.value == (-4, 3, 6) and i == 3:
            return self._parent._element_constructor_((-3, 1, 6))
        if self.value == (-4, -6, 3, 5) and i == 5:
            return self._parent._element_constructor_((-5, 3))
        if self.value == (-4, -6, 3, 5) and i == 3:
            return self._parent._element_constructor_((-3, -6, 1, 5))
        if self.value == (-5, 3) and i == 3:
            return self._parent._element_constructor_((-3, -5, 1, 4))
        if self.value == (-3, 1, 6) and i == 6:
            return self._parent._element_constructor_((-3, -6, 1, 5))
        if self.value == (-3, 1, 6) and i == 1:
            return self._parent._element_constructor_((-1, 6))
        if self.value == (-3, -6, 1, 5) and i == 5:
            return self._parent._element_constructor_((-3, -5, 1, 4))
        if self.value == (-3, -6, 1, 5) and i == 1:
            return self._parent._element_constructor_((-1, -6, 5))
        if self.value == (-3, -5, 1, 4) and i == 4:
            return self._parent._element_constructor_((-4, 1, 2))
        if self.value == (-3, -5, 1, 4) and i == 1:
            return self._parent._element_constructor_((-1, -5, 4))
        if self.value == (-4, 1, 2) and i == 2:
            return self._parent._element_constructor_((-2, 1))
        if self.value == (-4, 1, 2) and i == 1:
            return self._parent._element_constructor_((-1, -4, 2, 3))
        if self.value == (-2, 1) and i == 1:
            return self._parent._element_constructor_((-1, -2, 3))
        if self.value == (-1, 6) and i == 6:
            return self._parent._element_constructor_((-1, -6, 5))
        if self.value == (-1, -6, 5) and i == 5:
            return self._parent._element_constructor_((-1, -5, 4))
        if self.value == (-1, -5, 4) and i == 4:
            return self._parent._element_constructor_((-1, -4, 2, 3))
        if self.value == (-1, -4, 2, 3) and i == 2:
            return self._parent._element_constructor_((-1, -2, 3))
        if self.value == (-1, -4, 2, 3) and i == 3:
            return self._parent._element_constructor_((-3, 2))
        if self.value == (-1, -2, 3) and i == 3:
            return self._parent._element_constructor_((-2, -3, 4))
        if self.value == (-3, 2) and i == 2:
            return self._parent._element_constructor_((-2, -3, 4))
        if self.value == (-2, -3, 4) and i == 4:
            return self._parent._element_constructor_((-4, 5))
        if self.value == (-4, 5) and i == 5:
            return self._parent._element_constructor_((-5, 6))
        if self.value == (-5, 6) and i == 6:
            return self._parent._element_constructor_((-6,))
        else:
            return None

cdef class Crystal_of_letters_type_E6_element_dual(LetterTuple):
    r"""
    Type `E_6` crystal of letters elements. This crystal corresponds to the highest weight
    crystal `B(\Lambda_6)`. This crystal is dual to `B(\Lambda_1)` of type `E_6`.

    TESTS::

        sage: C = crystals.Letters(['E',6], dual = True)
        sage: C.module_generators
        ((6,),)
        sage: all(b==b.retract(b.lift()) for b in C)
        True
        sage: C.list()
        [(6,), (5, -6), (4, -5), (2, 3, -4), (3, -2), (1, 2, -3), (2, -1), (1, 4, -2, -3),
         (4, -1, -2), (1, 5, -4), (3, 5, -1, -4), (5, -3), (1, 6, -5), (3, 6, -1, -5), (4, 6, -3, -5),
         (2, 6, -4), (6, -2), (1, -6), (3, -1, -6), (4, -3, -6), (2, 5, -4, -6), (5, -2, -6), (2, -5),
         (4, -2, -5), (3, -4), (1, -3), (-1,)]
        sage: TestSuite(C).run()
        sage: all(b.f(i).e(i) == b for i in C.index_set() for b in C if b.f(i) is not None)
        True
        sage: all(b.e(i).f(i) == b for i in C.index_set() for b in C if b.e(i) is not None)
        True
        sage: G = C.digraph()
        sage: G.show(edge_labels=true, figsize=12, vertex_size=1)
    """

    def _repr_(self):
        """
        In their full representation, the vertices of this crystal are labeled
        by their weight. For example vertex (-2,1) indicates that a 2-arrow
        is coming into this vertex, and a 1-arrow is leaving the vertex.
        Specifying the option element_print_style = 'compact' for a given crystal C,
        labels the vertices of this crystal by the 27 letters -ABCDEFGHIJKLMNOPQRSTUVWXYZ

        EXAMPLES::

            sage: C = crystals.Letters(['E',6], element_print_style = 'compact', dual = True)
            sage: C.list()
            [-, A, B, C, D, E, F, G, H, I, J, K, L, M, N, O, P, Q, R, S, T, U, V, W, X, Y, Z]
            """
        if self._parent._element_print_style == 'compact':
            l=['-','A','B','C','D','E','F','G','H','I','J','K','L','M','N','O','P','Q','R','S','T','U','V','W','X','Y','Z']
            return l[self._parent.list().index(self)]
        return repr(self.value)

    cpdef LetterTuple lift(self):
        """
        Lift an element of ``self`` to the crystal of letters
        ``crystals.Letters(['E',6])`` by taking its inverse weight.

        EXAMPLES::

            sage: C = crystals.Letters(['E',6], dual = True)
            sage: b = C.module_generators[0]
            sage: b.lift()
            (-6,)
        """
        # Because a generators are not supported and the element constructor
        #  being a cached method can't take lists as input, we have to make a
        #  tuple from a list
        return self._parent._ambient(tuple([-i for i in self.value]))

    cpdef LetterTuple retract(self, LetterTuple p):
        """
        Retract element ``p``, which is an element in
        ``crystals.Letters(['E',6])`` to an element in
        ``crystals.Letters(['E',6], dual=True)`` by taking its inverse weight.

        EXAMPLES::

            sage: C = crystals.Letters(['E',6])
            sage: Cd = crystals.Letters(['E',6], dual = True)
            sage: b = Cd.module_generators[0]
            sage: p = C((-1,3))
            sage: b.retract(p)
            (1, -3)
            sage: b.retract(None)
        """
        if p is None:
            return None
        # Because a generators are not supported and the element constructor
        #  being a cached method can't take lists as input, we have to make a
        #  tuple from a list
        return self._parent._element_constructor_(tuple([-i for i in p.value]))

    cpdef LetterTuple e(self, int i):
        r"""
        Return the action of `e_i` on ``self``.

        EXAMPLES::

            sage: C = crystals.Letters(['E',6], dual = True)
            sage: C((-1,)).e(1)
            (1, -3)
        """
        return self.retract(self.lift().f(i))

    cpdef LetterTuple f(self, int i):
        r"""
        Return the action of `f_i` on ``self``.

        EXAMPLES::

            sage: C = crystals.Letters(['E',6], dual = True)
            sage: C((6,)).f(6)
            (5, -6)
            sage: C((6,)).f(1)
        """
        return self.retract(self.lift().e(i))

    def weight(self):
        """
        Return the weight of ``self``.

        EXAMPLES::

            sage: C = crystals.Letters(['E',6], dual = True)
            sage: b=C.module_generators[0]
            sage: b.weight()
            (0, 0, 0, 0, 1, -1/3, -1/3, 1/3)
            sage: [v.weight() for v in C]
            [(0, 0, 0, 0, 1, -1/3, -1/3, 1/3),
            (0, 0, 0, 1, 0, -1/3, -1/3, 1/3),
            (0, 0, 1, 0, 0, -1/3, -1/3, 1/3),
            (0, 1, 0, 0, 0, -1/3, -1/3, 1/3),
            (-1, 0, 0, 0, 0, -1/3, -1/3, 1/3),
            (1, 0, 0, 0, 0, -1/3, -1/3, 1/3),
            (1/2, 1/2, 1/2, 1/2, 1/2, 1/6, 1/6, -1/6),
            (0, -1, 0, 0, 0, -1/3, -1/3, 1/3),
            (-1/2, -1/2, 1/2, 1/2, 1/2, 1/6, 1/6, -1/6),
            (0, 0, -1, 0, 0, -1/3, -1/3, 1/3),
            (-1/2, 1/2, -1/2, 1/2, 1/2, 1/6, 1/6, -1/6),
            (1/2, -1/2, -1/2, 1/2, 1/2, 1/6, 1/6, -1/6),
            (0, 0, 0, -1, 0, -1/3, -1/3, 1/3),
            (-1/2, 1/2, 1/2, -1/2, 1/2, 1/6, 1/6, -1/6),
            (1/2, -1/2, 1/2, -1/2, 1/2, 1/6, 1/6, -1/6),
            (1/2, 1/2, -1/2, -1/2, 1/2, 1/6, 1/6, -1/6),
            (-1/2, -1/2, -1/2, -1/2, 1/2, 1/6, 1/6, -1/6),
            (0, 0, 0, 0, -1, -1/3, -1/3, 1/3),
            (-1/2, 1/2, 1/2, 1/2, -1/2, 1/6, 1/6, -1/6),
            (1/2, -1/2, 1/2, 1/2, -1/2, 1/6, 1/6, -1/6),
            (1/2, 1/2, -1/2, 1/2, -1/2, 1/6, 1/6, -1/6),
            (-1/2, -1/2, -1/2, 1/2, -1/2, 1/6, 1/6, -1/6),
            (1/2, 1/2, 1/2, -1/2, -1/2, 1/6, 1/6, -1/6),
            (-1/2, -1/2, 1/2, -1/2, -1/2, 1/6, 1/6, -1/6),
            (-1/2, 1/2, -1/2, -1/2, -1/2, 1/6, 1/6, -1/6),
            (1/2, -1/2, -1/2, -1/2, -1/2, 1/6, 1/6, -1/6),
            (0, 0, 0, 0, 0, 2/3, 2/3, -2/3)]
        """
        return -self.lift().weight()


#########################
# Type E7
#########################

cdef class Crystal_of_letters_type_E7_element(LetterTuple):
    r"""
    Type `E_7` crystal of letters elements. This crystal corresponds to the highest weight
    crystal `B(\Lambda_7)`.

    TESTS::

        sage: C = crystals.Letters(['E',7])
        sage: C.module_generators
        ((7,),)
        sage: C.list()
        [(7,), (-7, 6), (-6, 5), (-5, 4), (-4, 2, 3), (-2, 3), (-3, 1, 2), (-1,
        2), (-3, -2, 1, 4), (-1, -2, 4), (-4, 1, 5), (-4, -1, 3, 5), (-3, 5),
        (-5, 6, 1), (-5, -1, 3, 6), (-5, -3, 4, 6), (-4, 2, 6), (-2, 6), (-6, 7,
        1), (-1, -6, 3, 7), (-6, -3, 7, 4), (-6, -4, 2, 7, 5), (-6, -2, 7, 5),
        (-5, 7, 2), (-5, -2, 4, 7), (-4, 7, 3), (-3, 1, 7), (-1, 7), (-7, 1),
        (-1, -7, 3), (-7, -3, 4), (-4, -7, 2, 5), (-7, -2, 5), (-5, -7, 6, 2),
        (-5, -2, -7, 4, 6), (-7, -4, 6, 3), (-3, -7, 1, 6), (-7, -1, 6), (-6,
        2), (-2, -6, 4), (-6, -4, 5, 3), (-3, -6, 1, 5), (-6, -1, 5), (-5, 3),
        (-3, -5, 4, 1), (-5, -1, 4), (-4, 1, 2), (-1, -4, 3, 2), (-3, 2), (-2,
        -3, 4), (-4, 5), (-5, 6), (-6, 7), (-7,), (-2, 1), (-2, -1, 3)]
        sage: TestSuite(C).run()
        sage: all(b.f(i).e(i) == b for i in C.index_set() for b in C if b.f(i) is not None)
        True
        sage: all(b.e(i).f(i) == b for i in C.index_set() for b in C if b.e(i) is not None)
        True
        sage: G = C.digraph()
        sage: G.show(edge_labels=true, figsize=12, vertex_size=1)
    """

    def weight(self):
        """
        Return the weight of ``self``.

        EXAMPLES::

            sage: [v.weight() for v in crystals.Letters(['E',7])]
            [(0, 0, 0, 0, 0, 1, -1/2, 1/2), (0, 0, 0, 0, 1, 0, -1/2, 1/2), (0, 0, 0,
            1, 0, 0, -1/2, 1/2), (0, 0, 1, 0, 0, 0, -1/2, 1/2), (0, 1, 0, 0, 0, 0,
            -1/2, 1/2), (-1, 0, 0, 0, 0, 0, -1/2, 1/2), (1, 0, 0, 0, 0, 0, -1/2,
            1/2), (1/2, 1/2, 1/2, 1/2, 1/2, 1/2, 0, 0), (0, -1, 0, 0, 0, 0, -1/2,
            1/2), (-1/2, -1/2, 1/2, 1/2, 1/2, 1/2, 0, 0), (0, 0, -1, 0, 0, 0, -1/2,
            1/2), (-1/2, 1/2, -1/2, 1/2, 1/2, 1/2, 0, 0), (1/2, -1/2, -1/2, 1/2,
            1/2, 1/2, 0, 0), (0, 0, 0, -1, 0, 0, -1/2, 1/2), (-1/2, 1/2, 1/2, -1/2,
            1/2, 1/2, 0, 0), (1/2, -1/2, 1/2, -1/2, 1/2, 1/2, 0, 0), (1/2, 1/2,
            -1/2, -1/2, 1/2, 1/2, 0, 0), (-1/2, -1/2, -1/2, -1/2, 1/2, 1/2, 0, 0),
            (0, 0, 0, 0, -1, 0, -1/2, 1/2), (-1/2, 1/2, 1/2, 1/2, -1/2, 1/2, 0, 0),
            (1/2, -1/2, 1/2, 1/2, -1/2, 1/2, 0, 0), (1/2, 1/2, -1/2, 1/2, -1/2, 1/2,
            0, 0), (-1/2, -1/2, -1/2, 1/2, -1/2, 1/2, 0, 0), (1/2, 1/2, 1/2, -1/2,
            -1/2, 1/2, 0, 0), (-1/2, -1/2, 1/2, -1/2, -1/2, 1/2, 0, 0), (-1/2, 1/2,
            -1/2, -1/2, -1/2, 1/2, 0, 0), (1/2, -1/2, -1/2, -1/2, -1/2, 1/2, 0, 0),
            (0, 0, 0, 0, 0, 1, 1/2, -1/2), (0, 0, 0, 0, 0, -1, -1/2, 1/2), (-1/2,
            1/2, 1/2, 1/2, 1/2, -1/2, 0, 0), (1/2, -1/2, 1/2, 1/2, 1/2, -1/2, 0, 0),
            (1/2, 1/2, -1/2, 1/2, 1/2, -1/2, 0, 0), (-1/2, -1/2, -1/2, 1/2, 1/2,
            -1/2, 0, 0), (1/2, 1/2, 1/2, -1/2, 1/2, -1/2, 0, 0), (-1/2, -1/2, 1/2,
            -1/2, 1/2, -1/2, 0, 0), (-1/2, 1/2, -1/2, -1/2, 1/2, -1/2, 0, 0), (1/2,
            -1/2, -1/2, -1/2, 1/2, -1/2, 0, 0), (0, 0, 0, 0, 1, 0, 1/2, -1/2), (1/2,
            1/2, 1/2, 1/2, -1/2, -1/2, 0, 0), (-1/2, -1/2, 1/2, 1/2, -1/2, -1/2, 0,
            0), (-1/2, 1/2, -1/2, 1/2, -1/2, -1/2, 0, 0), (1/2, -1/2, -1/2, 1/2,
            -1/2, -1/2, 0, 0), (0, 0, 0, 1, 0, 0, 1/2, -1/2), (-1/2, 1/2, 1/2, -1/2,
            -1/2, -1/2, 0, 0), (1/2, -1/2, 1/2, -1/2, -1/2, -1/2, 0, 0), (0, 0, 1,
            0, 0, 0, 1/2, -1/2), (1/2, 1/2, -1/2, -1/2, -1/2, -1/2, 0, 0), (0, 1, 0,
            0, 0, 0, 1/2, -1/2), (1, 0, 0, 0, 0, 0, 1/2, -1/2), (0, -1, 0, 0, 0, 0,
            1/2, -1/2), (0, 0, -1, 0, 0, 0, 1/2, -1/2), (0, 0, 0, -1, 0, 0, 1/2,
            -1/2), (0, 0, 0, 0, -1, 0, 1/2, -1/2), (0, 0, 0, 0, 0, -1, 1/2, -1/2),
            (-1/2, -1/2, -1/2, -1/2, -1/2, -1/2, 0, 0), (-1, 0, 0, 0, 0, 0, 1/2,
            -1/2)]
        """
        R = self._parent.weight_lattice_realization().fundamental_weights()
        return sum(Integer(i).sign() * R[abs(i)] for i in self.value)

    cpdef LetterTuple e(self, int i):
        r"""
        Return the action of `e_i` on ``self``.

        EXAMPLES::

            sage: C = crystals.Letters(['E',7])
            sage: C((7,)).e(7)
            sage: C((-7,6)).e(7)
            (7,)
        """
        if self.value ==  (-7, 6)  and i ==  7 :
            return self._parent._element_constructor_( (7,) )
        if self.value ==  (-6, 5)  and i ==  6 :
            return self._parent._element_constructor_( (-7, 6) )
        if self.value ==  (-5, 4)  and i ==  5 :
            return self._parent._element_constructor_( (-6, 5) )
        if self.value ==  (-4, 2, 3)  and i ==  4 :
            return self._parent._element_constructor_( (-5, 4) )
        if self.value ==  (-2, 3)  and i ==  2 :
            return self._parent._element_constructor_( (-4, 2, 3) )
        if self.value ==  (-3, 1, 2)  and i ==  3 :
            return self._parent._element_constructor_( (-4, 2, 3) )
        if self.value ==  (-3, -2, 1, 4)  and i ==  3 :
            return self._parent._element_constructor_( (-2, 3) )
        if self.value ==  (-1, 2)  and i ==  1 :
            return self._parent._element_constructor_( (-3, 1, 2) )
        if self.value ==  (-3, -2, 1, 4)  and i ==  2 :
            return self._parent._element_constructor_( (-3, 1, 2) )
        if self.value ==  (-1, -2, 4)  and i ==  1 :
            return self._parent._element_constructor_( (-3, -2, 1, 4) )
        if self.value ==  (-4, 1, 5)  and i ==  4 :
            return self._parent._element_constructor_( (-3, -2, 1, 4) )
        if self.value ==  (-7, 1)  and i ==  7 :
            return self._parent._element_constructor_( (-6, 7, 1) )
        if self.value ==  (-1, -6, 3, 7)  and i ==  1 :
            return self._parent._element_constructor_( (-6, 7, 1) )
        if self.value ==  (-1, -2, 4)  and i ==  2 :
            return self._parent._element_constructor_( (-1, 2) )
        if self.value ==  (-4, -1, 3, 5)  and i ==  4 :
            return self._parent._element_constructor_( (-1, -2, 4) )
        if self.value ==  (-4, -1, 3, 5)  and i ==  1 :
            return self._parent._element_constructor_( (-4, 1, 5) )
        if self.value ==  (-5, 6, 1)  and i ==  5 :
            return self._parent._element_constructor_( (-4, 1, 5) )
        if self.value ==  (-3, 5)  and i ==  3 :
            return self._parent._element_constructor_( (-4, -1, 3, 5) )
        if self.value ==  (-5, -1, 3, 6)  and i ==  5 :
            return self._parent._element_constructor_( (-4, -1, 3, 5) )
        if self.value ==  (-5, -3, 4, 6)  and i ==  5 :
            return self._parent._element_constructor_( (-3, 5) )
        if self.value ==  (-6, 7, 1)  and i ==  6 :
            return self._parent._element_constructor_( (-5, 6, 1) )
        if self.value ==  (-5, -1, 3, 6)  and i ==  1 :
            return self._parent._element_constructor_( (-5, 6, 1) )
        if self.value ==  (-5, -3, 4, 6)  and i ==  3 :
            return self._parent._element_constructor_( (-5, -1, 3, 6) )
        if self.value ==  (-1, -6, 3, 7)  and i ==  6 :
            return self._parent._element_constructor_( (-5, -1, 3, 6) )
        if self.value ==  (-4, 2, 6)  and i ==  4 :
            return self._parent._element_constructor_( (-5, -3, 4, 6) )
        if self.value ==  (-6, -3, 7, 4)  and i ==  6 :
            return self._parent._element_constructor_( (-5, -3, 4, 6) )
        if self.value ==  (-6, -2, 7, 5)  and i ==  6 :
            return self._parent._element_constructor_( (-2, 6) )
        if self.value ==  (-6, -3, 7, 4)  and i ==  3 :
            return self._parent._element_constructor_( (-1, -6, 3, 7) )
        if self.value ==  (-1, -7, 3)  and i ==  7 :
            return self._parent._element_constructor_( (-1, -6, 3, 7) )
        if self.value ==  (-7, -3, 4)  and i ==  7 :
            return self._parent._element_constructor_( (-6, -3, 7, 4) )
        if self.value ==  (-6, -4, 2, 7, 5)  and i ==  4 :
            return self._parent._element_constructor_( (-6, -3, 7, 4) )
        if self.value ==  (-2, 6)  and i ==  2 :
            return self._parent._element_constructor_( (-4, 2, 6) )
        if self.value ==  (-6, -4, 2, 7, 5)  and i ==  6 :
            return self._parent._element_constructor_( (-4, 2, 6) )
        if self.value ==  (-6, -2, 7, 5)  and i ==  2 :
            return self._parent._element_constructor_( (-6, -4, 2, 7, 5) )
        if self.value ==  (-4, -7, 2, 5)  and i ==  7 :
            return self._parent._element_constructor_( (-6, -4, 2, 7, 5) )
        if self.value ==  (-7, -4, 6, 3)  and i ==  7 :
            return self._parent._element_constructor_( (-4, 7, 3) )
        if self.value ==  (-3, 1, 7)  and i ==  3 :
            return self._parent._element_constructor_( (-4, 7, 3) )
        if self.value ==  (-1, 7)  and i ==  1 :
            return self._parent._element_constructor_( (-3, 1, 7) )
        if self.value ==  (-3, -7, 1, 6)  and i ==  7 :
            return self._parent._element_constructor_( (-3, 1, 7) )
        if self.value ==  (-1, -7, 3)  and i ==  1 :
            return self._parent._element_constructor_( (-7, 1) )
        if self.value ==  (-7, -2, 5)  and i ==  2 :
            return self._parent._element_constructor_( (-4, -7, 2, 5) )
        if self.value ==  (-5, -7, 6, 2)  and i ==  5 :
            return self._parent._element_constructor_( (-4, -7, 2, 5) )
        if self.value ==  (-5, -2, -7, 4, 6)  and i ==  5 :
            return self._parent._element_constructor_( (-7, -2, 5) )
        if self.value ==  (-5, -7, 6, 2)  and i ==  7 :
            return self._parent._element_constructor_( (-5, 7, 2) )
        if self.value ==  (-5, -2, 4, 7)  and i ==  2 :
            return self._parent._element_constructor_( (-5, 7, 2) )
        if self.value ==  (-7, -3, 4)  and i ==  3 :
            return self._parent._element_constructor_( (-1, -7, 3) )
        if self.value ==  (-5, 7, 2)  and i ==  5 :
            return self._parent._element_constructor_( (-6, -4, 2, 7, 5) )
        if self.value ==  (-6, 2)  and i ==  6 :
            return self._parent._element_constructor_( (-5, -7, 6, 2) )
        if self.value ==  (-5, -2, -7, 4, 6)  and i ==  2 :
            return self._parent._element_constructor_( (-5, -7, 6, 2) )
        if self.value ==  (-7, -2, 5)  and i ==  7 :
            return self._parent._element_constructor_( (-6, -2, 7, 5) )
        if self.value ==  (-5, -2, 4, 7)  and i ==  5 :
            return self._parent._element_constructor_( (-6, -2, 7, 5) )
        if self.value ==  (-4, 7, 3)  and i ==  4 :
            return self._parent._element_constructor_( (-5, -2, 4, 7) )
        if self.value ==  (-5, -2, -7, 4, 6)  and i ==  7 :
            return self._parent._element_constructor_( (-5, -2, 4, 7) )
        if self.value ==  (-4, -7, 2, 5)  and i ==  4 :
            return self._parent._element_constructor_( (-7, -3, 4) )
        if self.value ==  (-7, -4, 6, 3)  and i ==  4 :
            return self._parent._element_constructor_( (-5, -2, -7, 4, 6) )
        if self.value ==  (-2, -6, 4)  and i ==  6 :
            return self._parent._element_constructor_( (-5, -2, -7, 4, 6) )
        if self.value ==  (-6, -4, 5, 3)  and i ==  6 :
            return self._parent._element_constructor_( (-7, -4, 6, 3) )
        if self.value ==  (-3, -7, 1, 6)  and i ==  3 :
            return self._parent._element_constructor_( (-7, -4, 6, 3) )
        if self.value ==  (-3, -6, 1, 5)  and i ==  6 :
            return self._parent._element_constructor_( (-3, -7, 1, 6) )
        if self.value ==  (-6, -1, 5)  and i ==  6 :
            return self._parent._element_constructor_( (-7, -1, 6) )
        if self.value ==  (-2, -6, 4)  and i ==  2 :
            return self._parent._element_constructor_( (-6, 2) )
        if self.value ==  (-6, -4, 5, 3)  and i ==  4 :
            return self._parent._element_constructor_( (-2, -6, 4) )
        if self.value ==  (-7, -1, 6)  and i ==  1 :
            return self._parent._element_constructor_( (-3, -7, 1, 6) )
        if self.value ==  (-5, 3)  and i ==  5 :
            return self._parent._element_constructor_( (-6, -4, 5, 3) )
        if self.value ==  (-3, -6, 1, 5)  and i ==  3 :
            return self._parent._element_constructor_( (-6, -4, 5, 3) )
        if self.value ==  (-6, -1, 5)  and i ==  1 :
            return self._parent._element_constructor_( (-3, -6, 1, 5) )
        if self.value ==  (-3, -5, 4, 1)  and i ==  5 :
            return self._parent._element_constructor_( (-3, -6, 1, 5) )
        if self.value ==  (-5, -1, 4)  and i ==  5 :
            return self._parent._element_constructor_( (-6, -1, 5) )
        if self.value ==  (-3, -5, 4, 1)  and i ==  3 :
            return self._parent._element_constructor_( (-5, 3) )
        if self.value ==  (-4, 1, 2)  and i ==  4 :
            return self._parent._element_constructor_( (-3, -5, 4, 1) )
        if self.value ==  (-5, -1, 4)  and i ==  1 :
            return self._parent._element_constructor_( (-3, -5, 4, 1) )
        if self.value ==  (-1, -4, 3, 2)  and i ==  4 :
            return self._parent._element_constructor_( (-5, -1, 4) )
        if self.value ==  (-1, -4, 3, 2)  and i ==  1 :
            return self._parent._element_constructor_( (-4, 1, 2) )
        if self.value ==  (-2, 1)  and i ==  2 :
            return self._parent._element_constructor_( (-4, 1, 2) )
        if self.value ==  (-3, 2)  and i ==  3 :
            return self._parent._element_constructor_( (-1, -4, 3, 2) )
        if self.value ==  (-2, -1, 3)  and i ==  2 :
            return self._parent._element_constructor_( (-1, -4, 3, 2) )
        if self.value ==  (-2, -1, 3)  and i ==  1 :
            return self._parent._element_constructor_( (-2, 1) )
        if self.value ==  (-7, -1, 6)  and i ==  7 :
            return self._parent._element_constructor_( (-1, 7) )
        if self.value ==  (-2, -3, 4)  and i ==  3 :
            return self._parent._element_constructor_( (-2, -1, 3) )
        if self.value ==  (-2, -3, 4)  and i ==  2 :
            return self._parent._element_constructor_( (-3, 2) )
        if self.value ==  (-4, 5)  and i ==  4 :
            return self._parent._element_constructor_( (-2, -3, 4) )
        if self.value ==  (-5, 6)  and i ==  5 :
            return self._parent._element_constructor_( (-4, 5) )
        if self.value ==  (-6, 7)  and i ==  6 :
            return self._parent._element_constructor_( (-5, 6) )
        if self.value ==  (-7,)  and i ==  7 :
            return self._parent._element_constructor_( (-6, 7) )
        else:
            return None

    cpdef LetterTuple f(self, int i):
        r"""
        Return the action of `f_i` on ``self``.

        EXAMPLES::

            sage: C = crystals.Letters(['E',7])
            sage: C((-7,)).f(7)
            sage: C((7,)).f(7)
            (-7, 6)
        """
        if self.value ==  (7,)  and i ==  7 :
            return self._parent._element_constructor_( (-7, 6) )
        if self.value ==  (-7, 6)  and i ==  6 :
            return self._parent._element_constructor_( (-6, 5) )
        if self.value ==  (-6, 5)  and i ==  5 :
            return self._parent._element_constructor_( (-5, 4) )
        if self.value ==  (-5, 4)  and i ==  4 :
            return self._parent._element_constructor_( (-4, 2, 3) )
        if self.value ==  (-4, 2, 3)  and i ==  2 :
            return self._parent._element_constructor_( (-2, 3) )
        if self.value ==  (-4, 2, 3)  and i ==  3 :
            return self._parent._element_constructor_( (-3, 1, 2) )
        if self.value ==  (-2, 3)  and i ==  3 :
            return self._parent._element_constructor_( (-3, -2, 1, 4) )
        if self.value ==  (-3, 1, 2)  and i ==  1 :
            return self._parent._element_constructor_( (-1, 2) )
        if self.value ==  (-3, 1, 2)  and i ==  2 :
            return self._parent._element_constructor_( (-3, -2, 1, 4) )
        if self.value ==  (-3, -2, 1, 4)  and i ==  1 :
            return self._parent._element_constructor_( (-1, -2, 4) )
        if self.value ==  (-3, -2, 1, 4)  and i ==  4 :
            return self._parent._element_constructor_( (-4, 1, 5) )
        if self.value ==  (-6, 7, 1)  and i ==  7 :
            return self._parent._element_constructor_( (-7, 1) )
        if self.value ==  (-6, 7, 1)  and i ==  1 :
            return self._parent._element_constructor_( (-1, -6, 3, 7) )
        if self.value ==  (-1, 2)  and i ==  2 :
            return self._parent._element_constructor_( (-1, -2, 4) )
        if self.value ==  (-1, -2, 4)  and i ==  4 :
            return self._parent._element_constructor_( (-4, -1, 3, 5) )
        if self.value ==  (-4, 1, 5)  and i ==  1 :
            return self._parent._element_constructor_( (-4, -1, 3, 5) )
        if self.value ==  (-4, 1, 5)  and i ==  5 :
            return self._parent._element_constructor_( (-5, 6, 1) )
        if self.value ==  (-4, -1, 3, 5)  and i ==  3 :
            return self._parent._element_constructor_( (-3, 5) )
        if self.value ==  (-4, -1, 3, 5)  and i ==  5 :
            return self._parent._element_constructor_( (-5, -1, 3, 6) )
        if self.value ==  (-3, 5)  and i ==  5 :
            return self._parent._element_constructor_( (-5, -3, 4, 6) )
        if self.value ==  (-5, 6, 1)  and i ==  6 :
            return self._parent._element_constructor_( (-6, 7, 1) )
        if self.value ==  (-5, 6, 1)  and i ==  1 :
            return self._parent._element_constructor_( (-5, -1, 3, 6) )
        if self.value ==  (-5, -1, 3, 6)  and i ==  3 :
            return self._parent._element_constructor_( (-5, -3, 4, 6) )
        if self.value ==  (-5, -1, 3, 6)  and i ==  6 :
            return self._parent._element_constructor_( (-1, -6, 3, 7) )
        if self.value ==  (-5, -3, 4, 6)  and i ==  4 :
            return self._parent._element_constructor_( (-4, 2, 6) )
        if self.value ==  (-5, -3, 4, 6)  and i ==  6 :
            return self._parent._element_constructor_( (-6, -3, 7, 4) )
        if self.value ==  (-2, 6)  and i ==  6 :
            return self._parent._element_constructor_( (-6, -2, 7, 5) )
        if self.value ==  (-1, -6, 3, 7)  and i ==  3 :
            return self._parent._element_constructor_( (-6, -3, 7, 4) )
        if self.value ==  (-1, -6, 3, 7)  and i ==  7 :
            return self._parent._element_constructor_( (-1, -7, 3) )
        if self.value ==  (-6, -3, 7, 4)  and i ==  7 :
            return self._parent._element_constructor_( (-7, -3, 4) )
        if self.value ==  (-6, -3, 7, 4)  and i ==  4 :
            return self._parent._element_constructor_( (-6, -4, 2, 7, 5) )
        if self.value ==  (-4, 2, 6)  and i ==  2 :
            return self._parent._element_constructor_( (-2, 6) )
        if self.value ==  (-4, 2, 6)  and i ==  6 :
            return self._parent._element_constructor_( (-6, -4, 2, 7, 5) )
        if self.value ==  (-6, -4, 2, 7, 5)  and i ==  2 :
            return self._parent._element_constructor_( (-6, -2, 7, 5) )
        if self.value ==  (-6, -4, 2, 7, 5)  and i ==  7 :
            return self._parent._element_constructor_( (-4, -7, 2, 5) )
        if self.value ==  (-4, 7, 3)  and i ==  7 :
            return self._parent._element_constructor_( (-7, -4, 6, 3) )
        if self.value ==  (-4, 7, 3)  and i ==  3 :
            return self._parent._element_constructor_( (-3, 1, 7) )
        if self.value ==  (-3, 1, 7)  and i ==  1 :
            return self._parent._element_constructor_( (-1, 7) )
        if self.value ==  (-3, 1, 7)  and i ==  7 :
            return self._parent._element_constructor_( (-3, -7, 1, 6) )
        if self.value ==  (-7, 1)  and i ==  1 :
            return self._parent._element_constructor_( (-1, -7, 3) )
        if self.value ==  (-4, -7, 2, 5)  and i ==  2 :
            return self._parent._element_constructor_( (-7, -2, 5) )
        if self.value ==  (-4, -7, 2, 5)  and i ==  5 :
            return self._parent._element_constructor_( (-5, -7, 6, 2) )
        if self.value ==  (-7, -2, 5)  and i ==  5 :
            return self._parent._element_constructor_( (-5, -2, -7, 4, 6) )
        if self.value ==  (-5, 7, 2)  and i ==  7 :
            return self._parent._element_constructor_( (-5, -7, 6, 2) )
        if self.value ==  (-5, 7, 2)  and i ==  2 :
            return self._parent._element_constructor_( (-5, -2, 4, 7) )
        if self.value ==  (-1, -7, 3)  and i ==  3 :
            return self._parent._element_constructor_( (-7, -3, 4) )
        if self.value ==  (-6, -4, 2, 7, 5)  and i ==  5 :
            return self._parent._element_constructor_( (-5, 7, 2) )
        if self.value ==  (-5, -7, 6, 2)  and i ==  6 :
            return self._parent._element_constructor_( (-6, 2) )
        if self.value ==  (-5, -7, 6, 2)  and i ==  2 :
            return self._parent._element_constructor_( (-5, -2, -7, 4, 6) )
        if self.value ==  (-6, -2, 7, 5)  and i ==  7 :
            return self._parent._element_constructor_( (-7, -2, 5) )
        if self.value ==  (-6, -2, 7, 5)  and i ==  5 :
            return self._parent._element_constructor_( (-5, -2, 4, 7) )
        if self.value ==  (-5, -2, 4, 7)  and i ==  4 :
            return self._parent._element_constructor_( (-4, 7, 3) )
        if self.value ==  (-5, -2, 4, 7)  and i ==  7 :
            return self._parent._element_constructor_( (-5, -2, -7, 4, 6) )
        if self.value ==  (-7, -3, 4)  and i ==  4 :
            return self._parent._element_constructor_( (-4, -7, 2, 5) )
        if self.value ==  (-5, -2, -7, 4, 6)  and i ==  4 :
            return self._parent._element_constructor_( (-7, -4, 6, 3) )
        if self.value ==  (-5, -2, -7, 4, 6)  and i ==  6 :
            return self._parent._element_constructor_( (-2, -6, 4) )
        if self.value ==  (-7, -4, 6, 3)  and i ==  6 :
            return self._parent._element_constructor_( (-6, -4, 5, 3) )
        if self.value ==  (-7, -4, 6, 3)  and i ==  3 :
            return self._parent._element_constructor_( (-3, -7, 1, 6) )
        if self.value ==  (-3, -7, 1, 6)  and i ==  6 :
            return self._parent._element_constructor_( (-3, -6, 1, 5) )
        if self.value ==  (-7, -1, 6)  and i ==  6 :
            return self._parent._element_constructor_( (-6, -1, 5) )
        if self.value ==  (-6, 2)  and i ==  2 :
            return self._parent._element_constructor_( (-2, -6, 4) )
        if self.value ==  (-2, -6, 4)  and i ==  4 :
            return self._parent._element_constructor_( (-6, -4, 5, 3) )
        if self.value ==  (-3, -7, 1, 6)  and i ==  1 :
            return self._parent._element_constructor_( (-7, -1, 6) )
        if self.value ==  (-6, -4, 5, 3)  and i ==  5 :
            return self._parent._element_constructor_( (-5, 3) )
        if self.value ==  (-6, -4, 5, 3)  and i ==  3 :
            return self._parent._element_constructor_( (-3, -6, 1, 5) )
        if self.value ==  (-3, -6, 1, 5)  and i ==  1 :
            return self._parent._element_constructor_( (-6, -1, 5) )
        if self.value ==  (-3, -6, 1, 5)  and i ==  5 :
            return self._parent._element_constructor_( (-3, -5, 4, 1) )
        if self.value ==  (-6, -1, 5)  and i ==  5 :
            return self._parent._element_constructor_( (-5, -1, 4) )
        if self.value ==  (-5, 3)  and i ==  3 :
            return self._parent._element_constructor_( (-3, -5, 4, 1) )
        if self.value ==  (-3, -5, 4, 1)  and i ==  4 :
            return self._parent._element_constructor_( (-4, 1, 2) )
        if self.value ==  (-3, -5, 4, 1)  and i ==  1 :
            return self._parent._element_constructor_( (-5, -1, 4) )
        if self.value ==  (-5, -1, 4)  and i ==  4 :
            return self._parent._element_constructor_( (-1, -4, 3, 2) )
        if self.value ==  (-4, 1, 2)  and i ==  1 :
            return self._parent._element_constructor_( (-1, -4, 3, 2) )
        if self.value ==  (-4, 1, 2)  and i ==  2 :
            return self._parent._element_constructor_( (-2, 1) )
        if self.value ==  (-1, -4, 3, 2)  and i ==  3 :
            return self._parent._element_constructor_( (-3, 2) )
        if self.value ==  (-1, -4, 3, 2)  and i ==  2 :
            return self._parent._element_constructor_( (-2, -1, 3) )
        if self.value ==  (-2, 1)  and i ==  1 :
            return self._parent._element_constructor_( (-2, -1, 3) )
        if self.value ==  (-1, 7)  and i ==  7 :
            return self._parent._element_constructor_( (-7, -1, 6) )
        if self.value ==  (-2, -1, 3)  and i ==  3 :
            return self._parent._element_constructor_( (-2, -3, 4) )
        if self.value ==  (-3, 2)  and i ==  2 :
            return self._parent._element_constructor_( (-2, -3, 4) )
        if self.value ==  (-2, -3, 4)  and i ==  4 :
            return self._parent._element_constructor_( (-4, 5) )
        if self.value ==  (-4, 5)  and i ==  5 :
            return self._parent._element_constructor_( (-5, 6) )
        if self.value ==  (-5, 6)  and i ==  6 :
            return self._parent._element_constructor_( (-6, 7) )
        if self.value ==  (-6, 7)  and i ==  7 :
            return self._parent._element_constructor_( (-7,) )
        else:
            return None

#########################
# Type A(m|n) (in BKK)
#########################

cdef class BKKLetter(Letter):
    def _repr_(self):
        r"""
        A string representation of ``self``.

        EXAMPLES::

            sage: C = crystals.Letters(['A', [2, 1]])
            sage: C(2)
            2
            sage: C(-3)
            -3

            sage: C = crystals.Letters(['A', [2, 1]], dual=True)
            sage: C(2)
            2*
            sage: C(-3)
            -3*
        """
        ret = Letter._repr_(self)
        if self._parent._dual:
            ret = ret + '*'
        return ret

    def _unicode_art_(self):
        r"""
        A unicode art representation of ``self``.

        EXAMPLES::

            sage: C = crystals.Letters(['A', [2, 1]])
            sage: unicode_art(C(2))
            2
            sage: unicode_art(C(-3))
            3̄

            sage: C = crystals.Letters(['A', [2, 1]], dual=True)
            sage: unicode_art(C(2))
            2˅
            sage: unicode_art(C(-3))
            3̄˅
        """
        ret = Letter._unicode_art_(self)
        from sage.typeset.unicode_art import UnicodeArt
        if self._parent._dual:
            ret = ret + UnicodeArt([u'˅'])
        return ret

    def _latex_(self):
        r"""
        A latex representation of ``self``.

        EXAMPLES::

            sage: C = crystals.Letters(['A', [2, 1]])
            sage: latex(C(2))
            2
            sage: latex(C(-3))
            \overline{3}

            sage: C = crystals.Letters(['A', [2, 1]], dual=True)
            sage: latex(C(2))
            \underline{2}
            sage: latex(C(-3))
            \underline{\overline{3}}
        """
        ret = Letter._latex_(self)
        if self._parent._dual:
            ret = "\\underline{{{}}}".format(ret)
        return ret

    cpdef Letter e(self, int i):
        r"""
        Return the action of `e_i` on ``self``.

        EXAMPLES::

            sage: C = crystals.Letters(['A', [2, 1]])
            sage: c = C(-2)
            sage: c.e(-2)
            -3
            sage: c = C(1)
            sage: c.e(0)
            -1
            sage: c = C(2)
            sage: c.e(1)
            1
            sage: c.e(-2)
        """
        cdef int b = self.value
        if self._parent._dual:
            if 0 < i:
                if self.value == i:
                    return self._parent._element_constructor_(b + 1)
            elif i < 0:
                if b == i - 1:
                    return self._parent._element_constructor_(b + 1)
            elif i == 0 and b == -1:
                return self._parent._element_constructor_(1)
            return None

        if i < 0:
            if b == i:
                return self._parent._element_constructor_(b - 1)
        elif 0 < i:
            if b == i + 1:
                return self._parent._element_constructor_(b - 1)
        elif i == 0 and b == 1:
            return self._parent._element_constructor_(-1)
        return None

    cpdef Letter f(self, int i):
        r"""
        Return the action of `f_i` on ``self``.

        EXAMPLES::

            sage: C = crystals.Letters(['A', [2, 1]])
            sage: c = C.an_element()
            sage: c.f(-2)
            -2
            sage: c = C(-1)
            sage: c.f(0)
            1
            sage: c = C(1)
            sage: c.f(1)
            2
            sage: c.f(-2)
        """
        cdef int b = self.value
        if self._parent._dual:
            if i < 0:
                if b == i:
                    return self._parent._element_constructor_(b - 1)
            elif 0 < i:
                if b == i + 1:
                    return self._parent._element_constructor_(b - 1)
            elif i == 0 and b == 1:
                return self._parent._element_constructor_(-1)
            return None

        if 0 < i:
            if self.value == i:
                return self._parent._element_constructor_(b + 1)
        elif i < 0:
            if b == i - 1:
                return self._parent._element_constructor_(b + 1)
        elif i == 0 and b == -1:
            return self._parent._element_constructor_(1)
        return None

    def weight(self):
        """
        Return weight of ``self``.

        EXAMPLES::

            sage: C = crystals.Letters(['A', [2, 1]])
            sage: c = C(-1)
            sage: c.weight()
            (0, 0, 1, 0, 0)
            sage: c = C(2)
            sage: c.weight()
            (0, 0, 0, 0, 1)
        """
        # The ``Integer()`` should not be necessary, otherwise it does not
        #   work properly for a negative Python int
        ret = self._parent.weight_lattice_realization().basis()[Integer(self.value)]
        if self._parent._dual:
            return -ret
        return ret

class CrystalOfBKKLetters(ClassicalCrystalOfLetters):
    """
    Crystal of letters for Benkart-Kang-Kashiwara supercrystals.

    This implements the `\mathfrak{gl}(m|n)` crystal of
    Benkart, Kang and Kashiwara [BKK2000]_.

    EXAMPLES::

        sage: C = crystals.Letters(['A', [1, 1]]); C
        The crystal of letters for type ['A', [1, 1]]

        sage: C = crystals.Letters(['A', [2,4]], dual=True); C
        The crystal of letters for type ['A', [2, 4]] (dual)
    """
    @staticmethod
    def __classcall_private__(cls, ct, dual=None):
        """
        TESTS::

            sage: crystals.Letters(['A', [1, 1]])
            The crystal of letters for type ['A', [1, 1]]
        """
        if dual is None:
            dual = False
        ct = CartanType(ct)
        return super(CrystalOfBKKLetters, cls).__classcall__(cls, ct, dual)

    def __init__(self, ct, dual):
        """
        Initialize ``self``.

        EXAMPLES::

            sage: crystals.Letters(['A', [2, 1]])
            The crystal of letters for type ['A', [2, 1]]
        """
        self._dual = dual
        self._cartan_type = ct
        Parent.__init__(self, category=RegularSuperCrystals())
        self.module_generators = (self._element_constructor_(-self._cartan_type.m-1),)
        self._list = list(self.__iter__())

    def __iter__(self):
        """
        Iterate through ``self``.

        EXAMPLES::

            sage: C = crystals.Letters(['A', [2, 1]])
            sage: [x for x in C]
            [-3, -2, -1, 1, 2]
        """
        for t in range(-self._cartan_type.m - 1, self._cartan_type.n + 2):
            if t != 0:
                yield self(t)

    def _repr_(self):
        """
        TESTS::

            sage: crystals.Letters(['A', [2, 1]])
            The crystal of letters for type ['A', [2, 1]]
        """
        ret = "The crystal of letters for type %s"%self._cartan_type
        if self._dual:
            ret += " (dual)"
        return ret

    # temporary workaround while an_element is overriden by Parent
    _an_element_ = EnumeratedSets.ParentMethods._an_element_

    Element = BKKLetter

#########################
# Wrapped letters
#########################

cdef class LetterWrapped(Element):
    r"""
    Element which uses another crystal implementation and converts
    those elements to a tuple with `\pm i`.
    """
    cdef readonly Element value

    def __init__(self, parent, Element value):
        """
        Initialize ``self``.

        EXAMPLES::

            sage: C = crystals.Letters(['E', 8])
            sage: a = C((1,-4,5))
            sage: TestSuite(a).run()
        """
        self.value = value
        Element.__init__(self, parent)

    def __reduce__(self):
        """
        Used in pickling of letters.

        EXAMPLES::

            sage: C = crystals.Letters(['E', 8])
            sage: a = C((1,-4,5))
            sage: a.__reduce__()
            (The crystal of letters for type ['E', 8], (Y(1,6) Y(4,6)^-1 Y(5,5),))
        """
        return (self._parent, (self.value,))

    def __hash__(self):
        """
        Return the hash value of ``self``.

        EXAMPLES::

            sage: C = crystals.Letters(['E', 8])
            sage: c = C((1,-4,5))
            sage: hash(c) == hash(c.value)
            True
        """
        return hash(self.value)

    cpdef _richcmp_(left, right, int op):
        """
        Check comparison between ``left`` and ``right`` based on ``op``

        EXAMPLES::

            sage: C = crystals.Letters(['E', 8])
            sage: C((8,)) < C((1,-4,5)) # indirect doctest
            True
            sage: C((-2,6)) < C((1,-4,5))
            False
            sage: C((1,-4,5)) == C((1,-4,5))
            True
        """
        cdef LetterWrapped self, x
        self = left
        x = right
        if op == Py_EQ:
            return self.value == x.value
        if op == Py_NE:
            return self.value != x.value
        if op == Py_LT:
            return self._parent.lt_elements(self, x)
        if op == Py_GT:
            return x._parent.lt_elements(x, self)
        if op == Py_LE:
            return self.value == x.value or self._parent.lt_elements(self, x)
        if op == Py_GE:
            return self.value == x.value or x._parent.lt_elements(x, self)
        return False

    cpdef tuple _to_tuple(self):
        r"""
        Return a tuple encoding the `\varepsilon_i` and `\varphi_i`
        values of ``elt``.

        EXAMPLES::

            sage: C = crystals.Letters(['E', 8])
            sage: t = (1,-4,5)
            sage: elt = C(t)
            sage: elt._to_tuple() == t
            True
        """
        cdef list ret = []
        cdef int i
        for i in self._parent.cartan_type().index_set():
            ret += [-i]*int(self.value.epsilon(i))
            ret += [i]*int(self.value.phi(i))
        return tuple(ret)

    def _repr_(self):
        """
        Return a string representation of ``self``.

        EXAMPLES::

            sage: C = crystals.Letters(['E', 8])
            sage: C((1,-4,5))
            (1, -4, 5)
        """
        return repr(self._to_tuple())

    def _unicode_art_(self):
        r"""
        A unicode art representation of ``self``.

        EXAMPLES::

            sage: C = crystals.Letters(['E', 8])
            sage: unicode_art(C((1,-4,5)))
            (1, 4̄, 5)
        """
        from sage.typeset.unicode_art import UnicodeArt
        return UnicodeArt([u"({})".format(u", ".join(unicode(x) if x > 0 else unicode(-x) + u"̄"
                                                     for x in self._to_tuple()))])

    def _latex_(self):
        r"""
        A latex representation of ``self``.

        EXAMPLES::

            sage: C = crystals.Letters(['E', 8])
            sage: latex(C((1,-4,5)))
            \left(1, \overline{4}, 5\right)
        """
        ret = "\\left("
        first = True
        for v in self._to_tuple():
            if not first:
                ret += ", "
            else:
                first = False
            if v < 0:
                ret += "\\overline{" + repr(-v) + "}"
            else:
                ret+= repr(v)
        return ret + "\\right)"

    cpdef LetterWrapped e(self, int i):
        r"""
        Return `e_i` of ``self``.

        EXAMPLES::

            sage: C = crystals.Letters(['E', 8])
            sage: C((-8,)).e(1)
            sage: C((-8,)).e(8)
            (-7, 8)
        """
        cdef Element ret = self.value.e(i)
        if ret is None:
            return None
        return type(self)(self.parent(), ret)

    cpdef LetterWrapped f(self, int i):
        r"""
        Return `f_i` of ``self``.

        EXAMPLES::

            sage: C = crystals.Letters(['E', 8])
            sage: C((8,)).f(6)
            sage: C((8,)).f(8)
            (7, -8)
        """
        cdef Element ret = self.value.f(i)
        if ret is None:
            return None
        return type(self)(self.parent(), ret)

    cpdef int epsilon(self, int i):
        r"""
        Return `\varepsilon_i` of ``self``.

        EXAMPLES::

            sage: C = crystals.Letters(['E', 8])
            sage: C((-8,)).epsilon(1)
            0
            sage: C((-8,)).epsilon(8)
            1
        """
        return self.value.epsilon(i)

    cpdef int phi(self, int i):
        r"""
        Return `\varphi_i` of ``self``.

        EXAMPLES::

            sage: C = crystals.Letters(['E', 8])
            sage: C((8,)).phi(8)
            1
            sage: C((8,)).phi(6)
            0
        """
        return self.value.phi(i)

class ClassicalCrystalOfLettersWrapped(ClassicalCrystalOfLetters):
    r"""
    Crystal of letters by wrapping another crystal.

    This is used for a crystal of letters of type `E_8` and `F_4`.

    This class follows the same output as the other crystal of letters,
    where `b` is represented by the "letter" with `\varphi_i(b)` (resp.,
    `\varepsilon_i`) number of `i`'s (resp., `-i`'s or `\bar{i}`'s).
    However, this uses an auxillary crystal to construct these letters
    to avoid hardcoding the crystal elements and the corresponding edges;
    in particular, the 248 nodes of `E_8`.
    """
    def __init__(self, cartan_type):
        """
        Initialize ``self``.

        EXAMPLES::

            sage: C = crystals.Letters(['E', 8])
            sage: TestSuite(C).run()  # long time

            sage: C = crystals.Letters(['F', 4])
            sage: TestSuite(C).run()
        """
        ClassicalCrystalOfLetters.__init__(self, cartan_type, LetterWrapped)

    def __call__(self, value):
        """
        Parse input to valid values to give to ``_element_constructor_()``.

        EXAMPLES::

            sage: C = crystals.Letters(['E', 8])
            sage: c = C((8,))
            sage: c == C.module_generators[0]
            True
            sage: C([8]) == c
            True
        """
        if isinstance(value, self.element_class) and value.parent() is self:
            return value
        if value == 'E':
            return EmptyLetter(self)
        C = self.module_generators[0].value.parent()
        if isinstance(value, C.element_class) and value.parent() is C:
            return self.element_class(self, value)
        if isinstance(value, list):
            value = tuple(value)
        if value in self._tuple_to_element_dict:
            return self._tuple_to_element_dict[value]
        raise ValueError("not an element in the crystal")

    @lazy_attribute
    def _tuple_to_element_dict(self):
        """
        A dictionary from tuples to elements of ``self``.

        EXAMPLES::

            sage: C = crystals.Letters(['E', 8])
            sage: (8,) in C._tuple_to_element_dict
            True
            sage: (-4, 4) in C._tuple_to_element_dict
            True
            sage: (-4, 3) in C._tuple_to_element_dict
            False
        """
        return {elt._to_tuple(): elt for elt in self}
<|MERGE_RESOLUTION|>--- conflicted
+++ resolved
@@ -92,23 +92,18 @@
         [-, A, B, C, D, E, F, G, H, I, J, K, L, M, N, O, P, Q, R, S, T, U, V, W, X, Y, Z]
     """
     ct = CartanType(cartan_type)
-<<<<<<< HEAD
-    letter = ct.type()
-    if letter == 'A':
-=======
     if ct.letter == 'A':
         from sage.combinat.root_system.cartan_type import SuperCartanType_standard
         if isinstance(ct, SuperCartanType_standard):
             return CrystalOfBKKLetters(ct, dual=dual)
->>>>>>> b4a14f97
         return ClassicalCrystalOfLetters(ct, Crystal_of_letters_type_A_element)
-    elif letter == 'B':
+    elif ct.letter == 'B':
         return ClassicalCrystalOfLetters(ct, Crystal_of_letters_type_B_element)
-    elif letter == 'C':
+    elif ct.letter == 'C':
         return ClassicalCrystalOfLetters(ct, Crystal_of_letters_type_C_element)
-    elif letter == 'D':
+    elif ct.letter == 'D':
         return ClassicalCrystalOfLetters(ct, Crystal_of_letters_type_D_element)
-    elif letter == 'E' and ct.rank() == 6:
+    elif ct.letter == 'E' and ct.rank() == 6:
         if dual is None:
             return ClassicalCrystalOfLetters(ct,
                                              Crystal_of_letters_type_E6_element,
@@ -117,11 +112,11 @@
             return ClassicalCrystalOfLetters(ct,
                                              Crystal_of_letters_type_E6_element_dual,
                                              element_print_style, dual = True)
-    elif letter == 'E' and ct.rank() == 7:
+    elif ct.letter == 'E' and ct.rank() == 7:
         return ClassicalCrystalOfLetters(ct, Crystal_of_letters_type_E7_element)
-    elif letter == 'E' and ct.rank() == 8 or letter == 'F':
+    elif ct.letter == 'E' and ct.rank() == 8 or ct.letter == 'F':
         return ClassicalCrystalOfLettersWrapped(ct)
-    elif letter == 'G':
+    elif ct.letter == 'G':
         return ClassicalCrystalOfLetters(ct, Crystal_of_letters_type_G_element)
     else:
         raise NotImplementedError
