r"""
Crystals of letters
"""

#*****************************************************************************
#       Copyright (C) 2007 Anne Schilling <anne at math.ucdavis.edu>
#                          Nicolas M. Thiery <nthiery at users.sf.net>
#                          Daniel Bump    <bump at match.stanford.edu>
#                          Brant Jones    <brant at math.ucdavis.edu>
#
# This program is free software: you can redistribute it and/or modify
# it under the terms of the GNU General Public License as published by
# the Free Software Foundation, either version 2 of the License, or
# (at your option) any later version.
#                  http://www.gnu.org/licenses/
#*****************************************************************************
from cpython.object cimport Py_EQ, Py_NE, Py_LE, Py_GE, Py_LT, Py_GT
from sage.misc.cachefunc import cached_method
from sage.misc.lazy_attribute import lazy_attribute
from sage.structure.unique_representation import UniqueRepresentation
from sage.structure.parent import Parent
from sage.structure.element cimport Element
from sage.categories.enumerated_sets import EnumeratedSets
from sage.categories.classical_crystals import ClassicalCrystals
from sage.combinat.root_system.cartan_type import CartanType
from sage.rings.integer import Integer


def CrystalOfLetters(cartan_type, element_print_style=None, dual=None):
    r"""
    Return the crystal of letters of the given type.

    For classical types, this is a combinatorial model for the crystal
    with highest weight `\Lambda_1` (the first fundamental weight).

    Any irreducible classical crystal appears as the irreducible
    component of the tensor product of several copies of this crystal
    (plus possibly one copy of the spin crystal, see
    :class:`~sage.combinat.crystals.spins.CrystalOfSpins`).
    See [KN94]_. Elements of this irreducible component have a fixed shape,
    and can be fit inside a tableau shape. Otherwise said, any irreducible
    classical crystal is isomorphic to a crystal of tableaux with cells
    filled by elements of the crystal of letters (possibly tensored with
    the crystal of spins).

    INPUT:

    - ``T`` -- A Cartan type

    REFERENCES:

    .. [KN94] \M. Kashiwara and T. Nakashima.
       Crystal graphs for representations of the `q`-analogue of classical Lie
       algebras.
       J. Algebra **165**, no. 2, pp. 295--345, 1994.

    EXAMPLES::

        sage: C = crystals.Letters(['A',5])
        sage: C.list()
        [1, 2, 3, 4, 5, 6]
        sage: C.cartan_type()
        ['A', 5]

    For type `E_6`, one can also specify how elements are printed.
    This option is usually set to None and the default representation is used.
    If one chooses the option 'compact', the elements are printed in the more
    compact convention with 27 letters ``+abcdefghijklmnopqrstuvwxyz`` and
    the 27 letters ``-ABCDEFGHIJKLMNOPQRSTUVWXYZ`` for the dual crystal.

    EXAMPLES::

        sage: C = crystals.Letters(['E',6], element_print_style = 'compact')
        sage: C
        The crystal of letters for type ['E', 6]
        sage: C.list()
        [+, a, b, c, d, e, f, g, h, i, j, k, l, m, n, o, p, q, r, s, t, u, v, w, x, y, z]
        sage: C = crystals.Letters(['E',6], element_print_style = 'compact', dual = True)
        sage: C
        The crystal of letters for type ['E', 6] (dual)
        sage: C.list()
        [-, A, B, C, D, E, F, G, H, I, J, K, L, M, N, O, P, Q, R, S, T, U, V, W, X, Y, Z]
    """
    ct = CartanType(cartan_type)
    letter = ct.type()
    if letter == 'A':
        return ClassicalCrystalOfLetters(ct, Crystal_of_letters_type_A_element)
    elif letter == 'B':
        return ClassicalCrystalOfLetters(ct, Crystal_of_letters_type_B_element)
    elif letter == 'C':
        return ClassicalCrystalOfLetters(ct, Crystal_of_letters_type_C_element)
    elif letter == 'D':
        return ClassicalCrystalOfLetters(ct, Crystal_of_letters_type_D_element)
    elif letter == 'E' and ct.rank() == 6:
        if dual is None:
            return ClassicalCrystalOfLetters(ct,
                                             Crystal_of_letters_type_E6_element,
                                             element_print_style)
        else:
            return ClassicalCrystalOfLetters(ct,
                                             Crystal_of_letters_type_E6_element_dual,
                                             element_print_style, dual = True)
    elif letter == 'E' and ct.rank() == 7:
        return ClassicalCrystalOfLetters(ct, Crystal_of_letters_type_E7_element)
<<<<<<< HEAD
    elif letter == 'E' and ct.rank() == 8 or letter == 'F':
        return ClassicalCrystalOfLettersWrapped(ct)
    elif letter == 'G':
=======
    elif ct.letter == 'E' and ct.rank() == 8 or ct.letter == 'F':
        return ClassicalCrystalOfLettersWrapped(ct)
    elif ct.letter == 'G':
>>>>>>> 7b19f906
        return ClassicalCrystalOfLetters(ct, Crystal_of_letters_type_G_element)
    else:
        raise NotImplementedError

class ClassicalCrystalOfLetters(UniqueRepresentation, Parent):
    r"""
    A generic class for classical crystals of letters.

    All classical crystals of letters should be instances of this class
    or of subclasses. To define a new crystal of letters, one only
    needs to implement a class for the elements (which subclasses
    :class:`~sage.combinat.crystals.Letter`), with appropriate
    `e_i` and `f_i` operations. If the module generator is not `1`, one also
    needs to define the subclass
    :class:`~sage.combinat.crystals.letters.ClassicalCrystalOfLetters` for the
    crystal itself.

    The basic assumption is that crystals of letters are small, but
    used intensively as building blocks. Therefore, we explicitly build
    in memory the list of all elements, the crystal graph and its
    transitive closure, so as to make the following operations constant
    time: ``list``, ``cmp``, (todo: ``phi``, ``epsilon``, ``e``, and
    ``f`` with caching)
    """
    def __init__(self, cartan_type, element_class, element_print_style = None, dual = None):
        """
        EXAMPLES::

            sage: C = crystals.Letters(['A',5])
            sage: C.category()
            Category of classical crystals
            sage: TestSuite(C).run()
        """
        self.Element = element_class
        Parent.__init__(self, category = ClassicalCrystals())
        self._cartan_type = CartanType(cartan_type)
        self.rename("The crystal of letters for type %s"%self._cartan_type)
        if cartan_type.type() == 'E':
            if cartan_type.rank() == 6:
                if dual:
                    self.module_generators = (self._element_constructor_((6,)),)
                    self._ambient = CrystalOfLetters(CartanType(['E',6]))
                    self.rename("%s (dual)"%self)
                else:
                    self.module_generators = (self._element_constructor_((1,)),)
            elif cartan_type.rank() == 7:
                self.module_generators = (self._element_constructor_((7,)),)
            elif cartan_type.rank() == 8:
                from sage.combinat.crystals.monomial_crystals import CrystalOfNakajimaMonomials
                from sage.combinat.root_system.root_system import RootSystem
                la = RootSystem(cartan_type).weight_lattice().fundamental_weight(8)
                C = CrystalOfNakajimaMonomials(cartan_type, la)
                hw = C.highest_weight_vector()
                self.module_generators = (self._element_constructor_(hw),)
            self._list = [x for x in super(ClassicalCrystalOfLetters, self).__iter__()]
        elif cartan_type.type() == 'F':
            from sage.combinat.crystals.monomial_crystals import CrystalOfNakajimaMonomials
            from sage.combinat.root_system.root_system import RootSystem
            la = RootSystem(cartan_type).weight_lattice().fundamental_weight(1)
            C = CrystalOfNakajimaMonomials(cartan_type, la)
            hw = C.highest_weight_vector()
            self.module_generators = (self._element_constructor_(hw),)
            self._list = [x for x in super(ClassicalCrystalOfLetters, self).__iter__()]
        else:
            self.module_generators = (self._element_constructor_(1),)
            if cartan_type.type() == 'G':
                self._list = [self._element_constructor_(1),
                              self._element_constructor_(2),
                              self._element_constructor_(3),
                              self._element_constructor_(0),
                              self._element_constructor_(-3),
                              self._element_constructor_(-2),
                              self._element_constructor_(-1)]
            else:
                self._list = [self._element_constructor_(i)
                              for i in xrange(1, cartan_type.rank() + 1)]
                if cartan_type.type() == 'B':
                    self._list.append(self._element_constructor_(0))
                if cartan_type.type() != 'A':
                    self._list += [self._element_constructor_(-i)
                                   for i in xrange(cartan_type.rank(), 0, -1)]
                else:
                    self._list.append(self._element_constructor_(cartan_type.rank() + 1))
        self._element_print_style = element_print_style

    def __call__(self, value):
        """
        Parse input to valid values to give to ``_element_constructor_()``.

        EXAMPLES::

            sage: C = crystals.Letters(['E',6])
            sage: c = C((1,))
            sage: C([1]) == c
            True
        """
        if value.__class__ == self.element_class and value.parent() is self:
            return value
        if isinstance(value, list):
            return self._element_constructor_(tuple(value))
        return self._element_constructor_(value)

    @cached_method
    def _element_constructor_(self, value):
        """
        Convert ``value`` into an element of ``self``.

        EXAMPLES::

            sage: C = crystals.Letters(['A',5])
            sage: c = C(1); c
            1
            sage: c.parent()
            The crystal of letters for type ['A', 5]
            sage: c is C(c)
            True
        """
        if value == 'E':
            return EmptyLetter(self)
        else: # Should do sanity checks!
            return self.element_class(self, value)

    def __iter__(self):
        """
        Iterate through ``self``.

        EXAMPLES::

            sage: C = crystals.Letters(['A',5])
            sage: [x for x in C]
            [1, 2, 3, 4, 5, 6]
        """
        return iter(self._list)

    def list(self):
        """
        Return a list of the elements of ``self``.

        EXAMPLES::

            sage: C = crystals.Letters(['A',5])
            sage: C.list()
            [1, 2, 3, 4, 5, 6]
        """
        return self._list

    @lazy_attribute
    def _digraph_closure(self):
        """
        The transitive closure of the directed graph associated to ``self``.

        EXAMPLES::

            sage: crystals.Letters(['A',5])._digraph_closure
            Transitive closure of : Digraph on 6 vertices
        """
        return self.digraph().transitive_closure()

    def __contains__(self, x):
        """
        EXAMPLES::

            sage: C = crystals.Letters(['A',5])
            sage: 1 in C
            False
            sage: C(1) in C
            True
        """
        return x in self._list

    def lt_elements(self, x, y):
        r"""
        Return ``True`` if and only if there is a path from ``x`` to ``y`` in
        the crystal graph, when ``x`` is not equal to ``y``.

        Because the crystal graph is classical, it is a directed acyclic
        graph which can be interpreted as a poset. This function implements
        the comparison function of this poset.

        EXAMPLES::

            sage: C = crystals.Letters(['A', 5])
            sage: x = C(1)
            sage: y = C(2)
            sage: C.lt_elements(x,y)
            True
            sage: C.lt_elements(y,x)
            False
            sage: C.lt_elements(x,x)
            False
            sage: C = crystals.Letters(['D', 4])
            sage: C.lt_elements(C(4),C(-4))
            False
            sage: C.lt_elements(C(-4),C(4))
            False
        """
        if x.parent() is not self or y.parent() is not self:
            raise ValueError("Cannot compare elements of different parents")
        if self._digraph_closure.has_edge(x,y):
            return True
        return False

    # temporary workaround while an_element is overriden by Parent
    _an_element_ = EnumeratedSets.ParentMethods._an_element_

# Utility. Note: much of this class should be factored out at some point!
cdef class Letter(Element):
    r"""
    A class for letters.

    Like :class:`ElementWrapper`, plus delegates ``__lt__`` (comparison)
    to the parent.

    EXAMPLES::

        sage: from sage.combinat.crystals.letters import Letter
        sage: a = Letter(ZZ, 1)
        sage: Letter(ZZ, 1).parent()
        Integer Ring

        sage: Letter(ZZ, 1)._repr_()
        '1'

        sage: parent1 = ZZ  # Any fake value ...
        sage: parent2 = QQ  # Any fake value ...
        sage: l11 = Letter(parent1, 1)
        sage: l12 = Letter(parent1, 2)
        sage: l21 = Letter(parent2, 1)
        sage: l22 = Letter(parent2, 2)
        sage: l11 == l11
        True
        sage: l11 == l12
        False
        sage: l11 == l21 # not tested
        False

        sage: C = crystals.Letters(['B', 3])
        sage: C(0) != C(0)
        False
        sage: C(1) != C(-1)
        True
    """
    cdef readonly int value

    def __init__(self, parent, int value):
        """
        EXAMPLES::

            sage: C = crystals.Letters(['B',4])
            sage: a = C(3)
            sage: TestSuite(a).run()
        """
        self.value = value
        Element.__init__(self, parent)

    def __setstate__(self, state):
        r"""
        Used in unpickling old pickles.

        EXAMPLES::

            sage: C = crystals.Letters(['B',4])
            sage: a = C(3)
            sage: loads(dumps(a)) == a
            True
        """
        P, D = state
        if P is not None:
            self._parent = P
        self.value = D['value']

    def __reduce__(self):
        r"""
        Used in pickling crystal of letters elements.

        EXAMPLES::

            sage: C = crystals.Letters(['A',3])
            sage: a = C(1)
            sage: a.__reduce__()
            (The crystal of letters for type ['A', 3], (1,))
        """
        return (self._parent, (self.value,))

    def _repr_(self):
        """
        Return a string representation of ``self``.

        EXAMPLES::

            sage: C = crystals.Letters(['B', 3])
            sage: C(0)
            0
            sage: C(1)
            1
            sage: C(-1)
            -1
        """
        return repr(self.value)

    def _latex_(self):
        r"""
        A latex representation of ``self``.

        EXAMPLES::

            sage: C = crystals.Letters(['D', 4])
            sage: latex(C(2))
            2
            sage: latex(C(-3))
            \overline{3}
        """
        if self.value < 0:
            return "\\overline{" + repr(-self.value) + "}"
        return repr(self.value)

    def __hash__(self):
        """
        Return the hash value of ``self``.

        EXAMPLES::

            sage: C = crystals.Letters(['D', 4])
            sage: hash(C(4)) == hash(4)
            True
        """
        return self.value

    cpdef _richcmp_(left, right, int op):
        """
        Return ``True`` if ``left`` compares with ``right`` based on ``op``.

        EXAMPLES::

            sage: C = crystals.Letters(['D', 4])
            sage: C(4) > C(-4) # indirect doctest
            False
            sage: C(4) < C(-3)
            True
            sage: C(4) == C(4)
            True

        TESTS::

            sage: C = crystals.Letters(['C', 3])
            sage: C('E') == C(2)
            False
            sage: C(2) == C('E')
            False
            sage: C('E') == C('E')
            True
        """
        # Special case for the empty letter
        if isinstance(left, EmptyLetter):
            return isinstance(right, EmptyLetter) \
                   and (op == Py_EQ or op == Py_LE or op == Py_GE)
        if isinstance(right, EmptyLetter):
            return op == Py_NE

        cdef Letter self, x
        self = left
        x = right
        if op == Py_EQ:
            return self.value == x.value
        if op == Py_NE:
            return self.value != x.value
        if op == Py_LT:
            return self._parent.lt_elements(self, x)
        if op == Py_GT:
            return x.parent().lt_elements(x, self)
        if op == Py_LE:
            return self.value == x.value or self._parent.lt_elements(self, x)
        if op == Py_GE:
            return self.value == x.value or x.parent().lt_elements(x, self)
        return False

cdef class EmptyLetter(Element):
    """
    The affine letter `\emptyset` thought of as a classical crystal letter
    in classical type `B_n` and `C_n`.

    .. WARNING::

        This is not a classical letter.

    Used in the rigged configuration bijections.
    """
    cdef readonly str value

    def __init__(self, parent):
        """
        Initialize ``self``.

        EXAMPLES::

            sage: C = crystals.Letters(['C', 3])
            sage: TestSuite(C('E')).run()
        """
        self.value = 'E'
        Element.__init__(self, parent)

    def __reduce__(self):
        r"""
        Used in pickling crystal of letters elements.

        EXAMPLES::

            sage: C = crystals.Letters(['C',3])
            sage: a = C('E')
            sage: a.__reduce__()
            (The crystal of letters for type ['C', 3], ('E',))
        """
        return (self._parent, ('E',))

    def _repr_(self):
        """
        Return a string representation of ``self``.

        EXAMPLES::

            sage: C = crystals.Letters(['C', 3])
            sage: C('E')
            E
        """
        return 'E'

    def _latex_(self):
        """
        Return a latex representation of ``self``.

        EXAMPLES::

            sage: C = crystals.Letters(['C', 3])
            sage: latex(C('E'))
            \emptyset
        """
        return "\\emptyset"

    def __hash__(self):
        """
        Return the hash value of ``self``.

        EXAMPLES::

            sage: C = crystals.Letters(['D', 4])
            sage: hash(C('E')) == hash('E')
            True
        """
        return hash(self.value)

    cpdef _richcmp_(left, right, int op):
        """
        Return ``True`` if ``left`` compares with ``right`` based on ``op``.

        EXAMPLES::

            sage: C = crystals.Letters(['C', 3])
            sage: C('E') == C(2)
            False
            sage: C('E') < C(2)
            False
            sage: C('E') <= C(2)
            False
            sage: C('E') != C(2)
            True
            sage: C('E') == C('E')
            True
            sage: C('E') != C('E')
            False
            sage: C('E') >= C('E')
            True
            sage: C('E') < C('E')
            False
        """
        if isinstance(left, EmptyLetter) and isinstance(right, EmptyLetter):
           return op == Py_EQ or op == Py_LE or op == Py_GE
        return op == Py_NE

    def weight(self):
        """
        Return the weight of ``self``.

        EXAMPLES::

            sage: C = crystals.Letters(['C', 3])
            sage: C('E').weight()
            (0, 0, 0)
        """
        return self.parent().weight_lattice_realization().zero()

    cpdef e(self, int i):
        """
        Return `e_i` of ``self`` which is ``None``.

        EXAMPLES::

            sage: C = crystals.Letters(['C', 3])
            sage: C('E').e(1)
        """
        return None

    cpdef f(self, int i):
        """
        Return `f_i` of ``self`` which is ``None``.

        EXAMPLES::

            sage: C = crystals.Letters(['C', 3])
            sage: C('E').f(1)
        """
        return None

    cpdef int epsilon(self, int i):
        r"""
        Return `\varepsilon_i` of ``self``.

        EXAMPLES::

            sage: C = crystals.Letters(['C', 3])
            sage: C('E').epsilon(1)
            0
        """
        return 0

    cpdef int phi(self, int i):
        r"""
        Return `\varphi_i` of ``self``.

        EXAMPLES::

            sage: C = crystals.Letters(['C', 3])
            sage: C('E').phi(1)
            0
        """
        return 0

#########################
# Type A
#########################

cdef class Crystal_of_letters_type_A_element(Letter):
    r"""
    Type `A` crystal of letters elements.

    TESTS::

        sage: C = crystals.Letters(['A',3])
        sage: C.list()
        [1, 2, 3, 4]
        sage: [ [x < y for y in C] for x in C ]
        [[False, True, True, True],
         [False, False, True, True],
         [False, False, False, True],
         [False, False, False, False]]

    ::

        sage: C = crystals.Letters(['A',5])
        sage: C(1) < C(1), C(1) < C(2), C(1) < C(3), C(2) < C(1)
        (False, True, True, False)

    ::

        sage: TestSuite(C).run()
    """
    def weight(self):
        """
        Return the weight of ``self``.

        EXAMPLES::

            sage: [v.weight() for v in crystals.Letters(['A',3])]
            [(1, 0, 0, 0), (0, 1, 0, 0), (0, 0, 1, 0), (0, 0, 0, 1)]
        """
        return self._parent.weight_lattice_realization().monomial(self.value-1)

    cpdef Letter e(self, int i):
        r"""
        Return the action of `e_i` on ``self``.

        EXAMPLES::

            sage: C = crystals.Letters(['A',4])
            sage: [(c,i,c.e(i)) for i in C.index_set() for c in C if c.e(i) is not None]
            [(2, 1, 1), (3, 2, 2), (4, 3, 3), (5, 4, 4)]
        """
        if self.value == i+1:
            return self._parent._element_constructor_(self.value-1)
        else:
            return None

    cpdef Letter f(self, int i):
        r"""
        Return the action of `f_i` on ``self``.

        EXAMPLES::

            sage: C = crystals.Letters(['A',4])
            sage: [(c,i,c.f(i)) for i in C.index_set() for c in C if c.f(i) is not None]
            [(1, 1, 2), (2, 2, 3), (3, 3, 4), (4, 4, 5)]
        """
        if self.value == i:
            return self._parent._element_constructor_(self.value+1)
        else:
            return None

    cpdef int epsilon(self, int i):
        r"""
        Return `\varepsilon_i` of ``self``.

        EXAMPLES::

            sage: C = crystals.Letters(['A',4])
            sage: [(c,i) for i in C.index_set() for c in C if c.epsilon(i) != 0]
            [(2, 1), (3, 2), (4, 3), (5, 4)]
        """
        if self.value == i+1:
            return 1
        return 0

    cpdef int phi(self, int i):
        r"""
        Return `\varphi_i` of ``self``.

        EXAMPLES::

            sage: C = crystals.Letters(['A',4])
            sage: [(c,i) for i in C.index_set() for c in C if c.phi(i) != 0]
            [(1, 1), (2, 2), (3, 3), (4, 4)]
        """
        if self.value == i:
            return 1
        return 0

#########################
# Type B
#########################

cdef class Crystal_of_letters_type_B_element(Letter):
    r"""
    Type `B` crystal of letters elements.

    TESTS::

        sage: C = crystals.Letters(['B',3])
        sage: TestSuite(C).run()
    """
    def weight(self):
        """
        Return the weight of ``self``.

        EXAMPLES::

            sage: [v.weight() for v in crystals.Letters(['B',3])]
            [(1, 0, 0),
             (0, 1, 0),
             (0, 0, 1),
             (0, 0, 0),
             (0, 0, -1),
             (0, -1, 0),
             (-1, 0, 0)]
        """
        if self.value > 0:
            return self._parent.weight_lattice_realization().monomial(self.value-1)
        elif self.value < 0:
            return -self._parent.weight_lattice_realization().monomial(-self.value-1)
        else:
            return self._parent.weight_lattice_realization()(0)

    cpdef Letter e(self, int i):
        r"""
        Return the action of `e_i` on ``self``.

        EXAMPLES::

            sage: C = crystals.Letters(['B',4])
            sage: [(c,i,c.e(i)) for i in C.index_set() for c in C if c.e(i) is not None]
            [(2, 1, 1),
             (-1, 1, -2),
             (3, 2, 2),
             (-2, 2, -3),
             (4, 3, 3),
             (-3, 3, -4),
             (0, 4, 4),
             (-4, 4, 0)]
        """
        if self.value == i+1:
            return self._parent._element_constructor_(i)
        elif self.value == 0 and i == self._parent._cartan_type.n:
            return self._parent._element_constructor_(self._parent._cartan_type.n)
        elif self.value == -i:
            if i == self._parent._cartan_type.n:
                return self._parent._element_constructor_(0)
            else:
                return self._parent._element_constructor_(-i-1)
        else:
            return None

    cpdef Letter f(self, int i):
        r"""
        Return the actions of `f_i` on ``self``.

        EXAMPLES::

            sage: C = crystals.Letters(['B',4])
            sage: [(c,i,c.f(i)) for i in C.index_set() for c in C if c.f(i) is not None]
            [(1, 1, 2),
             (-2, 1, -1),
             (2, 2, 3),
             (-3, 2, -2),
             (3, 3, 4),
             (-4, 3, -3),
             (4, 4, 0),
             (0, 4, -4)]
        """
        if self.value == i:
            if i < self._parent._cartan_type.n:
                return self._parent._element_constructor_(i+1)
            else:
                return self._parent._element_constructor_(0)
        elif self.value == 0 and i == self._parent._cartan_type.n:
            return self._parent._element_constructor_(-self._parent._cartan_type.n)
        elif self.value == -i-1:
            return self._parent._element_constructor_(-i)
        else:
            return None

    cpdef int epsilon(self, int i):
        r"""
        Return `\varepsilon_i` of ``self``.

        EXAMPLES::

            sage: C = crystals.Letters(['B',3])
            sage: [(c,i) for i in C.index_set() for c in C if c.epsilon(i) != 0]
            [(2, 1), (-1, 1), (3, 2), (-2, 2), (0, 3), (-3, 3)]
        """
        cdef int n = self._parent._cartan_type.n
        if self.value == 0:
            if i == n:
                return 1
            return 0
        if i == n and self.value == -n:
            return 2
        if self.value == i+1 or self.value == -i:
            return 1
        return 0

    cpdef int phi(self, int i):
        r"""
        Return `\varphi_i` of ``self``.

        EXAMPLES::

            sage: C = crystals.Letters(['B',3])
            sage: [(c,i) for i in C.index_set() for c in C if c.phi(i) != 0]
            [(1, 1), (-2, 1), (2, 2), (-3, 2), (3, 3), (0, 3)]
        """
        cdef int n = self._parent._cartan_type.n
        if self.value == 0:
            if i == n:
                return 1
            return 0
        if i == n and self.value == n:
            return 2
        if self.value == i or self.value == -i-1:
            return 1
        return 0

#########################
# Type C
#########################

cdef class Crystal_of_letters_type_C_element(Letter):
    r"""
    Type `C` crystal of letters elements.

    TESTS::

        sage: C = crystals.Letters (['C',3])
        sage: C.list()
        [1, 2, 3, -3, -2, -1]
        sage: [ [x < y for y in C] for x in C ]
        [[False, True, True, True, True, True],
         [False, False, True, True, True, True],
         [False, False, False, True, True, True],
         [False, False, False, False, True, True],
         [False, False, False, False, False, True],
         [False, False, False, False, False, False]]
        sage: TestSuite(C).run()
    """
    def weight(self):
        """
        Return the weight of ``self``.

        EXAMPLES::

            sage: [v.weight() for v in crystals.Letters(['C',3])]
            [(1, 0, 0), (0, 1, 0), (0, 0, 1), (0, 0, -1), (0, -1, 0), (-1, 0, 0)]
        """
        if self.value > 0:
            return self._parent.weight_lattice_realization().monomial(self.value-1)
        elif self.value < 0:
            return -self._parent.weight_lattice_realization().monomial(-self.value-1)
        else:
            return self._parent.weight_lattice_realization()(0)

    cpdef Letter e(self, int i):
        r"""
        Return the action of `e_i` on ``self``.

        EXAMPLES::

            sage: C = crystals.Letters(['C',4])
            sage: [(c,i,c.e(i)) for i in C.index_set() for c in C if c.e(i) is not None]
            [(2, 1, 1),
             (-1, 1, -2),
             (3, 2, 2),
             (-2, 2, -3),
             (4, 3, 3),
             (-3, 3, -4),
             (-4, 4, 4)]
        """
        if self.value == -self._parent._cartan_type.n and self.value == -i:
            return self._parent._element_constructor_(-self.value)
        elif self.value == i+1 or self.value == -i:
            return self._parent._element_constructor_(self.value-1)
        else:
            return None

    cpdef Letter f(self, int i):
        r"""
        Return the action of `f_i` on ``self``.

        EXAMPLES::

            sage: C = crystals.Letters(['C',4])
            sage: [(c,i,c.f(i)) for i in C.index_set() for c in C if c.f(i) is not None]
            [(1, 1, 2), (-2, 1, -1), (2, 2, 3),
             (-3, 2, -2), (3, 3, 4), (-4, 3, -3), (4, 4, -4)]
        """
        if self.value == self._parent._cartan_type.n and self.value == i:
            return self._parent._element_constructor_(-self.value)
        elif self.value == i or self.value == -i-1:
            return self._parent._element_constructor_(self.value+1)
        else:
            return None

    cpdef int epsilon(self, int i):
        r"""
        Return `\varepsilon_i` of ``self``.

        EXAMPLES::

            sage: C = crystals.Letters(['C',3])
            sage: [(c,i) for i in C.index_set() for c in C if c.epsilon(i) != 0]
            [(2, 1), (-1, 1), (3, 2), (-2, 2), (-3, 3)]
        """
        if self.value == i+1 or self.value == -i:
            return 1
        return 0

    cpdef int phi(self, int i):
        r"""
        Return `\varphi_i` of ``self``.

        EXAMPLES::

            sage: C = crystals.Letters(['C',3])
            sage: [(c,i) for i in C.index_set() for c in C if c.phi(i) != 0]
            [(1, 1), (-2, 1), (2, 2), (-3, 2), (3, 3)]
        """
        if self.value == i or self.value == -i-1:
            return 1
        return 0

#########################
# Type D
#########################

cdef class Crystal_of_letters_type_D_element(Letter):
    r"""
    Type `D` crystal of letters elements.

    TESTS::

        sage: C = crystals.Letters(['D',4])
        sage: C.list()
        [1, 2, 3, 4, -4, -3, -2, -1]
        sage: TestSuite(C).run()
    """
    def weight(self):
        """
        Return the weight of ``self``.

        EXAMPLES::

            sage: [v.weight() for v in crystals.Letters(['D',4])]
            [(1, 0, 0, 0),
             (0, 1, 0, 0),
             (0, 0, 1, 0),
             (0, 0, 0, 1),
             (0, 0, 0, -1),
             (0, 0, -1, 0),
             (0, -1, 0, 0),
             (-1, 0, 0, 0)]
        """
        if self.value > 0:
            return self._parent.weight_lattice_realization().monomial(self.value-1)
        elif self.value < 0:
            return -self._parent.weight_lattice_realization().monomial(-self.value-1)
        else:
            return self._parent.weight_lattice_realization()(0)

    cpdef Letter e(self, int i):
        r"""
        Return the action of `e_i` on ``self``.

        EXAMPLES::

            sage: C = crystals.Letters(['D',5])
            sage: [(c,i,c.e(i)) for i in C.index_set() for c in C if c.e(i) is not None]
            [(2, 1, 1),
             (-1, 1, -2),
             (3, 2, 2),
             (-2, 2, -3),
             (4, 3, 3),
             (-3, 3, -4),
             (5, 4, 4),
             (-4, 4, -5),
             (-5, 5, 4),
             (-4, 5, 5)]
        """
        if i == self._parent._cartan_type.n:
            if self.value == -i:
                return self._parent._element_constructor_(i-1)
            elif self.value == -(i-1):
                return self._parent._element_constructor_(i)
            else:
                return None
        elif self.value == i+1:
            return self._parent._element_constructor_(i)
        elif self.value == -i:
            return self._parent._element_constructor_(-(i+1))
        else:
            return None

    cpdef Letter f(self, int i):
        r"""
        Return the action of `f_i` on ``self``.

        EXAMPLES::

            sage: C = crystals.Letters(['D',5])
            sage: [(c,i,c.f(i)) for i in C.index_set() for c in C if c.f(i) is not None]
            [(1, 1, 2),
             (-2, 1, -1),
             (2, 2, 3),
             (-3, 2, -2),
             (3, 3, 4),
             (-4, 3, -3),
             (4, 4, 5),
             (-5, 4, -4),
             (4, 5, -5),
             (5, 5, -4)]
        """
        if i == self.value:
            if i == self._parent._cartan_type.n:
                return self._parent._element_constructor_(-(i-1))
            else:
                return self._parent._element_constructor_(i+1)
        elif self.value == -(i+1):
            return self._parent._element_constructor_(-i)
        elif self.value == self._parent._cartan_type.n-1 and i == self.value+1:
            return self._parent._element_constructor_(-i)
        else:
            return None

    cpdef int epsilon(self, int i):
        r"""
        Return `\varepsilon_i` of ``self``.

        EXAMPLES::

            sage: C = crystals.Letters(['D',4])
            sage: [(c,i) for i in C.index_set() for c in C if c.epsilon(i) != 0]
            [(2, 1), (-1, 1), (3, 2), (-2, 2), (4, 3), (-3, 3), (-4, 4), (-3, 4)]
        """
        if self.value == i+1 or self.value == -i:
            return 1
        cdef int n = self._parent._cartan_type.n
        if i == n and self.value == -n+1:
            return 1
        return 0

    cpdef int phi(self, int i):
        r"""
        Return `\varphi_i` of ``self``.

        EXAMPLES::

            sage: C = crystals.Letters(['D',4])
            sage: [(c,i) for i in C.index_set() for c in C if c.phi(i) != 0]
            [(1, 1), (-2, 1), (2, 2), (-3, 2), (3, 3), (-4, 3), (3, 4), (4, 4)]
        """
        if self.value == i or self.value == -i-1:
            return 1
        cdef int n = self._parent._cartan_type.n
        if i == n and self.value == n-1:
            return 1
        return 0

#########################
# Type G2
#########################

cdef class Crystal_of_letters_type_G_element(Letter):
    r"""
    Type `G_2` crystal of letters elements.

    TESTS::

        sage: C = crystals.Letters(['G',2])
        sage: C.list()
        [1, 2, 3, 0, -3, -2, -1]
        sage: TestSuite(C).run()
    """
    def weight(self):
        """
        Return the weight of ``self``.

        EXAMPLES::

            sage: [v.weight() for v in crystals.Letters(['G',2])]
            [(1, 0, -1), (1, -1, 0), (0, 1, -1), (0, 0, 0), (0, -1, 1), (-1, 1, 0), (-1, 0, 1)]
        """
        if self.value == 1:
            return self._parent.weight_lattice_realization()((1, 0, -1))
        elif self.value == 2:
            return self._parent.weight_lattice_realization()((1, -1, 0))
        elif self.value == 3:
            return self._parent.weight_lattice_realization()((0, 1, -1))
        elif self.value == 0:
            return self._parent.weight_lattice_realization()((0, 0, 0))
        elif self.value == -3:
            return self._parent.weight_lattice_realization()((0, -1, 1))
        elif self.value == -2:
            return self._parent.weight_lattice_realization()((-1, 1, 0))
        elif self.value == -1:
            return self._parent.weight_lattice_realization()((-1, 0, 1))
        else:
            raise RuntimeError("G2 crystal of letters element %d not valid"%self.value)

    cpdef Letter e(self, int i):
        r"""
        Return the action of `e_i` on ``self``.

        EXAMPLES::

            sage: C = crystals.Letters(['G',2])
            sage: [(c,i,c.e(i)) for i in C.index_set() for c in C if c.e(i) is not None]
            [(2, 1, 1),
             (0, 1, 3),
             (-3, 1, 0),
             (-1, 1, -2),
             (3, 2, 2),
             (-2, 2, -3)]
        """
        if i == 1:
            if self.value == 2:
                return self._parent._element_constructor_(1)
            elif self.value == 0:
                return self._parent._element_constructor_(3)
            elif self.value == -3:
                return self._parent._element_constructor_(0)
            elif self.value == -1:
                return self._parent._element_constructor_(-2)
            else:
                return None
        else:
            if self.value == 3:
                return self._parent._element_constructor_(2)
            elif self.value == -2:
                return self._parent._element_constructor_(-3)
            else:
                return None

    cpdef Letter f(self, int i):
        r"""
        Return the action of `f_i` on ``self``.

        EXAMPLES::

            sage: C = crystals.Letters(['G',2])
            sage: [(c,i,c.f(i)) for i in C.index_set() for c in C if c.f(i) is not None]
            [(1, 1, 2),
             (3, 1, 0),
             (0, 1, -3),
             (-2, 1, -1),
             (2, 2, 3),
             (-3, 2, -2)]
        """
        if i == 1:
            if self.value == 1:
                return self._parent._element_constructor_(2)
            elif self.value == 3:
                return self._parent._element_constructor_(0)
            elif self.value == 0:
                return self._parent._element_constructor_(-3)
            elif self.value == -2:
                return self._parent._element_constructor_(-1)
            else:
                return None
        else:
            if self.value == 2:
                return self._parent._element_constructor_(3)
            elif self.value == -3:
                return self._parent._element_constructor_(-2)
            else:
                return None

    cpdef int epsilon(self, int i):
        r"""
        Return `\varepsilon_i` of ``self``.

        EXAMPLES::

            sage: C = crystals.Letters(['G',2])
            sage: [(c,i,c.epsilon(i)) for i in C.index_set() for c in C if c.epsilon(i) != 0]
            [(2, 1, 1), (0, 1, 1), (-3, 1, 2), (-1, 1, 1), (3, 2, 1), (-2, 2, 1)]
        """
        if i == 1:
            if self.value in (2,0,-1):
                return 1
            if self.value == -3:
                return 2
            return 0
        if self.value == 3 or self.value == -2: # i must be 2
            return 1
        return 0

    cpdef int phi(self, int i):
        r"""
        Return `\varphi_i` of ``self``.

        EXAMPLES::

            sage: C = crystals.Letters(['G',2])
            sage: [(c,i,c.phi(i)) for i in C.index_set() for c in C if c.phi(i) != 0]
            [(1, 1, 1), (3, 1, 2), (0, 1, 1), (-2, 1, 1), (2, 2, 1), (-3, 2, 1)]
        """
        if i == 1:
            if self.value in (1,0,-2):
                return 1
            if self.value == 3:
                return 2
            return 0
        if self.value == -3 or self.value == 2: # i must be 2
            return 1
        return 0

#########################
# Type E Letter
#########################

cdef class LetterTuple(Element):
    """
    Abstract class for type `E` letters.
    """
    cdef readonly tuple value

    def __init__(self, parent, tuple value):
        """
        Initialize ``self``.

        EXAMPLES::

            sage: C = crystals.Letters(['E',6])
            sage: a = C((1,-3))
            sage: TestSuite(a).run()
        """
        self.value = value
        Element.__init__(self, parent)

    def __setstate__(self, state):
        r"""
        Used in unpickling old pickles.

        EXAMPLES::

            sage: C = crystals.Letters(['E',6])
            sage: a = C((1,-3))
            sage: loads(dumps(a)) == a
            True
        """
        P, D = state
        if P is not None:
            self._parent = P
        self.value = tuple(D['value'])

    def __reduce__(self):
        """
        Used in pickling of letters.

        EXAMPLES::

            sage: C = crystals.Letters(['E',6])
            sage: a = C((1,-3))
            sage: a.__reduce__()
            (The crystal of letters for type ['E', 6], ((1, -3),))
        """
        return (self._parent, (self.value,))

    def __hash__(self):
        """
        Return the hash value of ``self``.

        EXAMPLES::

            sage: C = crystals.Letters(['E', 6])
            sage: hash(C((1, -3))) == hash((1, -3))
            True
        """
        return hash(self.value)

    cpdef _richcmp_(left, right, int op):
        """
        Check comparison between ``left`` and ``right`` based on ``op``

        EXAMPLES::

            sage: C = crystals.Letters(['E', 6])
            sage: C((1,)) < C((-1, 3)) # indirect doctest
            True
            sage: C((6,)) < C((1,))
            False
            sage: C((-1, 3)) == C((-1, 3))
            True
        """
        cdef LetterTuple self, x
        self = left
        x = right
        if op == Py_EQ:
            return self.value == x.value
        if op == Py_NE:
            return self.value != x.value
        if op == Py_LT:
            return self._parent.lt_elements(self, x)
        if op == Py_GT:
            return x._parent.lt_elements(x, self)
        if op == Py_LE:
            return self.value == x.value or self._parent.lt_elements(self, x)
        if op == Py_GE:
            return self.value == x.value or x._parent.lt_elements(x, self)
        return False

    def _repr_(self):
        """
        Return a string representation of ``self``.

        EXAMPLES::

            sage: C = crystals.Letters(['E', 6])
            sage: C((-1, 3))
            (-1, 3)
        """
        return repr(self.value)

    def _latex_(self):
        r"""
        A latex representation of ``self``.

        EXAMPLES::

            sage: C = crystals.Letters(['E', 6])
            sage: latex(C((-1, 3)))
            \left(\overline{1}, 3\right)
        """
        ret = "\\left("
        first = True
        for v in self.value:
            if not first:
                ret += ", "
            else:
                first = False
            if v < 0:
                ret += "\\overline{" + repr(-v) + "}"
            else:
                ret+= repr(v)
        return ret + "\\right)"

    cpdef int epsilon(self, int i):
        r"""
        Return `\varepsilon_i` of ``self``.

        EXAMPLES::

            sage: C = crystals.Letters(['E',6])
            sage: C((-6,)).epsilon(1)
            0
            sage: C((-6,)).epsilon(6)
            1
        """
        if -i in self.value:
            return 1
        return 0

    cpdef int phi(self, int i):
        r"""
        Return `\varphi_i` of ``self``.

        EXAMPLES::

            sage: C = crystals.Letters(['E',6])
            sage: C((1,)).phi(1)
            1
            sage: C((1,)).phi(6)
            0
        """
        if i in self.value:
            return 1
        return 0

#########################
# Type E6
#########################

cdef class Crystal_of_letters_type_E6_element(LetterTuple):
    r"""
    Type `E_6` crystal of letters elements. This crystal corresponds to the highest weight
    crystal `B(\Lambda_1)`.

    TESTS::

        sage: C = crystals.Letters(['E',6])
        sage: C.module_generators
        ((1,),)
        sage: C.list()
        [(1,), (-1, 3), (-3, 4), (-4, 2, 5), (-2, 5), (-5, 2, 6), (-2, -5, 4, 6),
        (-4, 3, 6), (-3, 1, 6), (-1, 6), (-6, 2), (-2, -6, 4), (-4, -6, 3, 5),
        (-3, -6, 1, 5), (-1, -6, 5), (-5, 3), (-3, -5, 1, 4), (-1, -5, 4), (-4, 1, 2),
        (-1, -4, 2, 3), (-3, 2), (-2, -3, 4), (-4, 5), (-5, 6), (-6,), (-2, 1), (-1, -2, 3)]
        sage: TestSuite(C).run()
        sage: all(b.f(i).e(i) == b for i in C.index_set() for b in C if b.f(i) is not None)
        True
        sage: all(b.e(i).f(i) == b for i in C.index_set() for b in C if b.e(i) is not None)
        True
        sage: G = C.digraph()
        sage: G.show(edge_labels=true, figsize=12, vertex_size=1)
    """

    def _repr_(self):
        """
        In their full representation, the vertices of this crystal are labeled
        by their weight. For example vertex (-5,2,6) indicates that a 5-arrow
        is coming into this vertex, and a 2-arrow and 6-arrow is leaving the vertex.
        Specifying element_print_style = 'compact' for a given crystal C, labels the
        vertices of this crystal by the 27 letters +abcdefghijklmnopqrstuvwxyz.

        EXAMPLES::

            sage: C = crystals.Letters(['E',6], element_print_style = 'compact')
            sage: C.list()
            [+, a, b, c, d, e, f, g, h, i, j, k, l, m, n, o, p, q, r, s, t, u, v, w, x, y, z]
        """
        if self._parent._element_print_style == 'compact':
            l=['+','a','b','c','d','e','f','g','h','i','j','k','l','m','n','o','p','q','r','s','t','u','v','w','x','y','z']
            return l[self._parent.list().index(self)]
        return repr(self.value)

    def weight(self):
        """
        Return the weight of ``self``.

        EXAMPLES::

            sage: [v.weight() for v in crystals.Letters(['E',6])]
            [(0, 0, 0, 0, 0, -2/3, -2/3, 2/3),
             (-1/2, 1/2, 1/2, 1/2, 1/2, -1/6, -1/6, 1/6),
             (1/2, -1/2, 1/2, 1/2, 1/2, -1/6, -1/6, 1/6),
             (1/2, 1/2, -1/2, 1/2, 1/2, -1/6, -1/6, 1/6),
             (-1/2, -1/2, -1/2, 1/2, 1/2, -1/6, -1/6, 1/6),
             (1/2, 1/2, 1/2, -1/2, 1/2, -1/6, -1/6, 1/6),
             (-1/2, -1/2, 1/2, -1/2, 1/2, -1/6, -1/6, 1/6),
             (-1/2, 1/2, -1/2, -1/2, 1/2, -1/6, -1/6, 1/6),
             (1/2, -1/2, -1/2, -1/2, 1/2, -1/6, -1/6, 1/6),
             (0, 0, 0, 0, 1, 1/3, 1/3, -1/3),
             (1/2, 1/2, 1/2, 1/2, -1/2, -1/6, -1/6, 1/6),
             (-1/2, -1/2, 1/2, 1/2, -1/2, -1/6, -1/6, 1/6),
             (-1/2, 1/2, -1/2, 1/2, -1/2, -1/6, -1/6, 1/6),
             (1/2, -1/2, -1/2, 1/2, -1/2, -1/6, -1/6, 1/6),
             (0, 0, 0, 1, 0, 1/3, 1/3, -1/3),
             (-1/2, 1/2, 1/2, -1/2, -1/2, -1/6, -1/6, 1/6),
             (1/2, -1/2, 1/2, -1/2, -1/2, -1/6, -1/6, 1/6),
             (0, 0, 1, 0, 0, 1/3, 1/3, -1/3),
             (1/2, 1/2, -1/2, -1/2, -1/2, -1/6, -1/6, 1/6),
             (0, 1, 0, 0, 0, 1/3, 1/3, -1/3),
             (1, 0, 0, 0, 0, 1/3, 1/3, -1/3),
             (0, -1, 0, 0, 0, 1/3, 1/3, -1/3),
             (0, 0, -1, 0, 0, 1/3, 1/3, -1/3),
             (0, 0, 0, -1, 0, 1/3, 1/3, -1/3),
             (0, 0, 0, 0, -1, 1/3, 1/3, -1/3),
             (-1/2, -1/2, -1/2, -1/2, -1/2, -1/6, -1/6, 1/6),
             (-1, 0, 0, 0, 0, 1/3, 1/3, -1/3)]
        """
        R = self._parent.weight_lattice_realization().fundamental_weights()
        return sum(Integer(i).sign() * R[abs(i)] for i in self.value)

    cpdef LetterTuple e(self, int i):
        r"""
        Return the action of `e_i` on ``self``.

        EXAMPLES::

            sage: C = crystals.Letters(['E',6])
            sage: C((-1,3)).e(1)
            (1,)
            sage: C((-2,-3,4)).e(2)
            (-3, 2)
            sage: C((1,)).e(1)
        """
        if self.value == (-1, 3) and i == 1:
            return self._parent._element_constructor_((1,))
        if self.value == (-3, 4) and i == 3:
            return self._parent._element_constructor_((-1, 3))
        if self.value == (-4, 2, 5) and i == 4:
            return self._parent._element_constructor_((-3, 4))
        if self.value == (-5, 2, 6) and i == 5:
            return self._parent._element_constructor_((-4, 2, 5))
        if self.value == (-2, 5) and i == 2:
            return self._parent._element_constructor_((-4, 2, 5))
        if self.value == (-6, 2) and i == 6:
            return self._parent._element_constructor_((-5, 2, 6))
        if self.value == (-2, -5, 4, 6) and i == 2:
            return self._parent._element_constructor_((-5, 2, 6))
        if self.value == (-2, -6, 4) and i == 2:
            return self._parent._element_constructor_((-6, 2))
        if self.value == (-2, -5, 4, 6) and i == 5:
            return self._parent._element_constructor_((-2, 5))
        if self.value == (-2, -6, 4) and i == 6:
            return self._parent._element_constructor_((-2, -5, 4, 6))
        if self.value == (-4, 3, 6) and i == 4:
            return self._parent._element_constructor_((-2, -5, 4, 6))
        if self.value == (-4, -6, 3, 5) and i == 4:
            return self._parent._element_constructor_((-2, -6, 4))
        if self.value == (-4, -6, 3, 5) and i == 6:
            return self._parent._element_constructor_((-4, 3, 6))
        if self.value == (-3, 1, 6) and i == 3:
            return self._parent._element_constructor_((-4, 3, 6))
        if self.value == (-5, 3) and i == 5:
            return self._parent._element_constructor_((-4, -6, 3, 5))
        if self.value == (-3, -6, 1, 5) and i == 3:
            return self._parent._element_constructor_((-4, -6, 3, 5))
        if self.value == (-3, -5, 1, 4) and i == 3:
            return self._parent._element_constructor_((-5, 3))
        if self.value == (-3, -6, 1, 5) and i == 6:
            return self._parent._element_constructor_((-3, 1, 6))
        if self.value == (-1, 6) and i == 1:
            return self._parent._element_constructor_((-3, 1, 6))
        if self.value == (-3, -5, 1, 4) and i == 5:
            return self._parent._element_constructor_((-3, -6, 1, 5))
        if self.value == (-1, -6, 5) and i == 1:
            return self._parent._element_constructor_((-3, -6, 1, 5))
        if self.value == (-4, 1, 2) and i == 4:
            return self._parent._element_constructor_((-3, -5, 1, 4))
        if self.value == (-1, -5, 4) and i == 1:
            return self._parent._element_constructor_((-3, -5, 1, 4))
        if self.value == (-2, 1) and i == 2:
            return self._parent._element_constructor_((-4, 1, 2))
        if self.value == (-1, -4, 2, 3) and i == 1:
            return self._parent._element_constructor_((-4, 1, 2))
        if self.value == (-1, -2, 3) and i == 1:
            return self._parent._element_constructor_((-2, 1))
        if self.value == (-1, -6, 5) and i == 6:
            return self._parent._element_constructor_((-1, 6))
        if self.value == (-1, -5, 4) and i == 5:
            return self._parent._element_constructor_((-1, -6, 5))
        if self.value == (-1, -4, 2, 3) and i == 4:
            return self._parent._element_constructor_((-1, -5, 4))
        if self.value == (-1, -2, 3) and i == 2:
            return self._parent._element_constructor_((-1, -4, 2, 3))
        if self.value == (-3, 2) and i == 3:
            return self._parent._element_constructor_((-1, -4, 2, 3))
        if self.value == (-2, -3, 4) and i == 3:
            return self._parent._element_constructor_((-1, -2, 3))
        if self.value == (-2, -3, 4) and i == 2:
            return self._parent._element_constructor_((-3, 2))
        if self.value == (-4, 5) and i == 4:
            return self._parent._element_constructor_((-2, -3, 4))
        if self.value == (-5, 6) and i == 5:
            return self._parent._element_constructor_((-4, 5))
        if self.value == (-6,) and i == 6:
            return self._parent._element_constructor_((-5, 6))
        else:
            return None

    cpdef LetterTuple f(self, int i):
        r"""
        Return the action of `f_i` on ``self``.

        EXAMPLES::

            sage: C = crystals.Letters(['E',6])
            sage: C((1,)).f(1)
            (-1, 3)
            sage: C((-6,)).f(1)
        """
        if self.value == (1,) and i == 1:
            return self._parent._element_constructor_((-1, 3))
        if self.value == (-1, 3) and i == 3:
            return self._parent._element_constructor_((-3, 4))
        if self.value == (-3, 4) and i == 4:
            return self._parent._element_constructor_((-4, 2, 5))
        if self.value == (-4, 2, 5) and i == 5:
            return self._parent._element_constructor_((-5, 2, 6))
        if self.value == (-4, 2, 5) and i == 2:
            return self._parent._element_constructor_((-2, 5))
        if self.value == (-5, 2, 6) and i == 6:
            return self._parent._element_constructor_((-6, 2))
        if self.value == (-5, 2, 6) and i == 2:
            return self._parent._element_constructor_((-2, -5, 4, 6))
        if self.value == (-6, 2) and i == 2:
            return self._parent._element_constructor_((-2, -6, 4))
        if self.value == (-2, 5) and i == 5:
            return self._parent._element_constructor_((-2, -5, 4, 6))
        if self.value == (-2, -5, 4, 6) and i == 6:
            return self._parent._element_constructor_((-2, -6, 4))
        if self.value == (-2, -5, 4, 6) and i == 4:
            return self._parent._element_constructor_((-4, 3, 6))
        if self.value == (-2, -6, 4) and i == 4:
            return self._parent._element_constructor_((-4, -6, 3, 5))
        if self.value == (-4, 3, 6) and i == 6:
            return self._parent._element_constructor_((-4, -6, 3, 5))
        if self.value == (-4, 3, 6) and i == 3:
            return self._parent._element_constructor_((-3, 1, 6))
        if self.value == (-4, -6, 3, 5) and i == 5:
            return self._parent._element_constructor_((-5, 3))
        if self.value == (-4, -6, 3, 5) and i == 3:
            return self._parent._element_constructor_((-3, -6, 1, 5))
        if self.value == (-5, 3) and i == 3:
            return self._parent._element_constructor_((-3, -5, 1, 4))
        if self.value == (-3, 1, 6) and i == 6:
            return self._parent._element_constructor_((-3, -6, 1, 5))
        if self.value == (-3, 1, 6) and i == 1:
            return self._parent._element_constructor_((-1, 6))
        if self.value == (-3, -6, 1, 5) and i == 5:
            return self._parent._element_constructor_((-3, -5, 1, 4))
        if self.value == (-3, -6, 1, 5) and i == 1:
            return self._parent._element_constructor_((-1, -6, 5))
        if self.value == (-3, -5, 1, 4) and i == 4:
            return self._parent._element_constructor_((-4, 1, 2))
        if self.value == (-3, -5, 1, 4) and i == 1:
            return self._parent._element_constructor_((-1, -5, 4))
        if self.value == (-4, 1, 2) and i == 2:
            return self._parent._element_constructor_((-2, 1))
        if self.value == (-4, 1, 2) and i == 1:
            return self._parent._element_constructor_((-1, -4, 2, 3))
        if self.value == (-2, 1) and i == 1:
            return self._parent._element_constructor_((-1, -2, 3))
        if self.value == (-1, 6) and i == 6:
            return self._parent._element_constructor_((-1, -6, 5))
        if self.value == (-1, -6, 5) and i == 5:
            return self._parent._element_constructor_((-1, -5, 4))
        if self.value == (-1, -5, 4) and i == 4:
            return self._parent._element_constructor_((-1, -4, 2, 3))
        if self.value == (-1, -4, 2, 3) and i == 2:
            return self._parent._element_constructor_((-1, -2, 3))
        if self.value == (-1, -4, 2, 3) and i == 3:
            return self._parent._element_constructor_((-3, 2))
        if self.value == (-1, -2, 3) and i == 3:
            return self._parent._element_constructor_((-2, -3, 4))
        if self.value == (-3, 2) and i == 2:
            return self._parent._element_constructor_((-2, -3, 4))
        if self.value == (-2, -3, 4) and i == 4:
            return self._parent._element_constructor_((-4, 5))
        if self.value == (-4, 5) and i == 5:
            return self._parent._element_constructor_((-5, 6))
        if self.value == (-5, 6) and i == 6:
            return self._parent._element_constructor_((-6,))
        else:
            return None

cdef class Crystal_of_letters_type_E6_element_dual(LetterTuple):
    r"""
    Type `E_6` crystal of letters elements. This crystal corresponds to the highest weight
    crystal `B(\Lambda_6)`. This crystal is dual to `B(\Lambda_1)` of type `E_6`.

    TESTS::

        sage: C = crystals.Letters(['E',6], dual = True)
        sage: C.module_generators
        ((6,),)
        sage: all(b==b.retract(b.lift()) for b in C)
        True
        sage: C.list()
        [(6,), (5, -6), (4, -5), (2, 3, -4), (3, -2), (1, 2, -3), (2, -1), (1, 4, -2, -3),
         (4, -1, -2), (1, 5, -4), (3, 5, -1, -4), (5, -3), (1, 6, -5), (3, 6, -1, -5), (4, 6, -3, -5),
         (2, 6, -4), (6, -2), (1, -6), (3, -1, -6), (4, -3, -6), (2, 5, -4, -6), (5, -2, -6), (2, -5),
         (4, -2, -5), (3, -4), (1, -3), (-1,)]
        sage: TestSuite(C).run()
        sage: all(b.f(i).e(i) == b for i in C.index_set() for b in C if b.f(i) is not None)
        True
        sage: all(b.e(i).f(i) == b for i in C.index_set() for b in C if b.e(i) is not None)
        True
        sage: G = C.digraph()
        sage: G.show(edge_labels=true, figsize=12, vertex_size=1)
    """

    def _repr_(self):
        """
        In their full representation, the vertices of this crystal are labeled
        by their weight. For example vertex (-2,1) indicates that a 2-arrow
        is coming into this vertex, and a 1-arrow is leaving the vertex.
        Specifying the option element_print_style = 'compact' for a given crystal C,
        labels the vertices of this crystal by the 27 letters -ABCDEFGHIJKLMNOPQRSTUVWXYZ

        EXAMPLES::

            sage: C = crystals.Letters(['E',6], element_print_style = 'compact', dual = True)
            sage: C.list()
            [-, A, B, C, D, E, F, G, H, I, J, K, L, M, N, O, P, Q, R, S, T, U, V, W, X, Y, Z]
            """
        if self._parent._element_print_style == 'compact':
            l=['-','A','B','C','D','E','F','G','H','I','J','K','L','M','N','O','P','Q','R','S','T','U','V','W','X','Y','Z']
            return l[self._parent.list().index(self)]
        return repr(self.value)

    cpdef LetterTuple lift(self):
        """
        Lift an element of ``self`` to the crystal of letters
        ``crystals.Letters(['E',6])`` by taking its inverse weight.

        EXAMPLES::

            sage: C = crystals.Letters(['E',6], dual = True)
            sage: b = C.module_generators[0]
            sage: b.lift()
            (-6,)
        """
        # Because a generators are not supported and the element constuctor
        #  being a cached method can't take lists as input, we have to make a
        #  tuple from a list
        return self._parent._ambient(tuple([-i for i in self.value]))

    cpdef LetterTuple retract(self, LetterTuple p):
        """
        Retract element ``p``, which is an element in
        ``crystals.Letters(['E',6])`` to an element in
        ``crystals.Letters(['E',6], dual=True)`` by taking its inverse weight.

        EXAMPLES::

            sage: C = crystals.Letters(['E',6])
            sage: Cd = crystals.Letters(['E',6], dual = True)
            sage: b = Cd.module_generators[0]
            sage: p = C((-1,3))
            sage: b.retract(p)
            (1, -3)
            sage: b.retract(None)
        """
        if p is None:
            return None
        # Because a generators are not supported and the element constuctor
        #  being a cached method can't take lists as input, we have to make a
        #  tuple from a list
        return self._parent._element_constructor_(tuple([-i for i in p.value]))

    cpdef LetterTuple e(self, int i):
        r"""
        Return the action of `e_i` on ``self``.

        EXAMPLES::

            sage: C = crystals.Letters(['E',6], dual = True)
            sage: C((-1,)).e(1)
            (1, -3)
        """
        return self.retract(self.lift().f(i))

    cpdef LetterTuple f(self, int i):
        r"""
        Return the action of `f_i` on ``self``.

        EXAMPLES::

            sage: C = crystals.Letters(['E',6], dual = True)
            sage: C((6,)).f(6)
            (5, -6)
            sage: C((6,)).f(1)
        """
        return self.retract(self.lift().e(i))

    def weight(self):
        """
        Return the weight of ``self``.

        EXAMPLES::

            sage: C = crystals.Letters(['E',6], dual = True)
            sage: b=C.module_generators[0]
            sage: b.weight()
            (0, 0, 0, 0, 1, -1/3, -1/3, 1/3)
            sage: [v.weight() for v in C]
            [(0, 0, 0, 0, 1, -1/3, -1/3, 1/3),
            (0, 0, 0, 1, 0, -1/3, -1/3, 1/3),
            (0, 0, 1, 0, 0, -1/3, -1/3, 1/3),
            (0, 1, 0, 0, 0, -1/3, -1/3, 1/3),
            (-1, 0, 0, 0, 0, -1/3, -1/3, 1/3),
            (1, 0, 0, 0, 0, -1/3, -1/3, 1/3),
            (1/2, 1/2, 1/2, 1/2, 1/2, 1/6, 1/6, -1/6),
            (0, -1, 0, 0, 0, -1/3, -1/3, 1/3),
            (-1/2, -1/2, 1/2, 1/2, 1/2, 1/6, 1/6, -1/6),
            (0, 0, -1, 0, 0, -1/3, -1/3, 1/3),
            (-1/2, 1/2, -1/2, 1/2, 1/2, 1/6, 1/6, -1/6),
            (1/2, -1/2, -1/2, 1/2, 1/2, 1/6, 1/6, -1/6),
            (0, 0, 0, -1, 0, -1/3, -1/3, 1/3),
            (-1/2, 1/2, 1/2, -1/2, 1/2, 1/6, 1/6, -1/6),
            (1/2, -1/2, 1/2, -1/2, 1/2, 1/6, 1/6, -1/6),
            (1/2, 1/2, -1/2, -1/2, 1/2, 1/6, 1/6, -1/6),
            (-1/2, -1/2, -1/2, -1/2, 1/2, 1/6, 1/6, -1/6),
            (0, 0, 0, 0, -1, -1/3, -1/3, 1/3),
            (-1/2, 1/2, 1/2, 1/2, -1/2, 1/6, 1/6, -1/6),
            (1/2, -1/2, 1/2, 1/2, -1/2, 1/6, 1/6, -1/6),
            (1/2, 1/2, -1/2, 1/2, -1/2, 1/6, 1/6, -1/6),
            (-1/2, -1/2, -1/2, 1/2, -1/2, 1/6, 1/6, -1/6),
            (1/2, 1/2, 1/2, -1/2, -1/2, 1/6, 1/6, -1/6),
            (-1/2, -1/2, 1/2, -1/2, -1/2, 1/6, 1/6, -1/6),
            (-1/2, 1/2, -1/2, -1/2, -1/2, 1/6, 1/6, -1/6),
            (1/2, -1/2, -1/2, -1/2, -1/2, 1/6, 1/6, -1/6),
            (0, 0, 0, 0, 0, 2/3, 2/3, -2/3)]
        """
        return -self.lift().weight()


#########################
# Type E7
#########################

cdef class Crystal_of_letters_type_E7_element(LetterTuple):
    r"""
    Type `E_7` crystal of letters elements. This crystal corresponds to the highest weight
    crystal `B(\Lambda_7)`.

    TESTS::

        sage: C = crystals.Letters(['E',7])
        sage: C.module_generators
        ((7,),)
        sage: C.list()
        [(7,), (-7, 6), (-6, 5), (-5, 4), (-4, 2, 3), (-2, 3), (-3, 1, 2), (-1,
        2), (-3, -2, 1, 4), (-1, -2, 4), (-4, 1, 5), (-4, -1, 3, 5), (-3, 5),
        (-5, 6, 1), (-5, -1, 3, 6), (-5, -3, 4, 6), (-4, 2, 6), (-2, 6), (-6, 7,
        1), (-1, -6, 3, 7), (-6, -3, 7, 4), (-6, -4, 2, 7, 5), (-6, -2, 7, 5),
        (-5, 7, 2), (-5, -2, 4, 7), (-4, 7, 3), (-3, 1, 7), (-1, 7), (-7, 1),
        (-1, -7, 3), (-7, -3, 4), (-4, -7, 2, 5), (-7, -2, 5), (-5, -7, 6, 2),
        (-5, -2, -7, 4, 6), (-7, -4, 6, 3), (-3, -7, 1, 6), (-7, -1, 6), (-6,
        2), (-2, -6, 4), (-6, -4, 5, 3), (-3, -6, 1, 5), (-6, -1, 5), (-5, 3),
        (-3, -5, 4, 1), (-5, -1, 4), (-4, 1, 2), (-1, -4, 3, 2), (-3, 2), (-2,
        -3, 4), (-4, 5), (-5, 6), (-6, 7), (-7,), (-2, 1), (-2, -1, 3)]
        sage: TestSuite(C).run()
        sage: all(b.f(i).e(i) == b for i in C.index_set() for b in C if b.f(i) is not None)
        True
        sage: all(b.e(i).f(i) == b for i in C.index_set() for b in C if b.e(i) is not None)
        True
        sage: G = C.digraph()
        sage: G.show(edge_labels=true, figsize=12, vertex_size=1)
    """

    def weight(self):
        """
        Return the weight of ``self``.

        EXAMPLES::

            sage: [v.weight() for v in crystals.Letters(['E',7])]
            [(0, 0, 0, 0, 0, 1, -1/2, 1/2), (0, 0, 0, 0, 1, 0, -1/2, 1/2), (0, 0, 0,
            1, 0, 0, -1/2, 1/2), (0, 0, 1, 0, 0, 0, -1/2, 1/2), (0, 1, 0, 0, 0, 0,
            -1/2, 1/2), (-1, 0, 0, 0, 0, 0, -1/2, 1/2), (1, 0, 0, 0, 0, 0, -1/2,
            1/2), (1/2, 1/2, 1/2, 1/2, 1/2, 1/2, 0, 0), (0, -1, 0, 0, 0, 0, -1/2,
            1/2), (-1/2, -1/2, 1/2, 1/2, 1/2, 1/2, 0, 0), (0, 0, -1, 0, 0, 0, -1/2,
            1/2), (-1/2, 1/2, -1/2, 1/2, 1/2, 1/2, 0, 0), (1/2, -1/2, -1/2, 1/2,
            1/2, 1/2, 0, 0), (0, 0, 0, -1, 0, 0, -1/2, 1/2), (-1/2, 1/2, 1/2, -1/2,
            1/2, 1/2, 0, 0), (1/2, -1/2, 1/2, -1/2, 1/2, 1/2, 0, 0), (1/2, 1/2,
            -1/2, -1/2, 1/2, 1/2, 0, 0), (-1/2, -1/2, -1/2, -1/2, 1/2, 1/2, 0, 0),
            (0, 0, 0, 0, -1, 0, -1/2, 1/2), (-1/2, 1/2, 1/2, 1/2, -1/2, 1/2, 0, 0),
            (1/2, -1/2, 1/2, 1/2, -1/2, 1/2, 0, 0), (1/2, 1/2, -1/2, 1/2, -1/2, 1/2,
            0, 0), (-1/2, -1/2, -1/2, 1/2, -1/2, 1/2, 0, 0), (1/2, 1/2, 1/2, -1/2,
            -1/2, 1/2, 0, 0), (-1/2, -1/2, 1/2, -1/2, -1/2, 1/2, 0, 0), (-1/2, 1/2,
            -1/2, -1/2, -1/2, 1/2, 0, 0), (1/2, -1/2, -1/2, -1/2, -1/2, 1/2, 0, 0),
            (0, 0, 0, 0, 0, 1, 1/2, -1/2), (0, 0, 0, 0, 0, -1, -1/2, 1/2), (-1/2,
            1/2, 1/2, 1/2, 1/2, -1/2, 0, 0), (1/2, -1/2, 1/2, 1/2, 1/2, -1/2, 0, 0),
            (1/2, 1/2, -1/2, 1/2, 1/2, -1/2, 0, 0), (-1/2, -1/2, -1/2, 1/2, 1/2,
            -1/2, 0, 0), (1/2, 1/2, 1/2, -1/2, 1/2, -1/2, 0, 0), (-1/2, -1/2, 1/2,
            -1/2, 1/2, -1/2, 0, 0), (-1/2, 1/2, -1/2, -1/2, 1/2, -1/2, 0, 0), (1/2,
            -1/2, -1/2, -1/2, 1/2, -1/2, 0, 0), (0, 0, 0, 0, 1, 0, 1/2, -1/2), (1/2,
            1/2, 1/2, 1/2, -1/2, -1/2, 0, 0), (-1/2, -1/2, 1/2, 1/2, -1/2, -1/2, 0,
            0), (-1/2, 1/2, -1/2, 1/2, -1/2, -1/2, 0, 0), (1/2, -1/2, -1/2, 1/2,
            -1/2, -1/2, 0, 0), (0, 0, 0, 1, 0, 0, 1/2, -1/2), (-1/2, 1/2, 1/2, -1/2,
            -1/2, -1/2, 0, 0), (1/2, -1/2, 1/2, -1/2, -1/2, -1/2, 0, 0), (0, 0, 1,
            0, 0, 0, 1/2, -1/2), (1/2, 1/2, -1/2, -1/2, -1/2, -1/2, 0, 0), (0, 1, 0,
            0, 0, 0, 1/2, -1/2), (1, 0, 0, 0, 0, 0, 1/2, -1/2), (0, -1, 0, 0, 0, 0,
            1/2, -1/2), (0, 0, -1, 0, 0, 0, 1/2, -1/2), (0, 0, 0, -1, 0, 0, 1/2,
            -1/2), (0, 0, 0, 0, -1, 0, 1/2, -1/2), (0, 0, 0, 0, 0, -1, 1/2, -1/2),
            (-1/2, -1/2, -1/2, -1/2, -1/2, -1/2, 0, 0), (-1, 0, 0, 0, 0, 0, 1/2,
            -1/2)]
        """
        R = self._parent.weight_lattice_realization().fundamental_weights()
        return sum(Integer(i).sign() * R[abs(i)] for i in self.value)

    cpdef LetterTuple e(self, int i):
        r"""
        Return the action of `e_i` on ``self``.

        EXAMPLES::

            sage: C = crystals.Letters(['E',7])
            sage: C((7,)).e(7)
            sage: C((-7,6)).e(7)
            (7,)
        """
        if self.value ==  (-7, 6)  and i ==  7 :
            return self._parent._element_constructor_( (7,) )
        if self.value ==  (-6, 5)  and i ==  6 :
            return self._parent._element_constructor_( (-7, 6) )
        if self.value ==  (-5, 4)  and i ==  5 :
            return self._parent._element_constructor_( (-6, 5) )
        if self.value ==  (-4, 2, 3)  and i ==  4 :
            return self._parent._element_constructor_( (-5, 4) )
        if self.value ==  (-2, 3)  and i ==  2 :
            return self._parent._element_constructor_( (-4, 2, 3) )
        if self.value ==  (-3, 1, 2)  and i ==  3 :
            return self._parent._element_constructor_( (-4, 2, 3) )
        if self.value ==  (-3, -2, 1, 4)  and i ==  3 :
            return self._parent._element_constructor_( (-2, 3) )
        if self.value ==  (-1, 2)  and i ==  1 :
            return self._parent._element_constructor_( (-3, 1, 2) )
        if self.value ==  (-3, -2, 1, 4)  and i ==  2 :
            return self._parent._element_constructor_( (-3, 1, 2) )
        if self.value ==  (-1, -2, 4)  and i ==  1 :
            return self._parent._element_constructor_( (-3, -2, 1, 4) )
        if self.value ==  (-4, 1, 5)  and i ==  4 :
            return self._parent._element_constructor_( (-3, -2, 1, 4) )
        if self.value ==  (-7, 1)  and i ==  7 :
            return self._parent._element_constructor_( (-6, 7, 1) )
        if self.value ==  (-1, -6, 3, 7)  and i ==  1 :
            return self._parent._element_constructor_( (-6, 7, 1) )
        if self.value ==  (-1, -2, 4)  and i ==  2 :
            return self._parent._element_constructor_( (-1, 2) )
        if self.value ==  (-4, -1, 3, 5)  and i ==  4 :
            return self._parent._element_constructor_( (-1, -2, 4) )
        if self.value ==  (-4, -1, 3, 5)  and i ==  1 :
            return self._parent._element_constructor_( (-4, 1, 5) )
        if self.value ==  (-5, 6, 1)  and i ==  5 :
            return self._parent._element_constructor_( (-4, 1, 5) )
        if self.value ==  (-3, 5)  and i ==  3 :
            return self._parent._element_constructor_( (-4, -1, 3, 5) )
        if self.value ==  (-5, -1, 3, 6)  and i ==  5 :
            return self._parent._element_constructor_( (-4, -1, 3, 5) )
        if self.value ==  (-5, -3, 4, 6)  and i ==  5 :
            return self._parent._element_constructor_( (-3, 5) )
        if self.value ==  (-6, 7, 1)  and i ==  6 :
            return self._parent._element_constructor_( (-5, 6, 1) )
        if self.value ==  (-5, -1, 3, 6)  and i ==  1 :
            return self._parent._element_constructor_( (-5, 6, 1) )
        if self.value ==  (-5, -3, 4, 6)  and i ==  3 :
            return self._parent._element_constructor_( (-5, -1, 3, 6) )
        if self.value ==  (-1, -6, 3, 7)  and i ==  6 :
            return self._parent._element_constructor_( (-5, -1, 3, 6) )
        if self.value ==  (-4, 2, 6)  and i ==  4 :
            return self._parent._element_constructor_( (-5, -3, 4, 6) )
        if self.value ==  (-6, -3, 7, 4)  and i ==  6 :
            return self._parent._element_constructor_( (-5, -3, 4, 6) )
        if self.value ==  (-6, -2, 7, 5)  and i ==  6 :
            return self._parent._element_constructor_( (-2, 6) )
        if self.value ==  (-6, -3, 7, 4)  and i ==  3 :
            return self._parent._element_constructor_( (-1, -6, 3, 7) )
        if self.value ==  (-1, -7, 3)  and i ==  7 :
            return self._parent._element_constructor_( (-1, -6, 3, 7) )
        if self.value ==  (-7, -3, 4)  and i ==  7 :
            return self._parent._element_constructor_( (-6, -3, 7, 4) )
        if self.value ==  (-6, -4, 2, 7, 5)  and i ==  4 :
            return self._parent._element_constructor_( (-6, -3, 7, 4) )
        if self.value ==  (-2, 6)  and i ==  2 :
            return self._parent._element_constructor_( (-4, 2, 6) )
        if self.value ==  (-6, -4, 2, 7, 5)  and i ==  6 :
            return self._parent._element_constructor_( (-4, 2, 6) )
        if self.value ==  (-6, -2, 7, 5)  and i ==  2 :
            return self._parent._element_constructor_( (-6, -4, 2, 7, 5) )
        if self.value ==  (-4, -7, 2, 5)  and i ==  7 :
            return self._parent._element_constructor_( (-6, -4, 2, 7, 5) )
        if self.value ==  (-7, -4, 6, 3)  and i ==  7 :
            return self._parent._element_constructor_( (-4, 7, 3) )
        if self.value ==  (-3, 1, 7)  and i ==  3 :
            return self._parent._element_constructor_( (-4, 7, 3) )
        if self.value ==  (-1, 7)  and i ==  1 :
            return self._parent._element_constructor_( (-3, 1, 7) )
        if self.value ==  (-3, -7, 1, 6)  and i ==  7 :
            return self._parent._element_constructor_( (-3, 1, 7) )
        if self.value ==  (-1, -7, 3)  and i ==  1 :
            return self._parent._element_constructor_( (-7, 1) )
        if self.value ==  (-7, -2, 5)  and i ==  2 :
            return self._parent._element_constructor_( (-4, -7, 2, 5) )
        if self.value ==  (-5, -7, 6, 2)  and i ==  5 :
            return self._parent._element_constructor_( (-4, -7, 2, 5) )
        if self.value ==  (-5, -2, -7, 4, 6)  and i ==  5 :
            return self._parent._element_constructor_( (-7, -2, 5) )
        if self.value ==  (-5, -7, 6, 2)  and i ==  7 :
            return self._parent._element_constructor_( (-5, 7, 2) )
        if self.value ==  (-5, -2, 4, 7)  and i ==  2 :
            return self._parent._element_constructor_( (-5, 7, 2) )
        if self.value ==  (-7, -3, 4)  and i ==  3 :
            return self._parent._element_constructor_( (-1, -7, 3) )
        if self.value ==  (-5, 7, 2)  and i ==  5 :
            return self._parent._element_constructor_( (-6, -4, 2, 7, 5) )
        if self.value ==  (-6, 2)  and i ==  6 :
            return self._parent._element_constructor_( (-5, -7, 6, 2) )
        if self.value ==  (-5, -2, -7, 4, 6)  and i ==  2 :
            return self._parent._element_constructor_( (-5, -7, 6, 2) )
        if self.value ==  (-7, -2, 5)  and i ==  7 :
            return self._parent._element_constructor_( (-6, -2, 7, 5) )
        if self.value ==  (-5, -2, 4, 7)  and i ==  5 :
            return self._parent._element_constructor_( (-6, -2, 7, 5) )
        if self.value ==  (-4, 7, 3)  and i ==  4 :
            return self._parent._element_constructor_( (-5, -2, 4, 7) )
        if self.value ==  (-5, -2, -7, 4, 6)  and i ==  7 :
            return self._parent._element_constructor_( (-5, -2, 4, 7) )
        if self.value ==  (-4, -7, 2, 5)  and i ==  4 :
            return self._parent._element_constructor_( (-7, -3, 4) )
        if self.value ==  (-7, -4, 6, 3)  and i ==  4 :
            return self._parent._element_constructor_( (-5, -2, -7, 4, 6) )
        if self.value ==  (-2, -6, 4)  and i ==  6 :
            return self._parent._element_constructor_( (-5, -2, -7, 4, 6) )
        if self.value ==  (-6, -4, 5, 3)  and i ==  6 :
            return self._parent._element_constructor_( (-7, -4, 6, 3) )
        if self.value ==  (-3, -7, 1, 6)  and i ==  3 :
            return self._parent._element_constructor_( (-7, -4, 6, 3) )
        if self.value ==  (-3, -6, 1, 5)  and i ==  6 :
            return self._parent._element_constructor_( (-3, -7, 1, 6) )
        if self.value ==  (-6, -1, 5)  and i ==  6 :
            return self._parent._element_constructor_( (-7, -1, 6) )
        if self.value ==  (-2, -6, 4)  and i ==  2 :
            return self._parent._element_constructor_( (-6, 2) )
        if self.value ==  (-6, -4, 5, 3)  and i ==  4 :
            return self._parent._element_constructor_( (-2, -6, 4) )
        if self.value ==  (-7, -1, 6)  and i ==  1 :
            return self._parent._element_constructor_( (-3, -7, 1, 6) )
        if self.value ==  (-5, 3)  and i ==  5 :
            return self._parent._element_constructor_( (-6, -4, 5, 3) )
        if self.value ==  (-3, -6, 1, 5)  and i ==  3 :
            return self._parent._element_constructor_( (-6, -4, 5, 3) )
        if self.value ==  (-6, -1, 5)  and i ==  1 :
            return self._parent._element_constructor_( (-3, -6, 1, 5) )
        if self.value ==  (-3, -5, 4, 1)  and i ==  5 :
            return self._parent._element_constructor_( (-3, -6, 1, 5) )
        if self.value ==  (-5, -1, 4)  and i ==  5 :
            return self._parent._element_constructor_( (-6, -1, 5) )
        if self.value ==  (-3, -5, 4, 1)  and i ==  3 :
            return self._parent._element_constructor_( (-5, 3) )
        if self.value ==  (-4, 1, 2)  and i ==  4 :
            return self._parent._element_constructor_( (-3, -5, 4, 1) )
        if self.value ==  (-5, -1, 4)  and i ==  1 :
            return self._parent._element_constructor_( (-3, -5, 4, 1) )
        if self.value ==  (-1, -4, 3, 2)  and i ==  4 :
            return self._parent._element_constructor_( (-5, -1, 4) )
        if self.value ==  (-1, -4, 3, 2)  and i ==  1 :
            return self._parent._element_constructor_( (-4, 1, 2) )
        if self.value ==  (-2, 1)  and i ==  2 :
            return self._parent._element_constructor_( (-4, 1, 2) )
        if self.value ==  (-3, 2)  and i ==  3 :
            return self._parent._element_constructor_( (-1, -4, 3, 2) )
        if self.value ==  (-2, -1, 3)  and i ==  2 :
            return self._parent._element_constructor_( (-1, -4, 3, 2) )
        if self.value ==  (-2, -1, 3)  and i ==  1 :
            return self._parent._element_constructor_( (-2, 1) )
        if self.value ==  (-7, -1, 6)  and i ==  7 :
            return self._parent._element_constructor_( (-1, 7) )
        if self.value ==  (-2, -3, 4)  and i ==  3 :
            return self._parent._element_constructor_( (-2, -1, 3) )
        if self.value ==  (-2, -3, 4)  and i ==  2 :
            return self._parent._element_constructor_( (-3, 2) )
        if self.value ==  (-4, 5)  and i ==  4 :
            return self._parent._element_constructor_( (-2, -3, 4) )
        if self.value ==  (-5, 6)  and i ==  5 :
            return self._parent._element_constructor_( (-4, 5) )
        if self.value ==  (-6, 7)  and i ==  6 :
            return self._parent._element_constructor_( (-5, 6) )
        if self.value ==  (-7,)  and i ==  7 :
            return self._parent._element_constructor_( (-6, 7) )
        else:
            return None

    cpdef LetterTuple f(self, int i):
        r"""
        Return the action of `f_i` on ``self``.

        EXAMPLES::

            sage: C = crystals.Letters(['E',7])
            sage: C((-7,)).f(7)
            sage: C((7,)).f(7)
            (-7, 6)
        """
        if self.value ==  (7,)  and i ==  7 :
            return self._parent._element_constructor_( (-7, 6) )
        if self.value ==  (-7, 6)  and i ==  6 :
            return self._parent._element_constructor_( (-6, 5) )
        if self.value ==  (-6, 5)  and i ==  5 :
            return self._parent._element_constructor_( (-5, 4) )
        if self.value ==  (-5, 4)  and i ==  4 :
            return self._parent._element_constructor_( (-4, 2, 3) )
        if self.value ==  (-4, 2, 3)  and i ==  2 :
            return self._parent._element_constructor_( (-2, 3) )
        if self.value ==  (-4, 2, 3)  and i ==  3 :
            return self._parent._element_constructor_( (-3, 1, 2) )
        if self.value ==  (-2, 3)  and i ==  3 :
            return self._parent._element_constructor_( (-3, -2, 1, 4) )
        if self.value ==  (-3, 1, 2)  and i ==  1 :
            return self._parent._element_constructor_( (-1, 2) )
        if self.value ==  (-3, 1, 2)  and i ==  2 :
            return self._parent._element_constructor_( (-3, -2, 1, 4) )
        if self.value ==  (-3, -2, 1, 4)  and i ==  1 :
            return self._parent._element_constructor_( (-1, -2, 4) )
        if self.value ==  (-3, -2, 1, 4)  and i ==  4 :
            return self._parent._element_constructor_( (-4, 1, 5) )
        if self.value ==  (-6, 7, 1)  and i ==  7 :
            return self._parent._element_constructor_( (-7, 1) )
        if self.value ==  (-6, 7, 1)  and i ==  1 :
            return self._parent._element_constructor_( (-1, -6, 3, 7) )
        if self.value ==  (-1, 2)  and i ==  2 :
            return self._parent._element_constructor_( (-1, -2, 4) )
        if self.value ==  (-1, -2, 4)  and i ==  4 :
            return self._parent._element_constructor_( (-4, -1, 3, 5) )
        if self.value ==  (-4, 1, 5)  and i ==  1 :
            return self._parent._element_constructor_( (-4, -1, 3, 5) )
        if self.value ==  (-4, 1, 5)  and i ==  5 :
            return self._parent._element_constructor_( (-5, 6, 1) )
        if self.value ==  (-4, -1, 3, 5)  and i ==  3 :
            return self._parent._element_constructor_( (-3, 5) )
        if self.value ==  (-4, -1, 3, 5)  and i ==  5 :
            return self._parent._element_constructor_( (-5, -1, 3, 6) )
        if self.value ==  (-3, 5)  and i ==  5 :
            return self._parent._element_constructor_( (-5, -3, 4, 6) )
        if self.value ==  (-5, 6, 1)  and i ==  6 :
            return self._parent._element_constructor_( (-6, 7, 1) )
        if self.value ==  (-5, 6, 1)  and i ==  1 :
            return self._parent._element_constructor_( (-5, -1, 3, 6) )
        if self.value ==  (-5, -1, 3, 6)  and i ==  3 :
            return self._parent._element_constructor_( (-5, -3, 4, 6) )
        if self.value ==  (-5, -1, 3, 6)  and i ==  6 :
            return self._parent._element_constructor_( (-1, -6, 3, 7) )
        if self.value ==  (-5, -3, 4, 6)  and i ==  4 :
            return self._parent._element_constructor_( (-4, 2, 6) )
        if self.value ==  (-5, -3, 4, 6)  and i ==  6 :
            return self._parent._element_constructor_( (-6, -3, 7, 4) )
        if self.value ==  (-2, 6)  and i ==  6 :
            return self._parent._element_constructor_( (-6, -2, 7, 5) )
        if self.value ==  (-1, -6, 3, 7)  and i ==  3 :
            return self._parent._element_constructor_( (-6, -3, 7, 4) )
        if self.value ==  (-1, -6, 3, 7)  and i ==  7 :
            return self._parent._element_constructor_( (-1, -7, 3) )
        if self.value ==  (-6, -3, 7, 4)  and i ==  7 :
            return self._parent._element_constructor_( (-7, -3, 4) )
        if self.value ==  (-6, -3, 7, 4)  and i ==  4 :
            return self._parent._element_constructor_( (-6, -4, 2, 7, 5) )
        if self.value ==  (-4, 2, 6)  and i ==  2 :
            return self._parent._element_constructor_( (-2, 6) )
        if self.value ==  (-4, 2, 6)  and i ==  6 :
            return self._parent._element_constructor_( (-6, -4, 2, 7, 5) )
        if self.value ==  (-6, -4, 2, 7, 5)  and i ==  2 :
            return self._parent._element_constructor_( (-6, -2, 7, 5) )
        if self.value ==  (-6, -4, 2, 7, 5)  and i ==  7 :
            return self._parent._element_constructor_( (-4, -7, 2, 5) )
        if self.value ==  (-4, 7, 3)  and i ==  7 :
            return self._parent._element_constructor_( (-7, -4, 6, 3) )
        if self.value ==  (-4, 7, 3)  and i ==  3 :
            return self._parent._element_constructor_( (-3, 1, 7) )
        if self.value ==  (-3, 1, 7)  and i ==  1 :
            return self._parent._element_constructor_( (-1, 7) )
        if self.value ==  (-3, 1, 7)  and i ==  7 :
            return self._parent._element_constructor_( (-3, -7, 1, 6) )
        if self.value ==  (-7, 1)  and i ==  1 :
            return self._parent._element_constructor_( (-1, -7, 3) )
        if self.value ==  (-4, -7, 2, 5)  and i ==  2 :
            return self._parent._element_constructor_( (-7, -2, 5) )
        if self.value ==  (-4, -7, 2, 5)  and i ==  5 :
            return self._parent._element_constructor_( (-5, -7, 6, 2) )
        if self.value ==  (-7, -2, 5)  and i ==  5 :
            return self._parent._element_constructor_( (-5, -2, -7, 4, 6) )
        if self.value ==  (-5, 7, 2)  and i ==  7 :
            return self._parent._element_constructor_( (-5, -7, 6, 2) )
        if self.value ==  (-5, 7, 2)  and i ==  2 :
            return self._parent._element_constructor_( (-5, -2, 4, 7) )
        if self.value ==  (-1, -7, 3)  and i ==  3 :
            return self._parent._element_constructor_( (-7, -3, 4) )
        if self.value ==  (-6, -4, 2, 7, 5)  and i ==  5 :
            return self._parent._element_constructor_( (-5, 7, 2) )
        if self.value ==  (-5, -7, 6, 2)  and i ==  6 :
            return self._parent._element_constructor_( (-6, 2) )
        if self.value ==  (-5, -7, 6, 2)  and i ==  2 :
            return self._parent._element_constructor_( (-5, -2, -7, 4, 6) )
        if self.value ==  (-6, -2, 7, 5)  and i ==  7 :
            return self._parent._element_constructor_( (-7, -2, 5) )
        if self.value ==  (-6, -2, 7, 5)  and i ==  5 :
            return self._parent._element_constructor_( (-5, -2, 4, 7) )
        if self.value ==  (-5, -2, 4, 7)  and i ==  4 :
            return self._parent._element_constructor_( (-4, 7, 3) )
        if self.value ==  (-5, -2, 4, 7)  and i ==  7 :
            return self._parent._element_constructor_( (-5, -2, -7, 4, 6) )
        if self.value ==  (-7, -3, 4)  and i ==  4 :
            return self._parent._element_constructor_( (-4, -7, 2, 5) )
        if self.value ==  (-5, -2, -7, 4, 6)  and i ==  4 :
            return self._parent._element_constructor_( (-7, -4, 6, 3) )
        if self.value ==  (-5, -2, -7, 4, 6)  and i ==  6 :
            return self._parent._element_constructor_( (-2, -6, 4) )
        if self.value ==  (-7, -4, 6, 3)  and i ==  6 :
            return self._parent._element_constructor_( (-6, -4, 5, 3) )
        if self.value ==  (-7, -4, 6, 3)  and i ==  3 :
            return self._parent._element_constructor_( (-3, -7, 1, 6) )
        if self.value ==  (-3, -7, 1, 6)  and i ==  6 :
            return self._parent._element_constructor_( (-3, -6, 1, 5) )
        if self.value ==  (-7, -1, 6)  and i ==  6 :
            return self._parent._element_constructor_( (-6, -1, 5) )
        if self.value ==  (-6, 2)  and i ==  2 :
            return self._parent._element_constructor_( (-2, -6, 4) )
        if self.value ==  (-2, -6, 4)  and i ==  4 :
            return self._parent._element_constructor_( (-6, -4, 5, 3) )
        if self.value ==  (-3, -7, 1, 6)  and i ==  1 :
            return self._parent._element_constructor_( (-7, -1, 6) )
        if self.value ==  (-6, -4, 5, 3)  and i ==  5 :
            return self._parent._element_constructor_( (-5, 3) )
        if self.value ==  (-6, -4, 5, 3)  and i ==  3 :
            return self._parent._element_constructor_( (-3, -6, 1, 5) )
        if self.value ==  (-3, -6, 1, 5)  and i ==  1 :
            return self._parent._element_constructor_( (-6, -1, 5) )
        if self.value ==  (-3, -6, 1, 5)  and i ==  5 :
            return self._parent._element_constructor_( (-3, -5, 4, 1) )
        if self.value ==  (-6, -1, 5)  and i ==  5 :
            return self._parent._element_constructor_( (-5, -1, 4) )
        if self.value ==  (-5, 3)  and i ==  3 :
            return self._parent._element_constructor_( (-3, -5, 4, 1) )
        if self.value ==  (-3, -5, 4, 1)  and i ==  4 :
            return self._parent._element_constructor_( (-4, 1, 2) )
        if self.value ==  (-3, -5, 4, 1)  and i ==  1 :
            return self._parent._element_constructor_( (-5, -1, 4) )
        if self.value ==  (-5, -1, 4)  and i ==  4 :
            return self._parent._element_constructor_( (-1, -4, 3, 2) )
        if self.value ==  (-4, 1, 2)  and i ==  1 :
            return self._parent._element_constructor_( (-1, -4, 3, 2) )
        if self.value ==  (-4, 1, 2)  and i ==  2 :
            return self._parent._element_constructor_( (-2, 1) )
        if self.value ==  (-1, -4, 3, 2)  and i ==  3 :
            return self._parent._element_constructor_( (-3, 2) )
        if self.value ==  (-1, -4, 3, 2)  and i ==  2 :
            return self._parent._element_constructor_( (-2, -1, 3) )
        if self.value ==  (-2, 1)  and i ==  1 :
            return self._parent._element_constructor_( (-2, -1, 3) )
        if self.value ==  (-1, 7)  and i ==  7 :
            return self._parent._element_constructor_( (-7, -1, 6) )
        if self.value ==  (-2, -1, 3)  and i ==  3 :
            return self._parent._element_constructor_( (-2, -3, 4) )
        if self.value ==  (-3, 2)  and i ==  2 :
            return self._parent._element_constructor_( (-2, -3, 4) )
        if self.value ==  (-2, -3, 4)  and i ==  4 :
            return self._parent._element_constructor_( (-4, 5) )
        if self.value ==  (-4, 5)  and i ==  5 :
            return self._parent._element_constructor_( (-5, 6) )
        if self.value ==  (-5, 6)  and i ==  6 :
            return self._parent._element_constructor_( (-6, 7) )
        if self.value ==  (-6, 7)  and i ==  7 :
            return self._parent._element_constructor_( (-7,) )
        else:
            return None

cdef class LetterWrapped(Element):
    r"""
    Element which uses another crystal implementation and converts
    those elements to a tuple with `\pm i`.
    """
    cdef readonly Element value

    def __init__(self, parent, Element value):
        """
        Initialize ``self``.

        EXAMPLES::

            sage: C = crystals.Letters(['E', 8])
            sage: a = C((1,-4,5))
            sage: TestSuite(a).run()
        """
        self.value = value
        Element.__init__(self, parent)

    def __reduce__(self):
        """
        Used in pickling of letters.

        EXAMPLES::

            sage: C = crystals.Letters(['E', 8])
            sage: a = C((1,-4,5))
            sage: a.__reduce__()
<<<<<<< HEAD
            (The crystal of letters for type ['E', 8], (Y(1,6) Y(4,6)^-1 Y(5,5) ,))
=======
            (The crystal of letters for type ['E', 8], (Y(1,6) Y(4,6)^-1 Y(5,5),))
>>>>>>> 7b19f906
        """
        return (self._parent, (self.value,))

    def __hash__(self):
        """
        Return the hash value of ``self``.

        EXAMPLES::

            sage: C = crystals.Letters(['E', 8])
            sage: c = C((1,-4,5))
            sage: hash(c) == hash(c.value)
            True
        """
        return hash(self.value)

    cpdef _richcmp_(left, right, int op):
        """
        Check comparison between ``left`` and ``right`` based on ``op``

        EXAMPLES::

            sage: C = crystals.Letters(['E', 8])
            sage: C((8,)) < C((1,-4,5)) # indirect doctest
            True
            sage: C((-2,6)) < C((1,-4,5))
            False
            sage: C((1,-4,5)) == C((1,-4,5))
            True
        """
        cdef LetterWrapped self, x
        self = left
        x = right
        if op == Py_EQ:
            return self.value == x.value
        if op == Py_NE:
            return self.value != x.value
        if op == Py_LT:
            return self._parent.lt_elements(self, x)
        if op == Py_GT:
            return x._parent.lt_elements(x, self)
        if op == Py_LE:
            return self.value == x.value or self._parent.lt_elements(self, x)
        if op == Py_GE:
            return self.value == x.value or x._parent.lt_elements(x, self)
        return False

    cpdef tuple _to_tuple(self):
        r"""
        Return a tuple encoding the `\varepsilon_i` and `\varphi_i`
        values of ``elt``.

        EXAMPLES::

            sage: C = crystals.Letters(['E', 8])
            sage: t = (1,-4,5)
            sage: elt = C(t)
            sage: elt._to_tuple() == t
            True
        """
        cdef list ret = []
        cdef int i
        for i in self._parent.cartan_type().index_set():
            ret += [-i]*int(self.value.epsilon(i))
            ret += [i]*int(self.value.phi(i))
        return tuple(ret)

    def _repr_(self):
        """
        Return a string representation of ``self``.

        EXAMPLES::

            sage: C = crystals.Letters(['E', 8])
            sage: C((1,-4,5))
            (1, -4, 5)
        """
        return repr(self._to_tuple())

    def _latex_(self):
        r"""
        A latex representation of ``self``.

        EXAMPLES::

            sage: C = crystals.Letters(['E', 8])
            sage: latex(C((1,-4,5)))
            \left(1, \overline{4}, 5\right)
        """
        ret = "\\left("
        first = True
        for v in self._to_tuple():
            if not first:
                ret += ", "
            else:
                first = False
            if v < 0:
                ret += "\\overline{" + repr(-v) + "}"
            else:
                ret+= repr(v)
        return ret + "\\right)"

    cpdef LetterWrapped e(self, int i):
        r"""
        Return `e_i` of ``self``.

        EXAMPLES::

            sage: C = crystals.Letters(['E', 8])
            sage: C((-8,)).e(1)
            sage: C((-8,)).e(8)
            (-7, 8)
        """
        cdef Element ret = self.value.e(i)
        if ret is None:
            return None
        return type(self)(self.parent(), ret)

    cpdef LetterWrapped f(self, int i):
        r"""
        Return `f_i` of ``self``.

        EXAMPLES::

            sage: C = crystals.Letters(['E', 8])
            sage: C((8,)).f(6)
            sage: C((8,)).f(8)
            (7, -8)
        """
        cdef Element ret = self.value.f(i)
        if ret is None:
            return None
        return type(self)(self.parent(), ret)

    cpdef int epsilon(self, int i):
        r"""
        Return `\varepsilon_i` of ``self``.

        EXAMPLES::

            sage: C = crystals.Letters(['E', 8])
            sage: C((-8,)).epsilon(1)
            0
            sage: C((-8,)).epsilon(8)
            1
        """
        return self.value.epsilon(i)

    cpdef int phi(self, int i):
        r"""
        Return `\varphi_i` of ``self``.

        EXAMPLES::

            sage: C = crystals.Letters(['E', 8])
            sage: C((8,)).phi(8)
            1
            sage: C((8,)).phi(6)
            0
        """
        return self.value.phi(i)

class ClassicalCrystalOfLettersWrapped(ClassicalCrystalOfLetters):
    r"""
    Crystal of letters by wrapping another crystal.

    This is used for a crystal of letters of type `E_8` and `F_4`.

    This class follows the same output as the other crystal of letters,
    where `b` is represented by the "letter" with `\varphi_i(b)` (resp.,
    `\varepsilon_i`) number of `i`'s (resp., `-i`'s or `\bar{i}`'s).
    However, this uses an auxillary crystal to construct these letters
    to avoid hardcoding the crystal elements and the corresponding edges;
    in particular, the 248 nodes of `E_8`.
    """
    def __init__(self, cartan_type):
        """
        Initialize ``self``.

        EXAMPLES::

            sage: C = crystals.Letters(['E', 8])
            sage: TestSuite(C).run()

            sage: C = crystals.Letters(['F', 4])
            sage: TestSuite(C).run()
        """
        ClassicalCrystalOfLetters.__init__(self, cartan_type, LetterWrapped)

    def __call__(self, value):
        """
        Parse input to valid values to give to ``_element_constructor_()``.

        EXAMPLES::

            sage: C = crystals.Letters(['E', 8])
            sage: c = C((8,))
            sage: c == C.module_generators[0]
            True
            sage: C([8]) == c
            True
        """
        if isinstance(value, self.element_class) and value.parent() is self:
            return value
        if value == 'E':
            return EmptyLetter(self)
        C = self.module_generators[0].value.parent()
        if isinstance(value, C.element_class) and value.parent() is C:
            return self.element_class(self, value)
        if isinstance(value, list):
            value = tuple(value)
        if value in self._tuple_to_element_dict:
            return self._tuple_to_element_dict[value]
        raise ValueError("not an element in the crystal")

    @lazy_attribute
    def _tuple_to_element_dict(self):
        """
<<<<<<< HEAD
        A dictonary from tuples to elements of ``self``.
=======
        A dictionary from tuples to elements of ``self``.
>>>>>>> 7b19f906

        EXAMPLES::

            sage: C = crystals.Letters(['E', 8])
            sage: (8,) in C._tuple_to_element_dict
            True
            sage: (-4, 4) in C._tuple_to_element_dict
            True
            sage: (-4, 3) in C._tuple_to_element_dict
            False
        """
        return {elt._to_tuple(): elt for elt in self}
<|MERGE_RESOLUTION|>--- conflicted
+++ resolved
@@ -102,15 +102,9 @@
                                              element_print_style, dual = True)
     elif letter == 'E' and ct.rank() == 7:
         return ClassicalCrystalOfLetters(ct, Crystal_of_letters_type_E7_element)
-<<<<<<< HEAD
     elif letter == 'E' and ct.rank() == 8 or letter == 'F':
         return ClassicalCrystalOfLettersWrapped(ct)
     elif letter == 'G':
-=======
-    elif ct.letter == 'E' and ct.rank() == 8 or ct.letter == 'F':
-        return ClassicalCrystalOfLettersWrapped(ct)
-    elif ct.letter == 'G':
->>>>>>> 7b19f906
         return ClassicalCrystalOfLetters(ct, Crystal_of_letters_type_G_element)
     else:
         raise NotImplementedError
@@ -2313,11 +2307,7 @@
             sage: C = crystals.Letters(['E', 8])
             sage: a = C((1,-4,5))
             sage: a.__reduce__()
-<<<<<<< HEAD
-            (The crystal of letters for type ['E', 8], (Y(1,6) Y(4,6)^-1 Y(5,5) ,))
-=======
             (The crystal of letters for type ['E', 8], (Y(1,6) Y(4,6)^-1 Y(5,5),))
->>>>>>> 7b19f906
         """
         return (self._parent, (self.value,))
 
@@ -2536,11 +2526,7 @@
     @lazy_attribute
     def _tuple_to_element_dict(self):
         """
-<<<<<<< HEAD
-        A dictonary from tuples to elements of ``self``.
-=======
         A dictionary from tuples to elements of ``self``.
->>>>>>> 7b19f906
 
         EXAMPLES::
 
