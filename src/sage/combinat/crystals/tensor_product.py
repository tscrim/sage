--- conflicted
+++ resolved
@@ -100,11 +100,8 @@
         """
         return self.element_class(self, list(crystalElements))
 
-<<<<<<< HEAD
-=======
     class Element(TensorProductOfCrystalsElement):
         pass
->>>>>>> 7b19f906
 
 class TensorProductOfCrystals(CrystalOfWords):
     r"""
@@ -618,6 +615,8 @@
         cm = get_coercion_model()
         return cm.common_parent(*[crystal.weight_lattice_realization()
                                   for crystal in self.crystals])
+
+CrystalOfWords.Element = TensorProductOfCrystalsElement
 
 class FullTensorProductOfRegularCrystals(FullTensorProductOfCrystals):
     """
@@ -942,13 +941,9 @@
         """
         return self.element_class(self, *args, **options)
 
-<<<<<<< HEAD
-CrystalOfTableaux.Element = CrystalOfTableauxElement
-
-=======
     class Element(CrystalOfTableauxElement):
         pass
->>>>>>> 7b19f906
+
 
 # deprecations from trac:18555
 from sage.misc.superseded import deprecated_function_alias
