"""
Tensor Products of Crystals

Main entry points:

- :class:`~sage.combinat.crystals.tensor_product.TensorProductOfCrystals`
- :class:`~sage.combinat.crystals.tensor_product.CrystalOfTableaux`

AUTHORS:

- Anne Schilling, Nicolas Thiery (2007): Initial version
- Ben Salisbury, Travis Scrimshaw (2013): Refactored tensor products to handle
  non-regular crystals and created new subclass to take advantage of
  the regularity
"""
#*****************************************************************************
#       Copyright (C) 2007 Anne Schilling <anne at math.ucdavis.edu>
#                          Nicolas Thiery <nthiery at users.sf.net>
#
#  Distributed under the terms of the GNU General Public License (GPL)
#
#    This code is distributed in the hope that it will be useful,
#    but WITHOUT ANY WARRANTY; without even the implied warranty of
#    MERCHANTABILITY or FITNESS FOR A PARTICULAR PURPOSE.  See the GNU
#    General Public License for more details.
#
#  The full text of the GPL is available at:
#
#                  http://www.gnu.org/licenses/
#****************************************************************************
from __future__ import print_function
from __future__ import absolute_import

import operator
from sage.misc.cachefunc import cached_method
from sage.structure.parent import Parent
from sage.structure.unique_representation import UniqueRepresentation
from sage.structure.global_options import GlobalOptions
from sage.categories.category import Category
from sage.categories.cartesian_product import cartesian_product
from sage.categories.classical_crystals import ClassicalCrystals
from sage.categories.regular_crystals import RegularCrystals
from sage.categories.sets_cat import Sets
from sage.categories.map import Map
from sage.combinat.root_system.cartan_type import CartanType
from sage.combinat.partition import Partition
from .letters import CrystalOfLetters
from .spins import CrystalOfSpins, CrystalOfSpinsMinus, CrystalOfSpinsPlus
from sage.combinat.crystals.tensor_product_element import (TensorProductOfCrystalsElement,
        TensorProductOfRegularCrystalsElement, CrystalOfTableauxElement)
from sage.misc.flatten import flatten
from sage.structure.element import get_coercion_model
from sage.rings.all import ZZ

##############################################################################
# Until trunc gets implemented in sage.function.other

from sage.functions.other import floor, ceil
def trunc(i):
    """
    Truncates to the integer closer to zero

    EXAMPLES::

        sage: from sage.combinat.crystals.tensor_product import trunc
        sage: trunc(-3/2), trunc(-1), trunc(-1/2), trunc(0), trunc(1/2), trunc(1), trunc(3/2)
        (-1, -1, 0, 0, 0, 1, 1)
        sage: isinstance(trunc(3/2), Integer)
        True
    """
    if i>= 0:
        return floor(i)
    else:
        return ceil(i)

##############################################################################
# Support classes
##############################################################################

<<<<<<< HEAD
=======
from sage.structure.unique_representation import UniqueRepresentation

class TestParent(UniqueRepresentation, Parent):
    """
    A parent for tests.
    """
    def _repr_(self):
        """
        EXAMPLES::

            sage: from sage.combinat.crystals.tensor_product import TestParent
            sage: TestParent()
            A parent for tests
        """
        return "A parent for tests"

class ImmutableListWithParent(CombinatorialElement):
    r"""
    A class for lists having a parent.

    Specification: any subclass ``C`` should implement ``__init__`` which
    accepts the following form ``C(parent, list = list)``

    EXAMPLES:

    We create an immutable list whose parent is the class list::

        sage: from sage.combinat.crystals.tensor_product import ImmutableListWithParent, TestParent
        sage: l = ImmutableListWithParent(TestParent(), [1,2,3])
        sage: l._list
        [1, 2, 3]
        sage: l.parent()
        A parent for tests
        sage: l.sibling([2,1]) == ImmutableListWithParent(TestParent(), [2,1])
        True
        sage: l.reversed()
        [3, 2, 1]
        sage: l.set_index(1,4)
        [1, 4, 3]

    TESTS::

        sage: TestSuite(l).run(skip = "_test_category")
    """
    def _repr_(self):
        """
        EXAMPLES::

            sage: from sage.combinat.crystals.tensor_product import ImmutableListWithParent, TestParent
            sage: l = ImmutableListWithParent(TestParent(), [1,2,3])
            sage: l._repr_()
            '[1, 2, 3]'
        """
        return repr(self._list)

    def __eq__(self, other):
        """
        EXAMPLES::

            sage: from sage.combinat.crystals.tensor_product import ImmutableListWithParent, TestParent
            sage: l = ImmutableListWithParent(TestParent(), [1,2,3])
            sage: m = ImmutableListWithParent(ZZ, [1,2,3])
            sage: n = ImmutableListWithParent(ZZ, [2,3,4])
            sage: l == l
            True
            sage: l == m
            False
            sage: m == n
            False
        """
        return self.__class__ is other.__class__ and \
               self.parent() == other.parent() and \
               self._list == other._list

    def __ne__(self, other):
        """
        EXAMPLES::

            sage: from sage.combinat.crystals.tensor_product import ImmutableListWithParent, TestParent
            sage: l = ImmutableListWithParent(TestParent(), [1,2,3])
            sage: m = ImmutableListWithParent(ZZ, [1,2,3])
            sage: n = ImmutableListWithParent(ZZ, [2,3,4])
            sage: l != l
            False
            sage: l != m
            True
            sage: m != n
            True
        """
        return not self == other

    def __lt__(self, other):
        """
        EXAMPLES::

            sage: from sage.combinat.crystals.tensor_product import ImmutableListWithParent, TestParent
            sage: l = ImmutableListWithParent(TestParent(), [1,2,3])
            sage: m = ImmutableListWithParent(ZZ, [1,2,3])
            sage: n = ImmutableListWithParent(ZZ, [2,3,4])
            sage: l < l
            False
            sage: l < m
            False
            sage: m < n
            True
        """
        if parent(self) is not parent(other):
            return NotImplemented
        return self._list.__lt__(other._list)

    def __le__(self, other):
        """
        EXAMPLES::

            sage: from sage.combinat.crystals.tensor_product import ImmutableListWithParent, TestParent
            sage: l = ImmutableListWithParent(TestParent(), [1,2,3])
            sage: m = ImmutableListWithParent(ZZ, [1,2,3])
            sage: n = ImmutableListWithParent(ZZ, [2,3,4])
            sage: l <= l
            True
            sage: l <= m
            True
            sage: m <= n
            True
        """
        return self == other or self.__lt__(other)

    def __gt__(self, other):
        """
        EXAMPLES::

            sage: from sage.combinat.crystals.tensor_product import ImmutableListWithParent, TestParent
            sage: l = ImmutableListWithParent(TestParent(), [1,2,3])
            sage: m = ImmutableListWithParent(ZZ, [1,2,3])
            sage: n = ImmutableListWithParent(ZZ, [2,3,4])
            sage: l > l
            False
            sage: l > m
            False
            sage: m > n
            False
        """
        if parent(self) is not parent(other):
            return NotImplemented
        return other.__lt__(self)

    def __ge__(self, other):
        """
        EXAMPLES::

            sage: from sage.combinat.crystals.tensor_product import ImmutableListWithParent, TestParent
            sage: l = ImmutableListWithParent(TestParent(), [1,2,3])
            sage: m = ImmutableListWithParent(ZZ, [1,2,3])
            sage: n = ImmutableListWithParent(ZZ, [2,3,4])
            sage: l >= l
            True
            sage: l >= m
            True
            sage: m >= n
            False
        """
        return self == other or self.__gt__(other)

    def sibling(self, l):
        """
        Return an :class:`ImmutableListWithParent` object whose list is
        ``l`` and whose parent is the same as the parent of ``self``.

        Note that the implementation of this function makes an assumption
        about the constructor for subclasses.

        EXAMPLES::

            sage: from sage.combinat.crystals.tensor_product import ImmutableListWithParent, TestParent
            sage: l = ImmutableListWithParent(TestParent(), [1,2,3])
            sage: m = l.sibling([2,3,4]); m
            [2, 3, 4]
            sage: m.parent()
            A parent for tests
        """
        return self.__class__(self.parent(), list=l)

    def reversed(self):
        """
        Return the sibling of ``self`` which is obtained by reversing the
        elements of`` self``.

        EXAMPLES::

            sage: from sage.combinat.crystals.tensor_product import ImmutableListWithParent, TestParent
            sage: l = ImmutableListWithParent(TestParent(), [1,2,3])
            sage: l.reversed()
            [3, 2, 1]
        """
        return self.sibling([ i for i in reversed(self._list)])

    def set_index(self, k, value):
        """
        Return the sibling of ``self`` obtained by setting the
        `k^{th}` entry of self to value.

        EXAMPLES::

            sage: from sage.combinat.crystals.tensor_product import ImmutableListWithParent, TestParent
            sage: l = ImmutableListWithParent(TestParent(), [1,2,3])
            sage: l.set_index(0,2)
            [2, 2, 3]
            sage: l.set_index(1,4)
            [1, 4, 3]
            sage: _.parent()
            A parent for tests
        """
        l = [i for i in self._list]
        l[k] = value
        return self.sibling(l)

>>>>>>> cbc0ad38
class CrystalOfWords(UniqueRepresentation, Parent):
    """
    Auxiliary class to provide a call method to create tensor product elements.
    This class is shared with several tensor product classes and is also used
    in :class:`~sage.combinat.crystals.tensor_product.CrystalOfTableaux`
    to allow tableaux of different tensor product structures in
    column-reading (and hence different shapes) to be considered elements
    in the same crystal.
    """
    def _element_constructor_(self, *crystalElements):
        """
        EXAMPLES::

            sage: C = crystals.Letters(['A',2])
            sage: T = crystals.TensorProduct(C,C)
            sage: T(1,1)
            [1, 1]
            sage: _.parent()
            Full tensor product of the crystals [The crystal of letters for type ['A', 2], The crystal of letters for type ['A', 2]]
            sage: T = crystals.TensorProduct(C,C,C,generators=[[C(2),C(1),C(1)]])
            sage: T(C(2), C(1), C(1))
            [2, 1, 1]
        """
        return self.element_class(self, list(crystalElements))

    def one_dimensional_configuration_sum(self, q=None, group_components=True):
        r"""
        Computes the one-dimensional configuration sum.

        INPUT:

        - ``q`` -- (default: ``None``) a variable or ``None``; if ``None``,
          a variable `q` is set in the code
        - ``group_components`` -- (default: ``True``) boolean; if ``True``,
          then the terms are grouped by classical component

        The one-dimensional configuration sum is the sum of the weights of all
        elements in the crystal weighted by the energy function.

        EXAMPLES::

            sage: K = crystals.KirillovReshetikhin(['A',2,1],1,1)
            sage: T = crystals.TensorProduct(K,K)
            sage: T.one_dimensional_configuration_sum()
            B[-2*Lambda[1] + 2*Lambda[2]] + (q+1)*B[-Lambda[1]] + (q+1)*B[Lambda[1] - Lambda[2]]
            + B[2*Lambda[1]] + B[-2*Lambda[2]] + (q+1)*B[Lambda[2]]
            sage: R.<t> = ZZ[]
            sage: T.one_dimensional_configuration_sum(t, False)
            B[-2*Lambda[1] + 2*Lambda[2]] + (t+1)*B[-Lambda[1]] + (t+1)*B[Lambda[1] - Lambda[2]]
            + B[2*Lambda[1]] + B[-2*Lambda[2]] + (t+1)*B[Lambda[2]]

            sage: R = RootSystem(['A',2,1])
            sage: La = R.weight_space().basis()
            sage: LS = crystals.ProjectedLevelZeroLSPaths(2*La[1])
            sage: LS.one_dimensional_configuration_sum() == T.one_dimensional_configuration_sum() # long time
            True

        TESTS::

            sage: K1 = crystals.KirillovReshetikhin(['A',2,1],1,1)
            sage: K2 = crystals.KirillovReshetikhin(['A',2,1],2,1)
            sage: T = crystals.TensorProduct(K1,K2)
            sage: T.one_dimensional_configuration_sum() == T.one_dimensional_configuration_sum(group_components=False)
            True

            sage: RC = RiggedConfigurations(['A',3,1],[[1,1],[1,2]])
            sage: B = crystals.KirillovReshetikhin(['A',3,1],1,1)
            sage: B1 = crystals.KirillovReshetikhin(['A',3,1],1,2)
            sage: T = crystals.TensorProduct(B,B1)
            sage: RC.fermionic_formula() == T.one_dimensional_configuration_sum()
            True
        """
        if q is None:
            from sage.rings.all import QQ
            q = QQ['q'].gens()[0]
        P0 = self.weight_lattice_realization().classical()
        B = P0.algebra(q.parent())
        if group_components:
            G = self.digraph(index_set = self.cartan_type().classical().index_set())
            C = G.connected_components()
            return sum(q**(c[0].energy_function())*B.sum(B(P0(b.weight())) for b in c) for c in C)
        return B.sum(q**(b.energy_function())*B(P0(b.weight())) for b in self)

    class Element(TensorProductOfCrystalsElement):
        pass

class TensorProductOfCrystals(CrystalOfWords):
    r"""
    Tensor product of crystals.

    Given two crystals `B` and `B'` of the same Cartan type,
    one can form the tensor product `B \otimes B^{\prime}`. As a set
    `B \otimes B^{\prime}` is the Cartesian product
    `B \times B^{\prime}`. The crystal operators `f_i` and
    `e_i` act on `b \otimes b^{\prime} \in B \otimes B^{\prime}` as
    follows:

    .. MATH::

        f_i(b \otimes b^{\prime}) = \begin{cases}
        f_i(b) \otimes b^{\prime} & \text{if } \varepsilon_i(b) \geq
        \varphi_i(b^{\prime}) \\
        b \otimes f_i(b^{\prime}) & \text{otherwise}
        \end{cases}

    and

    .. MATH::

        e_i(b \otimes b') = \begin{cases}
        e_i(b) \otimes b' & \text{if } \varepsilon_i(b) >
        \varphi_i(b') \\ b \otimes e_i(b') & \text{otherwise.}
        \end{cases}

    We also define:

    .. MATH::

        \begin{aligned}
        \varphi_i(b \otimes b') & = \max\left( \varphi_i(b),
        \varphi_i(b') + \langle \alpha_i^{\vee}, \mathrm{wt}(b) \rangle
        \right),
        \\ \varepsilon_i(b \otimes b') & = \max\left( \varepsilon_i(b'),
        \varepsilon_i(b) - \langle \alpha_i^{\vee}, \mathrm{wt}(b') \rangle
        \right).
        \end{aligned}

    .. NOTE::

        This is the opposite of Kashiwara's convention for tensor
        products of crystals.

    Since tensor products are associative `(\mathcal{B} \otimes \mathcal{C})
    \otimes \mathcal{D} \cong \mathcal{B} \otimes (\mathcal{C} \otimes
    \mathcal{D})` via the natural isomorphism `(b \otimes c) \otimes d \mapsto
    b \otimes (c \otimes d)`, we can generalizing this to arbitrary tensor
    products. Thus consider `B_N \otimes \cdots \otimes B_1`, where each
    `B_k` is an abstract crystal. The underlying set of the tensor product is
    `B_N \times \cdots \times B_1`, while the crystal structure is given
    as follows. Let `I` be the index set, and fix some `i \in I` and `b_N
    \otimes \cdots \otimes b_1 \in B_N \otimes \cdots \otimes B_1`. Define

    .. MATH::

        a_i(k) := \varepsilon_i(b_k) - \sum_{j=1}^{k-1} \langle
        \alpha_i^{\vee}, \mathrm{wt}(b_j) \rangle.

    Then

    .. MATH::

        \begin{aligned}
        \mathrm{wt}(b_N \otimes \cdots \otimes b_1) &=
        \mathrm{wt}(b_N) + \cdots + \mathrm{wt}(b_1),
        \\ \varepsilon_i(b_N \otimes \cdots \otimes b_1) &= \max_{1 \leq k
        \leq n}\left( \sum_{j=1}^k \varepsilon_i(b_j) - \sum_{j=1}^{k-1}
        \varphi_i(b_j) \right)
        \\ & = \max_{1 \leq k \leq N}\bigl( a_i(k) \bigr),
        \\ \varphi_i(b_N \otimes \cdots \otimes b_1) &= \max_{1 \leq k \leq N}
        \left( \varphi_i(b_N) + \sum_{j=k}^{N-1} \big( \varphi_i(b_j) -
        \varepsilon_i(b_{j+1}) \big) \right)
        \\ & = \max_{1 \leq k \leq N}\bigl( \lambda_i + a_i(k) \bigr)
        \end{aligned}

    where `\lambda_i = \langle \alpha_i^{\vee}, \mathrm{wt}(b_N \otimes \cdots
    \otimes b_1) \rangle`. Then for `k = 1, \ldots, N` the action of the
    Kashiwara operators is determined as follows.

    - If `a_i(k) > a_i(j)` for `1 \leq j < k` and `a_i(k) \geq a_i(j)`
      for `k < j \leq N`:

      .. MATH::

          e_i(b_N \otimes \cdots \otimes b_1) = b_N \otimes \cdots \otimes
          e_i b_k \otimes \cdots \otimes b_1.

    - If `a_i(k) \geq a_i(j)` for `1 \leq j < k` and `a_i(k) > a_i(j)`
      for `k < j \leq N`:

      .. MATH::

          f_i(b_N \otimes \cdots \otimes b_1) = b_N \otimes \cdots \otimes
          f_i b_k \otimes \cdots \otimes b_1.

    Note that this is just recursively applying the definition of the tensor
    product on two crystals. Recall that `\langle \alpha_i^{\vee},
    \mathrm{wt}(b_j) \rangle = \varphi_i(b_j) - \varepsilon_i(b_j)` by the
    definition of a crystal.

    .. RUBRIC:: Regular crystals

    Now if all crystals `B_k` are regular crystals, all `\varepsilon_i` and
    `\varphi_i` are non-negative and we can
    define tensor product by the *signature rule*. We start by writing a word
    in `+` and `-` as follows:

    .. MATH::

        \underbrace{- \cdots -}_{\varphi_i(b_N) \text{ times}} \quad
        \underbrace{+ \cdots +}_{\varepsilon_i(b_N) \text{ times}}
        \quad \cdots \quad
        \underbrace{- \cdots -}_{\varphi_i(b_1) \text{ times}} \quad
        \underbrace{+ \cdots +}_{\varepsilon_i(b_1) \text{ times}},

    and then canceling ordered pairs of `+-` until the word is in the reduced
    form:

    .. MATH::

        \underbrace{- \cdots -}_{\varphi_i \text{ times}} \quad
        \underbrace{+ \cdots +}_{\varepsilon_i \text{ times}}.

    Here `e_i` acts on the factor corresponding to the leftmost `+` and `f_i`
    on the factor corresponding to the rightmost `-`. If there is no `+` or
    `-` respectively, then the result is `0` (``None``).

    EXAMPLES:

    We construct the type `A_2`-crystal generated by `2 \otimes 1 \otimes 1`::

        sage: C = crystals.Letters(['A',2])
        sage: T = crystals.TensorProduct(C,C,C,generators=[[C(2),C(1),C(1)]])

    It has `8` elements::

        sage: T.list()
        [[2, 1, 1], [2, 1, 2], [2, 1, 3], [3, 1, 3],
         [3, 2, 3], [3, 1, 1], [3, 1, 2], [3, 2, 2]]

    One can also check the Cartan type of the crystal::

        sage: T.cartan_type()
        ['A', 2]

    Other examples include crystals of tableaux (which internally are
    represented as tensor products obtained by reading the tableaux
    columnwise)::

        sage: C = crystals.Tableaux(['A',3], shape=[1,1,0])
        sage: D = crystals.Tableaux(['A',3], shape=[1,0,0])
        sage: T = crystals.TensorProduct(C,D, generators=[[C(rows=[[1], [2]]), D(rows=[[1]])], [C(rows=[[2], [3]]), D(rows=[[1]])]])
        sage: T.cardinality()
        24
        sage: TestSuite(T).run()
        sage: T.module_generators
        ([[[1], [2]], [[1]]], [[[2], [3]], [[1]]])
        sage: [x.weight() for x in T.module_generators]
        [(2, 1, 0, 0), (1, 1, 1, 0)]

    If no module generators are specified, we obtain the full tensor
    product::

        sage: C = crystals.Letters(['A',2])
        sage: T = crystals.TensorProduct(C,C)
        sage: T.list()
        [[1, 1], [1, 2], [1, 3], [2, 1], [2, 2], [2, 3], [3, 1], [3, 2], [3, 3]]
        sage: T.cardinality()
        9

    For a tensor product of crystals without module generators, the
    default implementation of ``module_generators`` contains all elements
    in the tensor product of the crystals. If there is a subset of
    elements in the tensor product that still generates the crystal,
    this needs to be implemented for the specific crystal separately::

        sage: T.module_generators.list()
        [[1, 1], [1, 2], [1, 3], [2, 1], [2, 2], [2, 3], [3, 1], [3, 2], [3, 3]]

    For classical highest weight crystals, it is also possible to list
    all highest weight elements::

        sage: C = crystals.Letters(['A',2])
        sage: T = crystals.TensorProduct(C,C,C,generators=[[C(2),C(1),C(1)],[C(1),C(2),C(1)]])
        sage: T.highest_weight_vectors()
        ([2, 1, 1], [1, 2, 1])

    Examples with non-regular and infinite crystals (these did not work
    before :trac:`14402`)::

        sage: B = crystals.infinity.Tableaux(['D',10])
        sage: T = crystals.TensorProduct(B,B)
        sage: T
        Full tensor product of the crystals
        [The infinity crystal of tableaux of type ['D', 10],
         The infinity crystal of tableaux of type ['D', 10]]

        sage: B = crystals.infinity.GeneralizedYoungWalls(15)
        sage: T = crystals.TensorProduct(B,B,B)
        sage: T
        Full tensor product of the crystals
        [Crystal of generalized Young walls of type ['A', 15, 1],
         Crystal of generalized Young walls of type ['A', 15, 1],
         Crystal of generalized Young walls of type ['A', 15, 1]]

        sage: La = RootSystem(['A',2,1]).weight_lattice(extended=True).fundamental_weights()
        sage: B = crystals.GeneralizedYoungWalls(2,La[0]+La[1])
        sage: C = crystals.GeneralizedYoungWalls(2,2*La[2])
        sage: D = crystals.GeneralizedYoungWalls(2,3*La[0]+La[2])
        sage: T = crystals.TensorProduct(B,C,D)
        sage: T
        Full tensor product of the crystals
        [Highest weight crystal of generalized Young walls of Cartan type ['A', 2, 1] and highest weight Lambda[0] + Lambda[1],
         Highest weight crystal of generalized Young walls of Cartan type ['A', 2, 1] and highest weight 2*Lambda[2],
         Highest weight crystal of generalized Young walls of Cartan type ['A', 2, 1] and highest weight 3*Lambda[0] + Lambda[2]]

    There is also a global option for setting the convention (by default Sage
    uses anti-Kashiwara)::

        sage: C = crystals.Letters(['A',2])
        sage: T = crystals.TensorProduct(C,C)
        sage: elt = T(C(1), C(2)); elt
        [1, 2]
        sage: crystals.TensorProduct.options.convention = "Kashiwara"
        sage: elt
        [2, 1]
        sage: crystals.TensorProduct.options._reset()
    """
    @staticmethod
    def __classcall_private__(cls, *crystals, **options):
        """
        Create the correct parent object.

        EXAMPLES::

            sage: C = crystals.Letters(['A',2])
            sage: T = crystals.TensorProduct(C, C)
            sage: T2 = crystals.TensorProduct(C, C, cartan_type=['A',2])
            sage: T is T2
            True
            sage: T.category()
            Category of tensor products of classical crystals

            sage: T3 = crystals.TensorProduct(C, C, C)
            sage: T3p = crystals.TensorProduct(T, C)
            sage: T3 is T3p
            True
            sage: B1 = crystals.TensorProduct(T, C)
            sage: B2 = crystals.TensorProduct(C, T)
            sage: B3 = crystals.TensorProduct(C, C, C)
            sage: B1 is B2 and B2 is B3
            True

            sage: B = crystals.infinity.Tableaux(['A',2])
            sage: T = crystals.TensorProduct(B, B)
            sage: T.category()
            Category of infinite tensor products of highest weight crystals

        TESTS:

        Check that mismatched Cartan types raise an error::

            sage: A2 = crystals.Letters(['A', 2])
            sage: A3 = crystals.Letters(['A', 3])
            sage: crystals.TensorProduct(A2, A3)
            Traceback (most recent call last):
            ...
            ValueError: all crystals must be of the same Cartan type
        """
        crystals = tuple(crystals)
        if "cartan_type" in options:
            cartan_type = CartanType(options.pop("cartan_type"))
        else:
            if not crystals:
                raise ValueError("you need to specify the Cartan type if the tensor product list is empty")
            else:
                cartan_type = crystals[0].cartan_type()

        if any(c.cartan_type() != cartan_type for c in crystals):
            raise ValueError("all crystals must be of the same Cartan type")

        if "generators" in options:
            generators = tuple(tuple(x) if isinstance(x, list) else x for x in options["generators"])

            if all(c in RegularCrystals() for c in crystals):
                return TensorProductOfRegularCrystalsWithGenerators(crystals, generators, cartan_type)
            return TensorProductOfCrystalsWithGenerators(crystals, generators, cartan_type)

        # Flatten out tensor products
        tp = sum([B.crystals if isinstance(B, FullTensorProductOfCrystals) else (B,)
                  for B in crystals], ())

        if all(c in RegularCrystals() for c in crystals):
            return FullTensorProductOfRegularCrystals(tp, cartan_type=cartan_type)
        return FullTensorProductOfCrystals(tp, cartan_type=cartan_type)

    # add options to class
    options=GlobalOptions('TensorProductOfCrystals', 
        module='sage.combinat.crystals',
        doc=r"""
        Sets the global options for tensor products of crystals. The default is to
        use the anti-Kashiwara convention.

        There are two conventions for how `e_i` and `f_i` act on tensor products,
        and the difference between the two is the order of the tensor factors
        are reversed. This affects both the input and output. See the example
        below.
        """,
        end_doc=r"""

        .. NOTE::

            Changing the ``convention`` also changes how the input is handled.

        .. WARNING::

            Internally, the crystals are always stored using the anti-Kashiwara
            convention.

        If no parameters are set, then the function returns a copy of the
        options dictionary.

        EXAMPLES::

            sage: C = crystals.Letters(['A',2])
            sage: T = crystals.TensorProduct(C,C)
            sage: elt = T(C(1), C(2)); elt
            [1, 2]
            sage: crystals.TensorProduct.options.convention = "Kashiwara"
            sage: elt
            [2, 1]
            sage: T(C(1), C(2)) == elt
            False
            sage: T(C(2), C(1)) == elt
            True
            sage: crystals.TensorProduct.options._reset()
        """,
        convention=dict(default="antiKashiwara",
                        description='Sets the convention used for displaying/inputting tensor product of crystals',
                        values=dict(antiKashiwara='use the anti-Kashiwara convention',
                                    Kashiwara='use the Kashiwara convention'),
                            alias=dict(anti="antiKashiwara", opposite="antiKashiwara"),
                            case_sensitive=False)
    )

    def _element_constructor_(self, *crystalElements):
        """
        EXAMPLES::

            sage: C = crystals.Letters(['A',2])
            sage: T = crystals.TensorProduct(C,C)
            sage: T(1,1)
            [1, 1]
            sage: _.parent()
            Full tensor product of the crystals [The crystal of letters for type ['A', 2], The crystal of letters for type ['A', 2]]
            sage: T = crystals.TensorProduct(C,C,C,generators=[[C(2),C(1),C(1)]])
            sage: T(C(2), C(1), C(1))
            [2, 1, 1]
        """
        if self.options.convention == "Kashiwara":
            crystalElements = reversed(crystalElements)
        return self.element_class(self, list(crystalElements))

class TensorProductOfCrystalsWithGenerators(TensorProductOfCrystals):
    """
    Tensor product of crystals with a generating set.

    .. TODO::

        Deprecate this class in favor of using
        :meth:`~sage.categories.crystals.Crystals.ParentMethods.subcrystal`.
    """
    def __init__(self, crystals, generators, cartan_type):
        """
        EXAMPLES::

            sage: C = crystals.Letters(['A',2])
            sage: T = crystals.TensorProduct(C,C,C,generators=[[C(2),C(1),C(1)]])
            sage: TestSuite(T).run()
        """
        assert isinstance(crystals, tuple)
        assert isinstance(generators, tuple)
        category = Category.meet([crystal.category() for crystal in crystals])
        Parent.__init__(self, category = category)
        self.crystals = crystals
        self._cartan_type = cartan_type
        self.module_generators = tuple([self(*x) for x in generators])

    def _repr_(self):
        """
        Return a string representation of ``self``.

        EXAMPLES::

            sage: C = crystals.Letters(['A',2])
            sage: crystals.TensorProduct(C,C,generators=[[C(2),C(1)]])
            The tensor product of the crystals [The crystal of letters for type ['A', 2], The crystal of letters for type ['A', 2]]
        """
        if self.options.convention == "Kashiwara":
            st = repr(list(reversed(self.crystals)))
        else:
            st = repr(list(self.crystals))
        return "The tensor product of the crystals {}".format(st)

class FullTensorProductOfCrystals(TensorProductOfCrystals):
    """
    Full tensor product of crystals.

    .. TODO::

        Merge this into :class:`TensorProductOfCrystals`.
    """
    def __init__(self, crystals, **options):
        """
        TESTS::

            sage: from sage.combinat.crystals.tensor_product import FullTensorProductOfCrystals
            sage: C = crystals.Letters(['A',2])
            sage: T = crystals.TensorProduct(C,C)
            sage: isinstance(T, FullTensorProductOfCrystals)
            True
            sage: TestSuite(T).run()
        """
        category = Category.meet([crystal.category() for crystal in crystals])
        category = category.TensorProducts()
        if any(c in Sets().Infinite() for c in crystals):
            category = category.Infinite()
        Parent.__init__(self, category=category)
        self.crystals = crystals
        if 'cartan_type' in options:
            self._cartan_type = CartanType(options['cartan_type'])
        else:
            if not crystals:
                raise ValueError("you need to specify the Cartan type if the tensor product list is empty")
            else:
                self._cartan_type = crystals[0].cartan_type()
        self.cartesian_product = cartesian_product(self.crystals)
        self.module_generators = self

    def _repr_(self):
        """
        Return a string representation of ``self``.

        EXAMPLES::

            sage: C = crystals.Letters(['A',2])
            sage: crystals.TensorProduct(C,C)
            Full tensor product of the crystals [The crystal of letters for type ['A', 2], The crystal of letters for type ['A', 2]]
        """
        if self.options.convention == "Kashiwara":
            st = repr(list(reversed(self.crystals)))
        else:
            st = repr(list(self.crystals))
        return "Full tensor product of the crystals {}".format(st)

    # TODO: __iter__ and cardinality should be inherited from EnumeratedSets().CartesianProducts()
    def __iter__(self):
        """
        EXAMPLES::

            sage: C = crystals.Letters(['A',2])
            sage: T = crystals.TensorProduct(C,C)
            sage: list(T)
            [[1, 1], [1, 2], [1, 3], [2, 1], [2, 2], [2, 3], [3, 1], [3, 2], [3, 3]]
            sage: _[0].parent()
            Full tensor product of the crystals [The crystal of letters for type ['A', 2], The crystal of letters for type ['A', 2]]
        """
        for x in self.cartesian_product:
            yield self(*x)

#    list = CombinatorialClass._CombinatorialClass__list_from_iterator

    def cardinality(self):
        """
        Return the cardinality of ``self``.

        EXAMPLES::

            sage: C = crystals.Letters(['A',2])
            sage: T = crystals.TensorProduct(C,C)
            sage: T.cardinality()
            9
        """
        return self.cartesian_product.cardinality()

    @cached_method
    def weight_lattice_realization(self):
        r"""
        Return the weight lattice realization used to express weights.

        The weight lattice realization is the common parent which all
        weight lattice realizations of the crystals of ``self`` coerce
        into.

        EXAMPLES::

            sage: B = crystals.elementary.B(['A',4], 2)
            sage: B.weight_lattice_realization()
            Root lattice of the Root system of type ['A', 4]
            sage: T = crystals.infinity.Tableaux(['A',4])
            sage: T.weight_lattice_realization()
            Ambient space of the Root system of type ['A', 4]
            sage: TP = crystals.TensorProduct(B, T)
            sage: TP.weight_lattice_realization()
            Ambient space of the Root system of type ['A', 4]
        """
        cm = get_coercion_model()
        return cm.common_parent(*[crystal.weight_lattice_realization()
                                  for crystal in self.crystals])

<<<<<<< HEAD
=======
class TensorProductOfCrystalsElement(ImmutableListWithParent):
    r"""
    A class for elements of tensor products of crystals.
    """
    def _repr_(self):
        """
        Return a string representation of ``self``.

        EXAMPLES::

            sage: C = crystals.Letters(['A',3])
            sage: T = crystals.TensorProduct(C,C)
            sage: T(C(1),C(2))
            [1, 2]
        """
        if self.parent().options.convention == "Kashiwara":
            return repr(list(reversed(self._list)))
        return repr(self._list)

    def _latex_(self):
        r"""
        Return latex code for ``self``.

        EXAMPLES::

            sage: C = crystals.Letters(["A",2])
            sage: D = crystals.Tableaux(["A",2], shape=[2])
            sage: E = crystals.TensorProduct(C,D)
            sage: latex(E.module_generators[0])
            1 \otimes {\def\lr#1{\multicolumn{1}{|@{\hspace{.6ex}}c@{\hspace{.6ex}}|}{\raisebox{-.3ex}{$#1$}}}
            \raisebox{-.6ex}{$\begin{array}[b]{*{2}c}\cline{1-2}
            \lr{1}&\lr{1}\\\cline{1-2}
            \end{array}$}
            }
        """
        return ' \otimes '.join(latex(c) for c in self)

    def _ascii_art_(self):
        """
        Return an ASCII art representation of ``self``.

        EXAMPLES::

            sage: KT = crystals.TensorProductOfKirillovReshetikhinTableaux(['D',4,1],[[3,3],[2,1],[1,2]])
            sage: ascii_art(KT.module_generators[0])
              1  1  1
              2  2  2 #   1 #   1  1
              3  3  3     2
             -4 -4 -4
        """
        from sage.typeset.ascii_art import ascii_art, AsciiArt
        s = ascii_art(self[0])
        s._baseline = s._h // 2
        ret = s
        for tableau in self[1:]:
            s = ascii_art(tableau)
            s._baseline = s._h // 2
            ret += AsciiArt([" # "]) + s
        return ret

    def __lt__(self, other):
        """
        Non elements of the crystal are incomparable with elements of the crystal
        (or should it return NotImplemented?).

        Comparison of two elements of this crystal:

        - different length: incomparable
        - otherwise lexicographically, considering ``self[i]`` and ``other[i]``
          as incomparable if ``self[i] < other[i]`` returns NotImplemented
        """
        if parent(self) is not parent(other):
            return False
        if len(self) != len(other):
            return False
        for i in range(len(self)):
            if (self[i] < other[i]):
                return True
            if (other[i] < self[i]):
                return False
        return False

    def _repr_diagram(self):
        r"""
        Return a string representation of ``self`` as a diagram.

        EXAMPLES::

            sage: C = crystals.Tableaux(['A',3], shape=[3,1])
            sage: D = crystals.Tableaux(['A',3], shape=[1])
            sage: E = crystals.Tableaux(['A',3], shape=[2,2,2])
            sage: T = crystals.TensorProduct(C,D,E)
            sage: print(T.module_generators[0]._repr_diagram())
              1  1  1 (X)   1 (X)   1  1
              2                     2  2
                                    3  3
        """
        pplist = []
        max_widths = []
        num_cols = len(self)
        for c in self:
            try:
                pplist.append(c._repr_diagram().split('\n'))
            except AttributeError:
                pplist.append(c._repr_().split('\n'))
            max_widths.append(max(map(len, pplist[-1])))
        num_rows = max(map(len, pplist))
        ret = ""
        for i in range(num_rows):
            if i > 0:
                ret += '\n'
            for j in range(num_cols):
                if j > 0:
                    if i == 0:
                        ret += ' (X) '
                    else:
                        ret += '     '
                if i < len(pplist[j]):
                    ret += pplist[j][i]
                    ret += ' '*(max_widths[j] - len(pplist[j][i]))
                else:
                    ret += ' '*max_widths[j]
        return ret

    def pp(self):
        """
        Pretty print ``self``.

        EXAMPLES::

            sage: C = crystals.Tableaux(['A',3], shape=[3,1])
            sage: D = crystals.Tableaux(['A',3], shape=[1])
            sage: E = crystals.Tableaux(['A',3], shape=[2,2,2])
            sage: T = crystals.TensorProduct(C,D,E)
            sage: T.module_generators[0].pp()
              1  1  1 (X)   1 (X)   1  1
              2                     2  2
                                    3  3
        """
        print(self._repr_diagram())

    def weight(self):
        r"""
        Return the weight of ``self``.

        EXAMPLES::

            sage: B = crystals.infinity.Tableaux("A3")
            sage: T = crystals.TensorProduct(B,B)
            sage: b1 = B.highest_weight_vector().f_string([2,1,3])
            sage: b2 = B.highest_weight_vector().f(1)
            sage: t = T(b2, b1)
            sage: t
            [[[1, 1, 1, 2], [2, 2], [3]], [[1, 1, 1, 1, 2], [2, 2, 4], [3]]]
            sage: t.weight()
            (-2, 1, 0, 1)
        """
        return sum(self[i].weight() for i in range(len(self)))

    def epsilon(self, i):
        r"""
        Return `\varepsilon_i` of ``self``.

        INPUT:

        - ``i`` -- an element of the index set

        EXAMPLES::

            sage: B = crystals.infinity.Tableaux("G2")
            sage: T = crystals.TensorProduct(B,B)
            sage: b1 = B.highest_weight_vector().f(2)
            sage: b2 = B.highest_weight_vector().f_string([2,2,1])
            sage: t = T(b2, b1)
            sage: [t.epsilon(i) for i in B.index_set()]
            [0, 3]
        """
        return max(self._sig(i, k) for k in range(1, len(self)+1))

    def phi(self, i):
        r"""
        Return `\varphi_i` of ``self``.

        INPUT:

        - ``i`` -- an element of the index set

        EXAMPLES::

            sage: La = RootSystem(['A',2,1]).weight_lattice(extended=True).fundamental_weights()
            sage: B = crystals.GeneralizedYoungWalls(2,La[0]+La[1])
            sage: T = crystals.TensorProduct(B,B)
            sage: b1 = B.highest_weight_vector().f_string([1,0])
            sage: b2 = B.highest_weight_vector().f_string([0,1])
            sage: t = T(b2, b1)
            sage: [t.phi(i) for i in B.index_set()]
            [1, 1, 4]

        TESTS:

        Check that :trac:`15462` is fixed::

            sage: B = crystals.Tableaux(['A',2], shape=[2,1])
            sage: La = RootSystem(['A',2]).ambient_space().fundamental_weights()
            sage: T = crystals.TensorProduct(crystals.elementary.T(['A',2], La[1]+La[2]), B)
            sage: t = T.an_element()
            sage: t.phi(1)
            2
            sage: t.phi(2)
            2
        """
        P = self[-1].parent().weight_lattice_realization()
        h = P.simple_coroots()
        omega = P(self.weight()).scalar(h[i])
        return max([omega + self._sig(i, k) for k in range(1, len(self)+1)])

    @cached_in_parent_method
    def _sig(self,i,k):
        r"""
        Return `a_i(k)` of ``self``.

        The value `a_i(k)` of a crystal `b = b_N \otimes \cdots \otimes b_1`
        is defined as:

        .. MATH::

            a_i(k) = \varepsilon_i(b_k) - \sum_{j=1}^{k-1} \langle h_i,
            \mathrm{wt}(b_j) \rangle,

        where `\mathrm{wt}` is the :meth:`weight` of `b_j`.

        INPUT:

        - ``i`` -- an element of the index set

        - ``k`` -- the (1-based) index of the tensor factor of ``self``

        EXAMPLES::

            sage: B = crystals.infinity.GeneralizedYoungWalls(3)
            sage: T = crystals.TensorProduct(B,B)
            sage: b1 = B.highest_weight_vector().f_string([0,3,1])
            sage: b2 = B.highest_weight_vector().f_string([3,2,1,0,2,3])
            sage: t = T(b1, b2)
            sage: [[t._sig(i,k) for k in range(1,len(t)+1)] for i in B.index_set()]
            [[0, -1], [0, 0], [0, 1], [1, 2]]

        TESTS:

        Check that :trac:`18469` is fixed::

            sage: E1 = crystals.elementary.B(['A',2], 1)
            sage: E2 = crystals.elementary.B(['A',2], 2)
            sage: T = crystals.TensorProduct(E1, E2)
            sage: x = T(E1.module_generators[0], E2.module_generators[0]); x
            [0, 0]
            sage: [[x._sig(i,k) for k in range(1,3)] for i in T.index_set()]
            [[-inf, 0], [0, -inf]]
            sage: x.f(1)
            [-1, 0]
            sage: x.e(1)
            [1, 0]
        """
        if k == 1:
            return self[-1].epsilon(i)
        ep = self[-k].epsilon(i)
        if ep == float("-inf"):
            return ep

        P = self[-1].parent().weight_lattice_realization()
        h = P.simple_coroots()
        wt = sum(P(self[-j].weight()) for j in range(1, k))
        return ep - P(wt).scalar(h[i])

    def e(self,i):
        r"""
        Return the action of `e_i` on ``self``.

        INPUT:

        - ``i`` -- An element of the index set

        EXAMPLES::

            sage: B = crystals.infinity.Tableaux("D4")
            sage: T = crystals.TensorProduct(B,B)
            sage: b1 = B.highest_weight_vector().f_string([1,4,3])
            sage: b2 = B.highest_weight_vector().f_string([2,2,3,1,4])
            sage: t = T(b2, b1)
            sage: t.e(1)
            [[[1, 1, 1, 1, 1], [2, 2, 3, -3], [3]], [[1, 1, 1, 1, 2], [2, 2, 2], [3, -3]]]
            sage: t.e(2)
            sage: t.e(3)
            [[[1, 1, 1, 1, 1, 2], [2, 2, 3, -4], [3]], [[1, 1, 1, 1, 2], [2, 2, 2], [3, -3]]]
            sage: t.e(4)
            [[[1, 1, 1, 1, 1, 2], [2, 2, 3, 4], [3]], [[1, 1, 1, 1, 2], [2, 2, 2], [3, -3]]]
        """
        N = len(self) + 1
        for k in range(1, N):
            if all(self._sig(i,k) > self._sig(i,j) for j in range(1, k)) and \
                    all(self._sig(i,k) >= self._sig(i,j) for j in range(k+1, N)):
                crystal = self[-k].e(i)
                if crystal is None:
                    return None
                return self.set_index(-k, crystal)
        return None

    def f(self,i):
        r"""
        Return the action of `f_i` on ``self``.

        INPUT:

        - ``i`` -- An element of the index set

        EXAMPLES::

            sage: La = RootSystem(['A',3,1]).weight_lattice(extended=True).fundamental_weights()
            sage: B = crystals.GeneralizedYoungWalls(3,La[0])
            sage: T = crystals.TensorProduct(B,B,B)
            sage: b1 = B.highest_weight_vector().f_string([0,3])
            sage: b2 = B.highest_weight_vector().f_string([0])
            sage: b3 = B.highest_weight_vector()
            sage: t = T(b3, b2, b1)
            sage: t.f(0)
            [[[0]], [[0]], [[0, 3]]]
            sage: t.f(1)
            [[], [[0]], [[0, 3], [1]]]
            sage: t.f(2)
            [[], [[0]], [[0, 3, 2]]]
            sage: t.f(3)
            [[], [[0, 3]], [[0, 3]]]
        """
        N = len(self) + 1
        for k in range(1, N):
            if all(self._sig(i,k) >= self._sig(i,j) for j in range(1, k)) and \
                    all(self._sig(i,k) > self._sig(i,j) for j in range(k+1, N)):
                crystal = self[-k].f(i)
                if crystal is None:
                    return None
                return self.set_index(-k, crystal)
        return None

class TensorProductOfRegularCrystalsElement(TensorProductOfCrystalsElement):
    """
    Element class for a tensor product of regular crystals.

    TESTS::

        sage: C = crystals.Letters(['A',2])
        sage: T = crystals.TensorProduct(C, C)
        sage: elt = T(C(1), C(2))
        sage: from sage.combinat.crystals.tensor_product import TensorProductOfRegularCrystalsElement
        sage: isinstance(elt, TensorProductOfRegularCrystalsElement)
        True
    """
    def e(self, i):
        """
        Return the action of `e_i` on ``self``.

        EXAMPLES::

            sage: C = crystals.Letters(['A',5])
            sage: T = crystals.TensorProduct(C,C)
            sage: T(C(1),C(2)).e(1) == T(C(1),C(1))
            True
            sage: T(C(2),C(1)).e(1) is None
            True
            sage: T(C(2),C(2)).e(1) == T(C(1),C(2))
            True
        """
        if i not in self.index_set():
            raise ValueError("i must be in the index set")
        position = self.positions_of_unmatched_plus(i)
        if not position:
            return None
        k = position[0]
        return self.set_index(k, self[k].e(i))

    def weight(self):
        """
        Return the weight of ``self``.

        EXAMPLES::

            sage: C = crystals.Letters(['A',3])
            sage: T = crystals.TensorProduct(C,C)
            sage: T(C(1),C(2)).weight()
            (1, 1, 0, 0)
            sage: T = crystals.Tableaux(['D',4],shape=[])
            sage: T.list()[0].weight()
            (0, 0, 0, 0)
        """
        return sum((b.weight() for b in self),
                   self.parent().weight_lattice_realization().zero())

    def f(self, i):
        """
        Return the action of `f_i` on ``self``.

        EXAMPLES::

            sage: C = crystals.Letters(['A',5])
            sage: T = crystals.TensorProduct(C,C)
            sage: T(C(1),C(1)).f(1)
            [1, 2]
            sage: T(C(1),C(2)).f(1)
            [2, 2]
            sage: T(C(2),C(1)).f(1) is None
            True
        """
        if i not in self.index_set():
            raise ValueError("i must be in the index set")
        position = self.positions_of_unmatched_minus(i)
        if not position:
            return None
        k = position[len(position)-1]
        return self.set_index(k, self[k].f(i))

    def phi(self, i):
        r"""
        Return `\varphi_i` of ``self``.

        EXAMPLES::

            sage: C = crystals.Letters(['A',5])
            sage: T = crystals.TensorProduct(C,C)
            sage: T(C(1),C(1)).phi(1)
            2
            sage: T(C(1),C(2)).phi(1)
            1
            sage: T(C(2),C(1)).phi(1)
            0
        """
        height = 0
        for b in reversed(self):
            plus = b.epsilon(i)
            minus = b.phi(i)
            if height - plus < 0:
                height = minus
            else:
                height = height - plus + minus
        return height

    def epsilon(self, i):
        r"""
        Return `\varepsilon_i` of ``self``.

        EXAMPLES::

            sage: C = crystals.Letters(['A',5])
            sage: T = crystals.TensorProduct(C,C)
            sage: T(C(1),C(1)).epsilon(1)
            0
            sage: T(C(1),C(2)).epsilon(1)
            1
            sage: T(C(2),C(1)).epsilon(1)
            0
        """
        height = 0
        for b in self:
            minus = b.phi(i)
            plus = b.epsilon(i)
            if height-minus < 0:
                height = plus
            else:
                height = height - minus + plus
        return height

    def positions_of_unmatched_minus(self, i, dual=False, reverse=False):
        """
        EXAMPLES::

            sage: C = crystals.Letters(['A',5])
            sage: T = crystals.TensorProduct(C,C)
            sage: T(C(2),C(1)).positions_of_unmatched_minus(1)
            []
            sage: T(C(1),C(2)).positions_of_unmatched_minus(1)
            [0]
        """
        unmatched_plus = []
        height = 0
        if reverse:
            self = self.reversed()
        if not dual:
            for j,bj in enumerate(self):
                minus = bj.phi(i)
                plus = bj.epsilon(i)
                if height - minus < 0:
                    unmatched_plus.append(j)
                    height = plus
                else:
                    height = height - minus + plus
        else:
            for j, bj in enumerate(self):
                plus = bj.epsilon(i)
                minus = bj.phi(i)
                if height - plus < 0:
                    unmatched_plus.append(j)
                    height = minus
                else:
                    height = height - plus + minus
        return unmatched_plus

    def positions_of_unmatched_plus(self, i):
        """
        EXAMPLES::

            sage: C = crystals.Letters(['A',5])
            sage: T = crystals.TensorProduct(C,C)
            sage: T(C(2),C(1)).positions_of_unmatched_plus(1)
            []
            sage: T(C(1),C(2)).positions_of_unmatched_plus(1)
            [1]
        """
        l = self.positions_of_unmatched_minus(i, dual=True, reverse=True)
        m = len(self) - 1
        return [m - val for val in reversed(l)]

    def energy_function(self, algorithm=None):
        r"""
        Return the energy function of ``self``.

        ALGORITHM:

        .. RUBRIC:: definition

        Let `T` be a tensor product of Kirillov-Reshetikhin
        crystals. Let `R_i` and `H_i` be the combinatorial
        `R`-matrix and local energy functions, respectively, acting
        on the `i` and `i+1` factors. Let `D_B` be the energy
        function of a single Kirillov-Reshetikhin crystal. The
        *energy function* is given by

        .. MATH::

            D = \sum_{j > i} H_i R_{i+1} R_{i+2} \cdots R_{j-1}
            + \sum_j D_B R_1 R_2 \cdots R_{j-1},

        where `D_B` acts on the rightmost factor.

        .. RUBRIC:: grading

        If  ``self`` is an element of `T`, a tensor product of
        perfect crystals of the same level, then use the affine
        grading to determine the energy. Specifically, let `g`
        denote the affine grading of ``self`` and `d` the affine
        grading of the maximal vector in `T`. Then the energy
        of ``self`` is given by `d - g`.

        For more details, see Theorem 7.5 in [SchillingTingley2011]_.

        INPUT:

        - ``algorithm`` -- (default: ``None``) use one of the
          following algorithms to determine the energy function:

          * ``'definition'`` - use the definition of the energy
            function;
          * ``'grading'`` - use the affine grading;

          if not specified, then this uses ``'grading'`` if all
          factors are perfect of the same level and otherwise
          this uses ``'definition'``

        OUTPUT: an integer

        REFERENCES:

        .. [SchillingTingley2011] \A. Schilling, P. Tingley.
           *Demazure crystals, Kirillov-Reshetikhin crystals, and
           the energy function*.
           Electronic Journal of Combinatorics. **19(2)**. 2012.
           :arXiv:`1104.2359`

        EXAMPLES::

            sage: K = crystals.KirillovReshetikhin(['A',2,1], 1, 1)
            sage: T = crystals.TensorProduct(K,K,K)
            sage: hw = sorted([x for x in T if x.is_highest_weight([1,2])])
            sage: for b in hw:
            ....:     print("{} {}".format(b, b.energy_function()))
            [[[1]], [[1]], [[1]]] 0
            [[[1]], [[2]], [[1]]] 2
            [[[2]], [[1]], [[1]]] 1
            [[[3]], [[2]], [[1]]] 3

            sage: K = crystals.KirillovReshetikhin(['C',2,1], 1, 2)
            sage: T = crystals.TensorProduct(K,K)
            sage: hw = [x for x in T if x.is_highest_weight([1,2])]
            sage: for b in hw:
            ....:     print("{} {}".format(b, b.energy_function()))
            [[], []] 4
            [[], [[1, 1]]] 1
            [[[1, 1]], []] 3
            [[[1, 1]], [[1, 1]]] 0
            [[[1, 2]], [[1, 1]]] 1
            [[[2, 2]], [[1, 1]]] 2
            [[[-1, -1]], [[1, 1]]] 2
            [[[1, -1]], [[1, 1]]] 2
            [[[2, -1]], [[1, 1]]] 2

            sage: K = crystals.KirillovReshetikhin(['C',2,1], 1, 1)
            sage: T = crystals.TensorProduct(K)
            sage: t = T.module_generators[0]
            sage: t.energy_function('grading')
            Traceback (most recent call last):
            ...
            NotImplementedError: all crystals in the tensor product need to be perfect of the same level

        TESTS::

            sage: K = crystals.KirillovReshetikhin(['C',2,1], 1, 2)
            sage: K2 = crystals.KirillovReshetikhin(['C',2,1], 2, 2)
            sage: T = tensor([K, K2])
            sage: hw = [x for x in T if x.is_highest_weight([1,2])]
            sage: all(b.energy_function() == b.energy_function(algorithm='definition')
            ....:     for b in hw)
            True
        """
        C = self.parent().crystals[0]
        ell = ceil(C.s()/C.cartan_type().c()[C.r()])
        is_perfect = all(ell == K.s()/K.cartan_type().c()[K.r()]
                         for K in self.parent().crystals)
        if algorithm is None:
            if is_perfect:
                algorithm = 'grading'
            else:
                algorithm = 'definition'

        if algorithm == 'grading':
            if not is_perfect:
                raise NotImplementedError("all crystals in the tensor product need to be perfect of the same level")
            t = self.parent()(*[K.module_generator() for K in self.parent().crystals])
            d = t.affine_grading()
            return d - self.affine_grading()

        if algorithm == 'definition':
            # Setup
            energy = ZZ.zero()
            R_mats = [[K.R_matrix(Kp) for Kp in self.parent().crystals[i+1:]]
                      for i,K in enumerate(self.parent().crystals)]
            H_funcs = [[K.local_energy_function(Kp) for Kp in self.parent().crystals[i+1:]]
                       for i,K in enumerate(self.parent().crystals)]

            for i,b in enumerate(self):
                for j,R in enumerate(R_mats[i]):
                    H = H_funcs[i][j]
                    bp = self[i+j+1]
                    T = R.domain()
                    t = T(b, bp)
                    energy += H(t)
                    b = R(t)[1]
                energy += b.energy_function()  # D contribution
            return energy
        else:
            raise ValueError("invalid algorithm")

    def affine_grading(self):
        r"""
        Returns the affine grading of `self`.

        The affine grading is only defined when ``self`` is an element of a
        tensor product of affine Kirillov-Reshetikhin crystals. It is
        calculated by finding a path from ``self`` to a ground state path
        using the helper method :meth:`e_string_to_ground_state` and counting
        the number of affine Kashiwara operators `e_0` applied on the way.

        INPUT:

        - ``self`` -- an element of a tensor product of Kirillov-Reshetikhin
          crystals

        OUTPUT: an integer

        EXAMPLES::

            sage: K = crystals.KirillovReshetikhin(['A',2,1],1,1)
            sage: T = crystals.TensorProduct(K,K)
            sage: t = T.module_generators[0]
            sage: t.affine_grading()
            1

            sage: K = crystals.KirillovReshetikhin(['A',2,1],1,1)
            sage: T = crystals.TensorProduct(K,K,K)
            sage: hw = [b for b in T if all(b.epsilon(i)==0 for i in [1,2])]
            sage: for b in hw:
            ....:     print("{} {}".format(b, b.affine_grading()))
            [[[1]], [[1]], [[1]]] 3
            [[[1]], [[2]], [[1]]] 1
            [[[2]], [[1]], [[1]]] 2
            [[[3]], [[2]], [[1]]] 0

            sage: K = crystals.KirillovReshetikhin(['C',2,1],1,1)
            sage: T = crystals.TensorProduct(K,K,K)
            sage: hw = [b for b in T if all(b.epsilon(i)==0 for i in [1,2])]
            sage: for b in hw:
            ....:     print("{} {}".format(b, b.affine_grading()))
            [[[1]], [[1]], [[1]]] 2
            [[[1]], [[2]], [[1]]] 1
            [[[1]], [[-1]], [[1]]] 0
            [[[2]], [[1]], [[1]]] 1
            [[[-2]], [[2]], [[1]]] 0
            [[[-1]], [[1]], [[1]]] 1
        """
        return self.e_string_to_ground_state().count(0)

    @cached_method
    def e_string_to_ground_state(self):
        r"""
        Returns a string of integers in the index set `(i_1,\ldots,i_k)` such
        that `e_{i_k} \cdots e_{i_1}` of ``self`` is the ground state.

        This method is only defined when ``self`` is an element of a tensor
        product of affine Kirillov-Reshetikhin crystals. It calculates a path
        from ``self`` to a ground state path using Demazure arrows as defined
        in Lemma 7.3 in [SchillingTingley2011]_.

        INPUT:

        - ``self`` -- an element of a tensor product of Kirillov-Reshetikhin
          crystals

        OUTPUT: a tuple of integers `(i_1,\ldots,i_k)`

        EXAMPLES::

            sage: K = crystals.KirillovReshetikhin(['A',2,1],1,1)
            sage: T = crystals.TensorProduct(K,K)
            sage: t = T.module_generators[0]
            sage: t.e_string_to_ground_state()
            (0, 2)

            sage: K = crystals.KirillovReshetikhin(['C',2,1],1,1)
            sage: T = crystals.TensorProduct(K,K)
            sage: t = T.module_generators[0]; t
            [[[1]], [[1]]]
            sage: t.e_string_to_ground_state()
            (0,)
            sage: x=t.e(0)
            sage: x.e_string_to_ground_state()
            ()
            sage: y=t.f_string([1,2,1,1,0]); y
            [[[2]], [[1]]]
            sage: y.e_string_to_ground_state()
            ()

        TESTS:

        Check that :trac:`22882` is fixed::

            sage: K = crystals.KirillovReshetikhin(CartanType(['A',6,2]).dual(), 1,1)
            sage: T = tensor([K,K,K])
            sage: hw = [x for x in T if x.is_highest_weight([1,2,3])]
            sage: gs = T(K(0), K(0), K(0))
            sage: all(elt.e_string(elt.e_string_to_ground_state()) == gs
            ....:     for elt in hw)
            True
            sage: all(elt.energy_function() == elt.energy_function('definition')
            ....:     for elt in hw)
            True
        """
        from sage.combinat.rigged_configurations.kr_tableaux import KirillovReshetikhinTableaux
        if self.parent().crystals[0].__module__ != 'sage.combinat.crystals.kirillov_reshetikhin' and \
                not isinstance(self.parent().crystals[0], KirillovReshetikhinTableaux):
            raise ValueError("all crystals in the tensor product need to be Kirillov-Reshetikhin crystals")
        ell = max(ceil(K.s()/K.cartan_type().c()[K.r()]) for K in self.parent().crystals)
        if self.cartan_type().dual().type() == 'BC':
            I = self.cartan_type().index_set()
            for i in I[:-1]:
                if self.epsilon(i) > 0:
                    return (i,) + (self.e(i)).e_string_to_ground_state()
            if self.epsilon(I[-1]) > ell:
                return (I[-1],) + (self.e(I[-1])).e_string_to_ground_state()
            return ()

        I = self.cartan_type().classical().index_set()
        for i in I:
            if self.epsilon(i) > 0:
                return (i,) + self.e(i).e_string_to_ground_state()
        if self.epsilon(0) > ell:
            return (0,) + self.e(0).e_string_to_ground_state()
        return ()

CrystalOfWords.Element = TensorProductOfCrystalsElement

>>>>>>> cbc0ad38
class FullTensorProductOfRegularCrystals(FullTensorProductOfCrystals):
    """
    Full tensor product of regular crystals.
    """
    class Element(TensorProductOfRegularCrystalsElement):
        pass

class TensorProductOfRegularCrystalsWithGenerators(TensorProductOfCrystalsWithGenerators):
    """
    Tensor product of regular crystals with a generating set.
    """
    class Element(TensorProductOfRegularCrystalsElement):
        pass

#########################################################
## Crystal of tableaux

class CrystalOfTableaux(CrystalOfWords):
    r"""
    A class for crystals of tableaux with integer valued shapes

    INPUT:

    - ``cartan_type`` -- a Cartan type
    - ``shape`` -- a partition of length at most ``cartan_type.rank()``
    - ``shapes`` -- a list of such partitions

    This constructs a classical crystal with the given Cartan type and
    highest weight(s) corresponding to the given shape(s).

    If the type is `D_r`, the shape is permitted to have a negative
    value in the `r`-th position. Thus if the shape equals `[s_1,\ldots,s_r]`,
    then `s_r` may be negative but in any case `s_1 \geq \cdots \geq s_{r-1}
    \geq |s_r|`. This crystal is related to that of shape
    `[s_1,\ldots,|s_r|]` by the outer automorphism of `SO(2r)`.

    If the type is `D_r` or `B_r`, the shape is permitted to be of
    length `r` with all parts of half integer value. This corresponds
    to having one spin column at the beginning of the tableau. If
    several shapes are provided, they currently should all or none
    have this property.

    Crystals of tableaux are constructed using an embedding into
    tensor products following Kashiwara and Nakashima [KN94]_. Sage's tensor
    product rule for crystals differs from that of Kashiwara and Nakashima
    by reversing the order of the tensor factors. Sage produces the same
    crystals of tableaux as Kashiwara and Nakashima. With Sage's convention,
    the tensor product of crystals is the same as the monoid operation on
    tableaux and hence the plactic monoid.

    .. SEEALSO::

        :mod:`sage.combinat.crystals.crystals` for general help on
        crystals, and in particular plotting and `\LaTeX` output.

    EXAMPLES:

    We create the crystal of tableaux for type `A_2`, with
    highest weight given by the partition `[2,1,1]`::

        sage: T = crystals.Tableaux(['A',3], shape = [2,1,1])

    Here is the list of its elements::

        sage: T.list()
        [[[1, 1], [2], [3]], [[1, 2], [2], [3]], [[1, 3], [2], [3]],
         [[1, 4], [2], [3]], [[1, 4], [2], [4]], [[1, 4], [3], [4]],
         [[2, 4], [3], [4]], [[1, 1], [2], [4]], [[1, 2], [2], [4]],
         [[1, 3], [2], [4]], [[1, 3], [3], [4]], [[2, 3], [3], [4]],
         [[1, 1], [3], [4]], [[1, 2], [3], [4]], [[2, 2], [3], [4]]]

    Internally, a tableau of a given Cartan type is represented as a
    tensor product of letters of the same type. The order in which the
    tensor factors appear is by reading the columns of the tableaux
    left to right, top to bottom (in French notation). As an example::

        sage: T = crystals.Tableaux(['A',2], shape = [3,2])
        sage: T.module_generators[0]
        [[1, 1, 1], [2, 2]]
        sage: list(T.module_generators[0])
        [2, 1, 2, 1, 1]

    To create a tableau, one can use::

        sage: Tab = crystals.Tableaux(['A',3], shape = [2,2])
        sage: Tab(rows=[[1,2],[3,4]])
        [[1, 2], [3, 4]]
        sage: Tab(columns=[[3,1],[4,2]])
        [[1, 2], [3, 4]]

    .. TODO::

        FIXME:

        - Do we want to specify the columns increasingly or
          decreasingly? That is, should this be
          ``Tab(columns = [[1,3],[2,4]])``?
        - Make this fully consistent with
          :func:`~sage.combinat.tableau.Tableau`!

    We illustrate the use of a shape with a negative last entry in
    type `D`::

        sage: T = crystals.Tableaux(['D',4],shape=[1,1,1,-1])
        sage: T.cardinality()
        35
        sage: TestSuite(T).run()

    We illustrate the construction of crystals of spin tableaux when
    the partitions have half integer values in type `B` and `D`::

        sage: T = crystals.Tableaux(['B',3],shape=[3/2,1/2,1/2]); T
        The crystal of tableaux of type ['B', 3] and shape(s) [[3/2, 1/2, 1/2]]
        sage: T.cardinality()
        48
        sage: T.module_generators
        ([+++, [[1]]],)
        sage: TestSuite(T).run()

        sage: T = crystals.Tableaux(['D',3],shape=[3/2,1/2,-1/2]); T
        The crystal of tableaux of type ['D', 3] and shape(s) [[3/2, 1/2, -1/2]]
        sage: T.cardinality()
        20
        sage: T.module_generators
        ([++-, [[1]]],)
        sage: TestSuite(T).run()

    TESTS:

    Base cases::

        sage: T = crystals.Tableaux(['A',2], shape = [])
        sage: T.list()
        [[]]
        sage: TestSuite(T).run()

        sage: T = crystals.Tableaux(['C',2], shape = [1])
        sage: T.list()
        [[[1]], [[2]], [[-2]], [[-1]]]
        sage: TestSuite(T).run()

        sage: T = crystals.Tableaux(['A',2], shapes = [[],[1],[2]])
        sage: T.list()
        [[], [[1]], [[2]], [[3]], [[1, 1]], [[1, 2]], [[2, 2]], [[1, 3]], [[2, 3]], [[3, 3]]]
        sage: T.module_generators
        ([], [[1]], [[1, 1]])

        sage: T = crystals.Tableaux(['B',2], shape=[3])
        sage: T(rows=[[1,1,0]])
        [[1, 1, 0]]

    Input tests::

        sage: T = crystals.Tableaux(['A',3], shape = [2,2])
        sage: C = T.letters
        sage: list(Tab(rows    = [[1,2],[3,4]])) == [C(3),C(1),C(4),C(2)]
        True
        sage: list(Tab(columns = [[3,1],[4,2]])) == [C(3),C(1),C(4),C(2)]
        True

    For compatibility with
    :func:`~sage.combinat.crystals.tensor_product.TensorProductOfCrystals` we
    need to accept as input the internal list or sequence of elements::

        sage: list(Tab(list    = [3,1,4,2]))     == [C(3),C(1),C(4),C(2)]
        True
        sage: list(Tab(3,1,4,2))                 == [C(3),C(1),C(4),C(2)]
        True

    The next example checks whether a given tableau is in fact a valid
    type `C` tableau or not::

        sage: T = crystals.Tableaux(['C',3], shape = [2,2,2])
        sage: Tab = T(rows=[[1,3],[2,-3],[3,-1]])
        sage: Tab in T.list()
        True
        sage: Tab = T(rows=[[2,3],[3,-3],[-3,-2]])
        sage: Tab in T.list()
        False
    """

    @staticmethod
    def __classcall_private__(cls, cartan_type, shapes = None, shape = None):
        """
        Normalizes the input arguments to ensure unique representation,
        and to delegate the construction of spin tableaux.

        EXAMPLES::

            sage: T1 = crystals.Tableaux(CartanType(['A',3]), shape  = [2,2])
            sage: T2 = crystals.Tableaux(['A',3],             shape  = (2,2))
            sage: T3 = crystals.Tableaux(['A',3],             shapes = ([2,2],))
            sage: T2 is T1, T3 is T1
            (True, True)
        """
        cartan_type = CartanType(cartan_type)
        n = cartan_type.rank()
        # standardize shape/shapes input into a tuple of tuples
        assert operator.xor(shape is not None, shapes is not None)
        if shape is not None:
            shapes = (shape,)
        spin_shapes = tuple( tuple(shape) for shape in shapes )
        try:
            shapes = tuple( tuple(trunc(i) for i in shape) for shape in spin_shapes )
        except Exception:
            raise ValueError("shapes should all be partitions or half-integer partitions")
        if spin_shapes == shapes:
            return super(CrystalOfTableaux, cls).__classcall__(cls, cartan_type, shapes)

        # Handle the construction of a crystals of spin tableaux
        # Caveat: this currently only supports all shapes being half
        # integer partitions of length the rank for type B and D. In
        # particular, for type D, the spins all have to be plus or all
        # minus spins
        if any(len(sh) != n for sh in shapes):
            raise ValueError("the length of all half-integer partition shapes should be the rank")
        if any(2*i % 2 != 1 for shape in spin_shapes for i in shape):
            raise ValueError("shapes should be either all partitions or all half-integer partitions")
        if cartan_type.type() == 'D':
            if all( i >= 0 for shape in spin_shapes for i in shape):
                S = CrystalOfSpinsPlus(cartan_type)
            elif all(shape[-1]<0 for shape in spin_shapes):
                S = CrystalOfSpinsMinus(cartan_type)
            else:
                raise ValueError("in type D spins should all be positive or negative")
        else:
            if any( i < 0 for shape in spin_shapes for i in shape):
                raise ValueError("shapes should all be partitions")
            S = CrystalOfSpins(cartan_type)
        B = CrystalOfTableaux(cartan_type, shapes=shapes)
        T = TensorProductOfCrystals(S, B, generators=[[S.module_generators[0],x] for x in B.module_generators])
        T.rename("The crystal of tableaux of type %s and shape(s) %s"%(cartan_type, list(list(shape) for shape in spin_shapes)))
        T.shapes = spin_shapes
        return T


    def __init__(self, cartan_type, shapes):
        """
        Construct the crystal of all tableaux of the given shapes.

        INPUT:

        - ``cartan_type`` -- (data coercible into) a Cartan type
        - ``shapes``      -- a list (or iterable) of shapes
        - ``shape``       -- a shape

        Shapes themselves are lists (or iterable) of integers.

        EXAMPLES::

            sage: T = crystals.Tableaux(['A',3], shape = [2,2])
            sage: TestSuite(T).run()
        """
#        super(CrystalOfTableaux, self).__init__(category = FiniteEnumeratedSets())
        Parent.__init__(self, category = ClassicalCrystals())
        self.letters = CrystalOfLetters(cartan_type)
        self.shapes = shapes
        self.module_generators = tuple(self.module_generator(la) for la in shapes)
        self.rename("The crystal of tableaux of type %s and shape(s) %s"%(cartan_type, list(list(shape) for shape in shapes)))

    def cartan_type(self):
        """
        Returns the Cartan type of the associated crystal

        EXAMPLES::

            sage: T = crystals.Tableaux(['A',3], shape = [2,2])
            sage: T.cartan_type()
            ['A', 3]
        """
        return self.letters.cartan_type()

    def module_generator(self, shape):
        """
        This yields the module generator (or highest weight element) of a classical
        crystal of given shape. The module generator is the unique tableau with equal
        shape and content.

        EXAMPLES::

            sage: T = crystals.Tableaux(['D',3], shape = [1,1])
            sage: T.module_generator([1,1])
            [[1], [2]]

            sage: T = crystals.Tableaux(['D',4],shape=[2,2,2,-2])
            sage: T.module_generator(tuple([2,2,2,-2]))
            [[1, 1], [2, 2], [3, 3], [-4, -4]]
            sage: T.cardinality()
            294
            sage: T = crystals.Tableaux(['D',4],shape=[2,2,2,2])
            sage: T.module_generator(tuple([2,2,2,2]))
            [[1, 1], [2, 2], [3, 3], [4, 4]]
            sage: T.cardinality()
            294
        """
        type = self.cartan_type()
        if type[0] == 'D' and len(shape) == type[1] and shape[type[1]-1] < 0:
            invert = True
            shape = shape[:-1] + (-shape[type[1]-1],)
        else:
            invert = False
        p = Partition(shape).conjugate()
        # The column canonical tableau, read by columns
        module_generator = flatten([[val-i for i in range(val)] for val in p])
        if invert:
            module_generator = [(-x if x == type[1] else x) for x in module_generator]
        return self(list=[self.letters(x) for x in module_generator])

    def _element_constructor_(self, *args, **options):
        """
        Return a
        :class:`~sage.combinat.crystals.tensor_product.CrystalOfTableauxElement`.

        EXAMPLES::

            sage: T = crystals.Tableaux(['A',3], shape = [2,2])
            sage: T(rows=[[1,2],[3,4]])
            [[1, 2], [3, 4]]
            sage: T(columns=[[3,1],[4,2]])
            [[1, 2], [3, 4]]
        """
        return self.element_class(self, *args, **options)

<<<<<<< HEAD
    class Element(CrystalOfTableauxElement):
        pass
=======


class CrystalOfTableauxElement(TensorProductOfRegularCrystalsElement):
    """
    Element in a crystal of tableaux.
    """
    def __init__(self, parent, *args, **options):
        """
        There are several ways to input tableaux, by rows,
        by columns, as the list of column elements, or as a sequence
        of numbers in column reading.

        EXAMPLES::

            sage: T = crystals.Tableaux(['A',3], shape = [2,2])
            sage: t = T(rows=[[1,2],[3,4]])
            sage: t
            [[1, 2], [3, 4]]
            sage: TestSuite(t).run()

            sage: t = T(columns=[[3,1],[4,2]])
            sage: t
            [[1, 2], [3, 4]]
            sage: TestSuite(t).run()

            sage: t = T(list=[3,1,4,2])
            sage: t
            [[1, 2], [3, 4]]

            sage: t = T(3,1,4,2)
            sage: t
            [[1, 2], [3, 4]]

        Currently inputting the empty tableau as an empty sequence is
        broken due to a bug in the generic __call__ method (see :trac:`8648`).

        EXAMPLES::

            sage: T = crystals.Tableaux(['A',3], shape=[])
            sage: t = T()
            sage: t._list
            [0]

        TESTS:

        Integer types that are not a Sage ``Integer`` (such as a Python ``int``
        and typically arise from compiled code) were not converted into a
        letter. This caused certain functions to fail. This is fixed in
        :trac:`13204`::

            sage: T = crystals.Tableaux(['A',3], shape = [2,2])
            sage: t = T(list=[int(3),1,4,2])
            sage: type(t[0])
            <type 'sage.combinat.crystals.letters.Crystal_of_letters_type_A_element'>
            sage: t = T(list=[3,int(1),4,2])
            sage: type(t[1])
            <type 'sage.combinat.crystals.letters.Crystal_of_letters_type_A_element'>
            sage: C = crystals.KirillovReshetikhin(['A',int(3),1], 1,1)
            sage: C[0].e(0)
            [[4]]
        """
        if len(args) == 1:
            if isinstance(args[0], Tableau):
                options['rows'] = args[0]
        if 'list' in options:
            the_list = options['list']
        elif 'rows' in options:
            rows = options['rows']
#            the_list=Tableau(rows).to_word_by_column()
            rows = Tableau(rows).conjugate()
            the_list = []
            for col in rows:
                the_list += reversed(col)
        elif 'columns' in options:
            columns = options['columns']
            the_list = []
            for col in columns:
                the_list += col
        else:
            the_list = [i for i in args]
        TensorProductOfRegularCrystalsElement.__init__(self, parent, [parent.letters(_) for _ in the_list])

    def _repr_(self):
        """
        EXAMPLES::

            sage: T = crystals.Tableaux(['A',3], shape = [2,2])
            sage: t = T(rows=[[1,2],[3,4]])
            sage: t._repr_()
            '[[1, 2], [3, 4]]'
        """
        return repr(self.to_tableau())

    def _repr_diagram(self):
        """
        Return a string representation of ``self`` as a diagram.

        EXAMPLES::

            sage: C = crystals.Tableaux(['A', 4], shape=[4,2,1])
            sage: elt = C(rows=[[1,1,1,2], [2,3], [4]])
            sage: print(elt._repr_diagram())
              1  1  1  2
              2  3
              4
        """
        return self.to_tableau()._repr_diagram()

    def pp(self):
        """
        EXAMPLES::

            sage: T = crystals.Tableaux(['A',3], shape = [2,2])
            sage: t = T(rows=[[1,2],[3,4]])
            sage: t.pp()
            1  2
            3  4
        """
        return self.to_tableau().pp()

    def _ascii_art_(self):
        """
        Return an ascii art version of ``self``.

        EXAMPLES:

        We check that :trac:`16486` is fixed::

            sage: T = crystals.Tableaux(['B',6], shape=[1]*5)
            sage: ascii_art(T.module_generators[0])
              1
              2
              3
              4
              5
            sage: T = crystals.Tableaux(['D',4], shape=[2,1])
            sage: t = T.module_generators[0].f_string([1,2,3,4,2,2,3,4])
            sage: ascii_art(t)
              1 -2
             -3
        """
        return self.to_tableau()._ascii_art_()

    def _latex_(self):
        r"""
        EXAMPLES::

            sage: T = crystals.Tableaux(['A',3], shape = [4,2])
            sage: t = T(rows=[[1,1,2,3],[2,3]])
            sage: latex(t) # indirect doctest
            {\def\lr#1{\multicolumn{1}{|@{\hspace{.6ex}}c@{\hspace{.6ex}}|}{\raisebox{-.3ex}{$#1$}}}
            \raisebox{-.6ex}{$\begin{array}[b]{*{4}c}\cline{1-4}
            \lr{1}&\lr{1}&\lr{2}&\lr{3}\\\cline{1-4}
            \lr{2}&\lr{3}\\\cline{1-2}
            \end{array}$}
            }
        """
        from sage.combinat.output import tex_from_array
        # Modified version of to_tableau() to have the entries be letters
        #   rather than their values
        if self._list == []:
            return "{\\emptyset}"

        tab = [ [self[0]] ]
        for i in range(1,len(self)):
            if self[i-1] < self[i] or (self[i-1].value != 0 and self[i-1] == self[i]):
                tab.append([self[i]])
            else:
                l = len(tab)-1
                tab[l].append(self[i])
        for x in tab:
            x.reverse()
        T = Tableau(tab).conjugate()
        return tex_from_array([[letter._latex_() for letter in row] for row in T])

    @cached_method
    def to_tableau(self):
        """
        Return the :class:`Tableau` object corresponding to ``self``.

        EXAMPLES::

            sage: T = crystals.Tableaux(['A',3], shape = [2,2])
            sage: t = T(rows=[[1,2],[3,4]]).to_tableau(); t
            [[1, 2], [3, 4]]
            sage: type(t)
            <class 'sage.combinat.tableau.Tableaux_all_with_category.element_class'>
            sage: type(t[0][0])
            <... 'int'>
            sage: T = crystals.Tableaux(['D',3], shape = [1,1])
            sage: t=T(rows=[[-3],[3]]).to_tableau(); t
            [[-3], [3]]
            sage: t=T(rows=[[3],[-3]]).to_tableau(); t
            [[3], [-3]]
            sage: T = crystals.Tableaux(['B',2], shape = [1,1])
            sage: t = T(rows=[[0],[0]]).to_tableau(); t
            [[0], [0]]
        """
        if self._list == []:
            return Tableau([])
        tab = [ [self[0].value] ]
        for i in range(1,len(self)):
            if self[i-1] < self[i] or (self[i-1].value != 0 and self[i-1] == self[i]):
                tab.append([self[i].value])
            else:
                l = len(tab)-1
                tab[l].append(self[i].value)
        for x in tab:
            x.reverse()
        return Tableau(tab).conjugate()

    def promotion(self):
        """
        Return the result of applying promotion on ``self``.

        Promotion for type A crystals of tableaux of rectangular shape.
        This method only makes sense in type A with rectangular shapes.

        EXAMPLES::

            sage: C = crystals.Tableaux(["A",3], shape = [3,3,3])
            sage: t = C(Tableau([[1,1,1],[2,2,3],[3,4,4]]))
            sage: t
            [[1, 1, 1], [2, 2, 3], [3, 4, 4]]
            sage: t.promotion()
            [[1, 1, 2], [2, 2, 3], [3, 4, 4]]
            sage: t.promotion().parent()
            The crystal of tableaux of type ['A', 3] and shape(s) [[3, 3, 3]]
        """
        crystal = self.parent()
        cartan_type = crystal.cartan_type()
        assert cartan_type.type() == 'A'
        return crystal(self.to_tableau().promotion(cartan_type.rank()))

    def promotion_inverse(self):
        """
        Return the result of applying inverse promotion on ``self``.

        Inverse promotion for type A crystals of tableaux of rectangular shape.
        This method only makes sense in type A with rectangular shapes.

        EXAMPLES::

            sage: C = crystals.Tableaux(["A",3], shape = [3,3,3])
            sage: t = C(Tableau([[1,1,1],[2,2,3],[3,4,4]]))
            sage: t
            [[1, 1, 1], [2, 2, 3], [3, 4, 4]]
            sage: t.promotion_inverse()
            [[1, 1, 2], [2, 3, 3], [4, 4, 4]]
            sage: t.promotion_inverse().parent()
            The crystal of tableaux of type ['A', 3] and shape(s) [[3, 3, 3]]
        """
        crystal = self.parent()
        cartan_type = crystal.cartan_type()
        assert cartan_type.type() == 'A'
        return crystal(self.to_tableau().promotion_inverse(cartan_type.rank()))

CrystalOfTableaux.Element = CrystalOfTableauxElement
>>>>>>> cbc0ad38

#####################################################################
## Local energy function

class LocalEnergyFunction(Map):
    r"""
    The local energy function.

    Let `B` and `B'` be Kirillov-Reshetikhin crystals with maximal
    vectors `u_B` and `u_{B'}` respectively. The *local energy function*
    `H : B \otimes B' \to \ZZ` is the function which satisfies

    .. MATH::

        H(e_0(b \otimes b')) = H(b \otimes b') + \begin{cases}
        1 & \text{if } i = 0 \text{ and LL}, \\
        -1 & \text{if } i = 0 \text{ and RR}, \\
        0 & \text{otherwise,}
        \end{cases}

    where LL (resp. RR) denote `e_0` acts on the left (resp. right)
    on both `b \otimes b'` and `R(b \otimes b')`, and
    normalized by `H(u_B \otimes u_{B'}) = 0`.

    INPUT:

    - ``B`` -- a Kirillov-Reshetikhin crystal
    - ``Bp`` -- a Kirillov-Reshetikhin crystal
    - ``normalization`` -- (default: 0) the normalization value

    EXAMPLES::

        sage: K = crystals.KirillovReshetikhin(['C',2,1], 1,2)
        sage: K2 = crystals.KirillovReshetikhin(['C',2,1], 2,1)
        sage: H = K.local_energy_function(K2)
        sage: T = tensor([K, K2])
        sage: hw = [x for x in T if x.is_highest_weight([1,2])]
        sage: for b in hw:
        ....:     b, H(b)
        ([[], [[1], [2]]], 1)
        ([[[1, 1]], [[1], [2]]], 0)
        ([[[2, -2]], [[1], [2]]], 1)
        ([[[1, -2]], [[1], [2]]], 1)

    REFERENCES:

    .. [KKMMNN92] S-J. Kang, M. Kashiwara, K. C. Misra, T. Miwa,
       T. Nakashima, and A. Nakayashiki.
       *Affine crystals and vertex models*.
       Int. J. Mod. Phys. A, **7** (suppl. 1A), (1992) pp. 449-484.
    """
    def __init__(self, B, Bp, normalization=0):
        """
        Initialize ``self``.

        EXAMPLES::

            sage: K = crystals.KirillovReshetikhin(['A',7,2], 1,2)
            sage: K2 = crystals.KirillovReshetikhin(['A',7,2], 2,1)
            sage: H = K.local_energy_function(K2)
            sage: TestSuite(H).run(skip=['_test_category', '_test_pickling'])
        """
        self._B = B
        self._Bp = Bp
        self._R_matrix = self._B.R_matrix(self._Bp)
        T = B.tensor(Bp)
        self._known_values = {T(*[K.module_generator() for K in T.crystals]):
                              ZZ(normalization)}
        self._I0 = T.cartan_type().classical().index_set()
        from sage.categories.homset import Hom
        Map.__init__(self, Hom(T, ZZ))

    def _repr_(self):
        """
        Return a string representation of ``self``.

        EXAMPLES::

            sage: K = crystals.KirillovReshetikhin(['A', 6, 2], 2, 1)
            sage: Kp = crystals.KirillovReshetikhin(['A', 6, 2], 1, 1)
            sage: H = K.local_energy_function(Kp); H
            Local energy function of
             Kirillov-Reshetikhin crystal of type ['BC', 3, 2] with (r,s)=(2,1)
            tensor
             Kirillov-Reshetikhin crystal of type ['BC', 3, 2] with (r,s)=(1,1)
        """
        return "Local energy function of {} tensor {}".format(self._B, self._Bp)

    def _call_(self, x):
        """
        Return the local energy of ``x``.

        EXAMPLES::

            sage: K = crystals.KirillovReshetikhin(['B',4,1], 1,2)
            sage: K2 = crystals.KirillovReshetikhin(['B',4,1], 2,1)
            sage: H = K.local_energy_function(K2)
            sage: T = tensor([K, K2])
            sage: hw = [x for x in T if x.is_highest_weight([1,2])]
            sage: H(hw[0])
            1
        """
        # Setup variables
        visited = {x: 0}
        check0 = [x]

        # Helper function
        def to_classical_hw(cur):
            for i in self._I0:
                b = cur.e(i)
                if b is not None and b not in visited:
                    visited[b] = visited[cur] # No change
                    return b
            return None # is classically HW or all have been visited

        cur = x
        # Get the affine node (it might not be 0 if the type
        #   has been relabeled)
        i0 = x.parent().cartan_type().special_node()
        while cur not in self._known_values:
            # We first go towards the classically highest weight since
            #   the maximal vector is classically highest weight
            b = to_classical_hw(cur)

            # If classically HW, then try 0 arrows
            while b is None:
                b = check0.pop()
                c = b.e(i0)
                # If there is no 0 arrow or we have already seen c, move along
                if c is None or c in visited:
                    b = None
                    continue

                bp = self._R_matrix(b)
                cp = bp.e(i0)
                if b[1] == c[1] and bp[1] == cp[1]: # LL case
                    visited[c] = visited[b] + 1
                elif b[0] == c[0] and bp[0] == cp[0]: # RR case
                    visited[c] = visited[b] - 1
                else:
                    visited[c] = visited[b] # Otherwise no change
                b = c

            cur = b
            check0.append(b)

        baseline = self._known_values[cur] - visited[cur]
        for y in visited:
            self._known_values[y] = baseline + visited[y]

        return self._known_values[x]

# deprecations from trac:18555
from sage.misc.superseded import deprecated_function_alias
TensorProductOfCrystals.global_options=deprecated_function_alias(18555, TensorProductOfCrystals.options)
TensorProductOfCrystalsOptions=deprecated_function_alias(18555, TensorProductOfCrystals.options)<|MERGE_RESOLUTION|>--- conflicted
+++ resolved
@@ -77,225 +77,6 @@
 # Support classes
 ##############################################################################
 
-<<<<<<< HEAD
-=======
-from sage.structure.unique_representation import UniqueRepresentation
-
-class TestParent(UniqueRepresentation, Parent):
-    """
-    A parent for tests.
-    """
-    def _repr_(self):
-        """
-        EXAMPLES::
-
-            sage: from sage.combinat.crystals.tensor_product import TestParent
-            sage: TestParent()
-            A parent for tests
-        """
-        return "A parent for tests"
-
-class ImmutableListWithParent(CombinatorialElement):
-    r"""
-    A class for lists having a parent.
-
-    Specification: any subclass ``C`` should implement ``__init__`` which
-    accepts the following form ``C(parent, list = list)``
-
-    EXAMPLES:
-
-    We create an immutable list whose parent is the class list::
-
-        sage: from sage.combinat.crystals.tensor_product import ImmutableListWithParent, TestParent
-        sage: l = ImmutableListWithParent(TestParent(), [1,2,3])
-        sage: l._list
-        [1, 2, 3]
-        sage: l.parent()
-        A parent for tests
-        sage: l.sibling([2,1]) == ImmutableListWithParent(TestParent(), [2,1])
-        True
-        sage: l.reversed()
-        [3, 2, 1]
-        sage: l.set_index(1,4)
-        [1, 4, 3]
-
-    TESTS::
-
-        sage: TestSuite(l).run(skip = "_test_category")
-    """
-    def _repr_(self):
-        """
-        EXAMPLES::
-
-            sage: from sage.combinat.crystals.tensor_product import ImmutableListWithParent, TestParent
-            sage: l = ImmutableListWithParent(TestParent(), [1,2,3])
-            sage: l._repr_()
-            '[1, 2, 3]'
-        """
-        return repr(self._list)
-
-    def __eq__(self, other):
-        """
-        EXAMPLES::
-
-            sage: from sage.combinat.crystals.tensor_product import ImmutableListWithParent, TestParent
-            sage: l = ImmutableListWithParent(TestParent(), [1,2,3])
-            sage: m = ImmutableListWithParent(ZZ, [1,2,3])
-            sage: n = ImmutableListWithParent(ZZ, [2,3,4])
-            sage: l == l
-            True
-            sage: l == m
-            False
-            sage: m == n
-            False
-        """
-        return self.__class__ is other.__class__ and \
-               self.parent() == other.parent() and \
-               self._list == other._list
-
-    def __ne__(self, other):
-        """
-        EXAMPLES::
-
-            sage: from sage.combinat.crystals.tensor_product import ImmutableListWithParent, TestParent
-            sage: l = ImmutableListWithParent(TestParent(), [1,2,3])
-            sage: m = ImmutableListWithParent(ZZ, [1,2,3])
-            sage: n = ImmutableListWithParent(ZZ, [2,3,4])
-            sage: l != l
-            False
-            sage: l != m
-            True
-            sage: m != n
-            True
-        """
-        return not self == other
-
-    def __lt__(self, other):
-        """
-        EXAMPLES::
-
-            sage: from sage.combinat.crystals.tensor_product import ImmutableListWithParent, TestParent
-            sage: l = ImmutableListWithParent(TestParent(), [1,2,3])
-            sage: m = ImmutableListWithParent(ZZ, [1,2,3])
-            sage: n = ImmutableListWithParent(ZZ, [2,3,4])
-            sage: l < l
-            False
-            sage: l < m
-            False
-            sage: m < n
-            True
-        """
-        if parent(self) is not parent(other):
-            return NotImplemented
-        return self._list.__lt__(other._list)
-
-    def __le__(self, other):
-        """
-        EXAMPLES::
-
-            sage: from sage.combinat.crystals.tensor_product import ImmutableListWithParent, TestParent
-            sage: l = ImmutableListWithParent(TestParent(), [1,2,3])
-            sage: m = ImmutableListWithParent(ZZ, [1,2,3])
-            sage: n = ImmutableListWithParent(ZZ, [2,3,4])
-            sage: l <= l
-            True
-            sage: l <= m
-            True
-            sage: m <= n
-            True
-        """
-        return self == other or self.__lt__(other)
-
-    def __gt__(self, other):
-        """
-        EXAMPLES::
-
-            sage: from sage.combinat.crystals.tensor_product import ImmutableListWithParent, TestParent
-            sage: l = ImmutableListWithParent(TestParent(), [1,2,3])
-            sage: m = ImmutableListWithParent(ZZ, [1,2,3])
-            sage: n = ImmutableListWithParent(ZZ, [2,3,4])
-            sage: l > l
-            False
-            sage: l > m
-            False
-            sage: m > n
-            False
-        """
-        if parent(self) is not parent(other):
-            return NotImplemented
-        return other.__lt__(self)
-
-    def __ge__(self, other):
-        """
-        EXAMPLES::
-
-            sage: from sage.combinat.crystals.tensor_product import ImmutableListWithParent, TestParent
-            sage: l = ImmutableListWithParent(TestParent(), [1,2,3])
-            sage: m = ImmutableListWithParent(ZZ, [1,2,3])
-            sage: n = ImmutableListWithParent(ZZ, [2,3,4])
-            sage: l >= l
-            True
-            sage: l >= m
-            True
-            sage: m >= n
-            False
-        """
-        return self == other or self.__gt__(other)
-
-    def sibling(self, l):
-        """
-        Return an :class:`ImmutableListWithParent` object whose list is
-        ``l`` and whose parent is the same as the parent of ``self``.
-
-        Note that the implementation of this function makes an assumption
-        about the constructor for subclasses.
-
-        EXAMPLES::
-
-            sage: from sage.combinat.crystals.tensor_product import ImmutableListWithParent, TestParent
-            sage: l = ImmutableListWithParent(TestParent(), [1,2,3])
-            sage: m = l.sibling([2,3,4]); m
-            [2, 3, 4]
-            sage: m.parent()
-            A parent for tests
-        """
-        return self.__class__(self.parent(), list=l)
-
-    def reversed(self):
-        """
-        Return the sibling of ``self`` which is obtained by reversing the
-        elements of`` self``.
-
-        EXAMPLES::
-
-            sage: from sage.combinat.crystals.tensor_product import ImmutableListWithParent, TestParent
-            sage: l = ImmutableListWithParent(TestParent(), [1,2,3])
-            sage: l.reversed()
-            [3, 2, 1]
-        """
-        return self.sibling([ i for i in reversed(self._list)])
-
-    def set_index(self, k, value):
-        """
-        Return the sibling of ``self`` obtained by setting the
-        `k^{th}` entry of self to value.
-
-        EXAMPLES::
-
-            sage: from sage.combinat.crystals.tensor_product import ImmutableListWithParent, TestParent
-            sage: l = ImmutableListWithParent(TestParent(), [1,2,3])
-            sage: l.set_index(0,2)
-            [2, 2, 3]
-            sage: l.set_index(1,4)
-            [1, 4, 3]
-            sage: _.parent()
-            A parent for tests
-        """
-        l = [i for i in self._list]
-        l[k] = value
-        return self.sibling(l)
-
->>>>>>> cbc0ad38
 class CrystalOfWords(UniqueRepresentation, Parent):
     """
     Auxiliary class to provide a call method to create tensor product elements.
@@ -895,795 +676,6 @@
         return cm.common_parent(*[crystal.weight_lattice_realization()
                                   for crystal in self.crystals])
 
-<<<<<<< HEAD
-=======
-class TensorProductOfCrystalsElement(ImmutableListWithParent):
-    r"""
-    A class for elements of tensor products of crystals.
-    """
-    def _repr_(self):
-        """
-        Return a string representation of ``self``.
-
-        EXAMPLES::
-
-            sage: C = crystals.Letters(['A',3])
-            sage: T = crystals.TensorProduct(C,C)
-            sage: T(C(1),C(2))
-            [1, 2]
-        """
-        if self.parent().options.convention == "Kashiwara":
-            return repr(list(reversed(self._list)))
-        return repr(self._list)
-
-    def _latex_(self):
-        r"""
-        Return latex code for ``self``.
-
-        EXAMPLES::
-
-            sage: C = crystals.Letters(["A",2])
-            sage: D = crystals.Tableaux(["A",2], shape=[2])
-            sage: E = crystals.TensorProduct(C,D)
-            sage: latex(E.module_generators[0])
-            1 \otimes {\def\lr#1{\multicolumn{1}{|@{\hspace{.6ex}}c@{\hspace{.6ex}}|}{\raisebox{-.3ex}{$#1$}}}
-            \raisebox{-.6ex}{$\begin{array}[b]{*{2}c}\cline{1-2}
-            \lr{1}&\lr{1}\\\cline{1-2}
-            \end{array}$}
-            }
-        """
-        return ' \otimes '.join(latex(c) for c in self)
-
-    def _ascii_art_(self):
-        """
-        Return an ASCII art representation of ``self``.
-
-        EXAMPLES::
-
-            sage: KT = crystals.TensorProductOfKirillovReshetikhinTableaux(['D',4,1],[[3,3],[2,1],[1,2]])
-            sage: ascii_art(KT.module_generators[0])
-              1  1  1
-              2  2  2 #   1 #   1  1
-              3  3  3     2
-             -4 -4 -4
-        """
-        from sage.typeset.ascii_art import ascii_art, AsciiArt
-        s = ascii_art(self[0])
-        s._baseline = s._h // 2
-        ret = s
-        for tableau in self[1:]:
-            s = ascii_art(tableau)
-            s._baseline = s._h // 2
-            ret += AsciiArt([" # "]) + s
-        return ret
-
-    def __lt__(self, other):
-        """
-        Non elements of the crystal are incomparable with elements of the crystal
-        (or should it return NotImplemented?).
-
-        Comparison of two elements of this crystal:
-
-        - different length: incomparable
-        - otherwise lexicographically, considering ``self[i]`` and ``other[i]``
-          as incomparable if ``self[i] < other[i]`` returns NotImplemented
-        """
-        if parent(self) is not parent(other):
-            return False
-        if len(self) != len(other):
-            return False
-        for i in range(len(self)):
-            if (self[i] < other[i]):
-                return True
-            if (other[i] < self[i]):
-                return False
-        return False
-
-    def _repr_diagram(self):
-        r"""
-        Return a string representation of ``self`` as a diagram.
-
-        EXAMPLES::
-
-            sage: C = crystals.Tableaux(['A',3], shape=[3,1])
-            sage: D = crystals.Tableaux(['A',3], shape=[1])
-            sage: E = crystals.Tableaux(['A',3], shape=[2,2,2])
-            sage: T = crystals.TensorProduct(C,D,E)
-            sage: print(T.module_generators[0]._repr_diagram())
-              1  1  1 (X)   1 (X)   1  1
-              2                     2  2
-                                    3  3
-        """
-        pplist = []
-        max_widths = []
-        num_cols = len(self)
-        for c in self:
-            try:
-                pplist.append(c._repr_diagram().split('\n'))
-            except AttributeError:
-                pplist.append(c._repr_().split('\n'))
-            max_widths.append(max(map(len, pplist[-1])))
-        num_rows = max(map(len, pplist))
-        ret = ""
-        for i in range(num_rows):
-            if i > 0:
-                ret += '\n'
-            for j in range(num_cols):
-                if j > 0:
-                    if i == 0:
-                        ret += ' (X) '
-                    else:
-                        ret += '     '
-                if i < len(pplist[j]):
-                    ret += pplist[j][i]
-                    ret += ' '*(max_widths[j] - len(pplist[j][i]))
-                else:
-                    ret += ' '*max_widths[j]
-        return ret
-
-    def pp(self):
-        """
-        Pretty print ``self``.
-
-        EXAMPLES::
-
-            sage: C = crystals.Tableaux(['A',3], shape=[3,1])
-            sage: D = crystals.Tableaux(['A',3], shape=[1])
-            sage: E = crystals.Tableaux(['A',3], shape=[2,2,2])
-            sage: T = crystals.TensorProduct(C,D,E)
-            sage: T.module_generators[0].pp()
-              1  1  1 (X)   1 (X)   1  1
-              2                     2  2
-                                    3  3
-        """
-        print(self._repr_diagram())
-
-    def weight(self):
-        r"""
-        Return the weight of ``self``.
-
-        EXAMPLES::
-
-            sage: B = crystals.infinity.Tableaux("A3")
-            sage: T = crystals.TensorProduct(B,B)
-            sage: b1 = B.highest_weight_vector().f_string([2,1,3])
-            sage: b2 = B.highest_weight_vector().f(1)
-            sage: t = T(b2, b1)
-            sage: t
-            [[[1, 1, 1, 2], [2, 2], [3]], [[1, 1, 1, 1, 2], [2, 2, 4], [3]]]
-            sage: t.weight()
-            (-2, 1, 0, 1)
-        """
-        return sum(self[i].weight() for i in range(len(self)))
-
-    def epsilon(self, i):
-        r"""
-        Return `\varepsilon_i` of ``self``.
-
-        INPUT:
-
-        - ``i`` -- an element of the index set
-
-        EXAMPLES::
-
-            sage: B = crystals.infinity.Tableaux("G2")
-            sage: T = crystals.TensorProduct(B,B)
-            sage: b1 = B.highest_weight_vector().f(2)
-            sage: b2 = B.highest_weight_vector().f_string([2,2,1])
-            sage: t = T(b2, b1)
-            sage: [t.epsilon(i) for i in B.index_set()]
-            [0, 3]
-        """
-        return max(self._sig(i, k) for k in range(1, len(self)+1))
-
-    def phi(self, i):
-        r"""
-        Return `\varphi_i` of ``self``.
-
-        INPUT:
-
-        - ``i`` -- an element of the index set
-
-        EXAMPLES::
-
-            sage: La = RootSystem(['A',2,1]).weight_lattice(extended=True).fundamental_weights()
-            sage: B = crystals.GeneralizedYoungWalls(2,La[0]+La[1])
-            sage: T = crystals.TensorProduct(B,B)
-            sage: b1 = B.highest_weight_vector().f_string([1,0])
-            sage: b2 = B.highest_weight_vector().f_string([0,1])
-            sage: t = T(b2, b1)
-            sage: [t.phi(i) for i in B.index_set()]
-            [1, 1, 4]
-
-        TESTS:
-
-        Check that :trac:`15462` is fixed::
-
-            sage: B = crystals.Tableaux(['A',2], shape=[2,1])
-            sage: La = RootSystem(['A',2]).ambient_space().fundamental_weights()
-            sage: T = crystals.TensorProduct(crystals.elementary.T(['A',2], La[1]+La[2]), B)
-            sage: t = T.an_element()
-            sage: t.phi(1)
-            2
-            sage: t.phi(2)
-            2
-        """
-        P = self[-1].parent().weight_lattice_realization()
-        h = P.simple_coroots()
-        omega = P(self.weight()).scalar(h[i])
-        return max([omega + self._sig(i, k) for k in range(1, len(self)+1)])
-
-    @cached_in_parent_method
-    def _sig(self,i,k):
-        r"""
-        Return `a_i(k)` of ``self``.
-
-        The value `a_i(k)` of a crystal `b = b_N \otimes \cdots \otimes b_1`
-        is defined as:
-
-        .. MATH::
-
-            a_i(k) = \varepsilon_i(b_k) - \sum_{j=1}^{k-1} \langle h_i,
-            \mathrm{wt}(b_j) \rangle,
-
-        where `\mathrm{wt}` is the :meth:`weight` of `b_j`.
-
-        INPUT:
-
-        - ``i`` -- an element of the index set
-
-        - ``k`` -- the (1-based) index of the tensor factor of ``self``
-
-        EXAMPLES::
-
-            sage: B = crystals.infinity.GeneralizedYoungWalls(3)
-            sage: T = crystals.TensorProduct(B,B)
-            sage: b1 = B.highest_weight_vector().f_string([0,3,1])
-            sage: b2 = B.highest_weight_vector().f_string([3,2,1,0,2,3])
-            sage: t = T(b1, b2)
-            sage: [[t._sig(i,k) for k in range(1,len(t)+1)] for i in B.index_set()]
-            [[0, -1], [0, 0], [0, 1], [1, 2]]
-
-        TESTS:
-
-        Check that :trac:`18469` is fixed::
-
-            sage: E1 = crystals.elementary.B(['A',2], 1)
-            sage: E2 = crystals.elementary.B(['A',2], 2)
-            sage: T = crystals.TensorProduct(E1, E2)
-            sage: x = T(E1.module_generators[0], E2.module_generators[0]); x
-            [0, 0]
-            sage: [[x._sig(i,k) for k in range(1,3)] for i in T.index_set()]
-            [[-inf, 0], [0, -inf]]
-            sage: x.f(1)
-            [-1, 0]
-            sage: x.e(1)
-            [1, 0]
-        """
-        if k == 1:
-            return self[-1].epsilon(i)
-        ep = self[-k].epsilon(i)
-        if ep == float("-inf"):
-            return ep
-
-        P = self[-1].parent().weight_lattice_realization()
-        h = P.simple_coroots()
-        wt = sum(P(self[-j].weight()) for j in range(1, k))
-        return ep - P(wt).scalar(h[i])
-
-    def e(self,i):
-        r"""
-        Return the action of `e_i` on ``self``.
-
-        INPUT:
-
-        - ``i`` -- An element of the index set
-
-        EXAMPLES::
-
-            sage: B = crystals.infinity.Tableaux("D4")
-            sage: T = crystals.TensorProduct(B,B)
-            sage: b1 = B.highest_weight_vector().f_string([1,4,3])
-            sage: b2 = B.highest_weight_vector().f_string([2,2,3,1,4])
-            sage: t = T(b2, b1)
-            sage: t.e(1)
-            [[[1, 1, 1, 1, 1], [2, 2, 3, -3], [3]], [[1, 1, 1, 1, 2], [2, 2, 2], [3, -3]]]
-            sage: t.e(2)
-            sage: t.e(3)
-            [[[1, 1, 1, 1, 1, 2], [2, 2, 3, -4], [3]], [[1, 1, 1, 1, 2], [2, 2, 2], [3, -3]]]
-            sage: t.e(4)
-            [[[1, 1, 1, 1, 1, 2], [2, 2, 3, 4], [3]], [[1, 1, 1, 1, 2], [2, 2, 2], [3, -3]]]
-        """
-        N = len(self) + 1
-        for k in range(1, N):
-            if all(self._sig(i,k) > self._sig(i,j) for j in range(1, k)) and \
-                    all(self._sig(i,k) >= self._sig(i,j) for j in range(k+1, N)):
-                crystal = self[-k].e(i)
-                if crystal is None:
-                    return None
-                return self.set_index(-k, crystal)
-        return None
-
-    def f(self,i):
-        r"""
-        Return the action of `f_i` on ``self``.
-
-        INPUT:
-
-        - ``i`` -- An element of the index set
-
-        EXAMPLES::
-
-            sage: La = RootSystem(['A',3,1]).weight_lattice(extended=True).fundamental_weights()
-            sage: B = crystals.GeneralizedYoungWalls(3,La[0])
-            sage: T = crystals.TensorProduct(B,B,B)
-            sage: b1 = B.highest_weight_vector().f_string([0,3])
-            sage: b2 = B.highest_weight_vector().f_string([0])
-            sage: b3 = B.highest_weight_vector()
-            sage: t = T(b3, b2, b1)
-            sage: t.f(0)
-            [[[0]], [[0]], [[0, 3]]]
-            sage: t.f(1)
-            [[], [[0]], [[0, 3], [1]]]
-            sage: t.f(2)
-            [[], [[0]], [[0, 3, 2]]]
-            sage: t.f(3)
-            [[], [[0, 3]], [[0, 3]]]
-        """
-        N = len(self) + 1
-        for k in range(1, N):
-            if all(self._sig(i,k) >= self._sig(i,j) for j in range(1, k)) and \
-                    all(self._sig(i,k) > self._sig(i,j) for j in range(k+1, N)):
-                crystal = self[-k].f(i)
-                if crystal is None:
-                    return None
-                return self.set_index(-k, crystal)
-        return None
-
-class TensorProductOfRegularCrystalsElement(TensorProductOfCrystalsElement):
-    """
-    Element class for a tensor product of regular crystals.
-
-    TESTS::
-
-        sage: C = crystals.Letters(['A',2])
-        sage: T = crystals.TensorProduct(C, C)
-        sage: elt = T(C(1), C(2))
-        sage: from sage.combinat.crystals.tensor_product import TensorProductOfRegularCrystalsElement
-        sage: isinstance(elt, TensorProductOfRegularCrystalsElement)
-        True
-    """
-    def e(self, i):
-        """
-        Return the action of `e_i` on ``self``.
-
-        EXAMPLES::
-
-            sage: C = crystals.Letters(['A',5])
-            sage: T = crystals.TensorProduct(C,C)
-            sage: T(C(1),C(2)).e(1) == T(C(1),C(1))
-            True
-            sage: T(C(2),C(1)).e(1) is None
-            True
-            sage: T(C(2),C(2)).e(1) == T(C(1),C(2))
-            True
-        """
-        if i not in self.index_set():
-            raise ValueError("i must be in the index set")
-        position = self.positions_of_unmatched_plus(i)
-        if not position:
-            return None
-        k = position[0]
-        return self.set_index(k, self[k].e(i))
-
-    def weight(self):
-        """
-        Return the weight of ``self``.
-
-        EXAMPLES::
-
-            sage: C = crystals.Letters(['A',3])
-            sage: T = crystals.TensorProduct(C,C)
-            sage: T(C(1),C(2)).weight()
-            (1, 1, 0, 0)
-            sage: T = crystals.Tableaux(['D',4],shape=[])
-            sage: T.list()[0].weight()
-            (0, 0, 0, 0)
-        """
-        return sum((b.weight() for b in self),
-                   self.parent().weight_lattice_realization().zero())
-
-    def f(self, i):
-        """
-        Return the action of `f_i` on ``self``.
-
-        EXAMPLES::
-
-            sage: C = crystals.Letters(['A',5])
-            sage: T = crystals.TensorProduct(C,C)
-            sage: T(C(1),C(1)).f(1)
-            [1, 2]
-            sage: T(C(1),C(2)).f(1)
-            [2, 2]
-            sage: T(C(2),C(1)).f(1) is None
-            True
-        """
-        if i not in self.index_set():
-            raise ValueError("i must be in the index set")
-        position = self.positions_of_unmatched_minus(i)
-        if not position:
-            return None
-        k = position[len(position)-1]
-        return self.set_index(k, self[k].f(i))
-
-    def phi(self, i):
-        r"""
-        Return `\varphi_i` of ``self``.
-
-        EXAMPLES::
-
-            sage: C = crystals.Letters(['A',5])
-            sage: T = crystals.TensorProduct(C,C)
-            sage: T(C(1),C(1)).phi(1)
-            2
-            sage: T(C(1),C(2)).phi(1)
-            1
-            sage: T(C(2),C(1)).phi(1)
-            0
-        """
-        height = 0
-        for b in reversed(self):
-            plus = b.epsilon(i)
-            minus = b.phi(i)
-            if height - plus < 0:
-                height = minus
-            else:
-                height = height - plus + minus
-        return height
-
-    def epsilon(self, i):
-        r"""
-        Return `\varepsilon_i` of ``self``.
-
-        EXAMPLES::
-
-            sage: C = crystals.Letters(['A',5])
-            sage: T = crystals.TensorProduct(C,C)
-            sage: T(C(1),C(1)).epsilon(1)
-            0
-            sage: T(C(1),C(2)).epsilon(1)
-            1
-            sage: T(C(2),C(1)).epsilon(1)
-            0
-        """
-        height = 0
-        for b in self:
-            minus = b.phi(i)
-            plus = b.epsilon(i)
-            if height-minus < 0:
-                height = plus
-            else:
-                height = height - minus + plus
-        return height
-
-    def positions_of_unmatched_minus(self, i, dual=False, reverse=False):
-        """
-        EXAMPLES::
-
-            sage: C = crystals.Letters(['A',5])
-            sage: T = crystals.TensorProduct(C,C)
-            sage: T(C(2),C(1)).positions_of_unmatched_minus(1)
-            []
-            sage: T(C(1),C(2)).positions_of_unmatched_minus(1)
-            [0]
-        """
-        unmatched_plus = []
-        height = 0
-        if reverse:
-            self = self.reversed()
-        if not dual:
-            for j,bj in enumerate(self):
-                minus = bj.phi(i)
-                plus = bj.epsilon(i)
-                if height - minus < 0:
-                    unmatched_plus.append(j)
-                    height = plus
-                else:
-                    height = height - minus + plus
-        else:
-            for j, bj in enumerate(self):
-                plus = bj.epsilon(i)
-                minus = bj.phi(i)
-                if height - plus < 0:
-                    unmatched_plus.append(j)
-                    height = minus
-                else:
-                    height = height - plus + minus
-        return unmatched_plus
-
-    def positions_of_unmatched_plus(self, i):
-        """
-        EXAMPLES::
-
-            sage: C = crystals.Letters(['A',5])
-            sage: T = crystals.TensorProduct(C,C)
-            sage: T(C(2),C(1)).positions_of_unmatched_plus(1)
-            []
-            sage: T(C(1),C(2)).positions_of_unmatched_plus(1)
-            [1]
-        """
-        l = self.positions_of_unmatched_minus(i, dual=True, reverse=True)
-        m = len(self) - 1
-        return [m - val for val in reversed(l)]
-
-    def energy_function(self, algorithm=None):
-        r"""
-        Return the energy function of ``self``.
-
-        ALGORITHM:
-
-        .. RUBRIC:: definition
-
-        Let `T` be a tensor product of Kirillov-Reshetikhin
-        crystals. Let `R_i` and `H_i` be the combinatorial
-        `R`-matrix and local energy functions, respectively, acting
-        on the `i` and `i+1` factors. Let `D_B` be the energy
-        function of a single Kirillov-Reshetikhin crystal. The
-        *energy function* is given by
-
-        .. MATH::
-
-            D = \sum_{j > i} H_i R_{i+1} R_{i+2} \cdots R_{j-1}
-            + \sum_j D_B R_1 R_2 \cdots R_{j-1},
-
-        where `D_B` acts on the rightmost factor.
-
-        .. RUBRIC:: grading
-
-        If  ``self`` is an element of `T`, a tensor product of
-        perfect crystals of the same level, then use the affine
-        grading to determine the energy. Specifically, let `g`
-        denote the affine grading of ``self`` and `d` the affine
-        grading of the maximal vector in `T`. Then the energy
-        of ``self`` is given by `d - g`.
-
-        For more details, see Theorem 7.5 in [SchillingTingley2011]_.
-
-        INPUT:
-
-        - ``algorithm`` -- (default: ``None``) use one of the
-          following algorithms to determine the energy function:
-
-          * ``'definition'`` - use the definition of the energy
-            function;
-          * ``'grading'`` - use the affine grading;
-
-          if not specified, then this uses ``'grading'`` if all
-          factors are perfect of the same level and otherwise
-          this uses ``'definition'``
-
-        OUTPUT: an integer
-
-        REFERENCES:
-
-        .. [SchillingTingley2011] \A. Schilling, P. Tingley.
-           *Demazure crystals, Kirillov-Reshetikhin crystals, and
-           the energy function*.
-           Electronic Journal of Combinatorics. **19(2)**. 2012.
-           :arXiv:`1104.2359`
-
-        EXAMPLES::
-
-            sage: K = crystals.KirillovReshetikhin(['A',2,1], 1, 1)
-            sage: T = crystals.TensorProduct(K,K,K)
-            sage: hw = sorted([x for x in T if x.is_highest_weight([1,2])])
-            sage: for b in hw:
-            ....:     print("{} {}".format(b, b.energy_function()))
-            [[[1]], [[1]], [[1]]] 0
-            [[[1]], [[2]], [[1]]] 2
-            [[[2]], [[1]], [[1]]] 1
-            [[[3]], [[2]], [[1]]] 3
-
-            sage: K = crystals.KirillovReshetikhin(['C',2,1], 1, 2)
-            sage: T = crystals.TensorProduct(K,K)
-            sage: hw = [x for x in T if x.is_highest_weight([1,2])]
-            sage: for b in hw:
-            ....:     print("{} {}".format(b, b.energy_function()))
-            [[], []] 4
-            [[], [[1, 1]]] 1
-            [[[1, 1]], []] 3
-            [[[1, 1]], [[1, 1]]] 0
-            [[[1, 2]], [[1, 1]]] 1
-            [[[2, 2]], [[1, 1]]] 2
-            [[[-1, -1]], [[1, 1]]] 2
-            [[[1, -1]], [[1, 1]]] 2
-            [[[2, -1]], [[1, 1]]] 2
-
-            sage: K = crystals.KirillovReshetikhin(['C',2,1], 1, 1)
-            sage: T = crystals.TensorProduct(K)
-            sage: t = T.module_generators[0]
-            sage: t.energy_function('grading')
-            Traceback (most recent call last):
-            ...
-            NotImplementedError: all crystals in the tensor product need to be perfect of the same level
-
-        TESTS::
-
-            sage: K = crystals.KirillovReshetikhin(['C',2,1], 1, 2)
-            sage: K2 = crystals.KirillovReshetikhin(['C',2,1], 2, 2)
-            sage: T = tensor([K, K2])
-            sage: hw = [x for x in T if x.is_highest_weight([1,2])]
-            sage: all(b.energy_function() == b.energy_function(algorithm='definition')
-            ....:     for b in hw)
-            True
-        """
-        C = self.parent().crystals[0]
-        ell = ceil(C.s()/C.cartan_type().c()[C.r()])
-        is_perfect = all(ell == K.s()/K.cartan_type().c()[K.r()]
-                         for K in self.parent().crystals)
-        if algorithm is None:
-            if is_perfect:
-                algorithm = 'grading'
-            else:
-                algorithm = 'definition'
-
-        if algorithm == 'grading':
-            if not is_perfect:
-                raise NotImplementedError("all crystals in the tensor product need to be perfect of the same level")
-            t = self.parent()(*[K.module_generator() for K in self.parent().crystals])
-            d = t.affine_grading()
-            return d - self.affine_grading()
-
-        if algorithm == 'definition':
-            # Setup
-            energy = ZZ.zero()
-            R_mats = [[K.R_matrix(Kp) for Kp in self.parent().crystals[i+1:]]
-                      for i,K in enumerate(self.parent().crystals)]
-            H_funcs = [[K.local_energy_function(Kp) for Kp in self.parent().crystals[i+1:]]
-                       for i,K in enumerate(self.parent().crystals)]
-
-            for i,b in enumerate(self):
-                for j,R in enumerate(R_mats[i]):
-                    H = H_funcs[i][j]
-                    bp = self[i+j+1]
-                    T = R.domain()
-                    t = T(b, bp)
-                    energy += H(t)
-                    b = R(t)[1]
-                energy += b.energy_function()  # D contribution
-            return energy
-        else:
-            raise ValueError("invalid algorithm")
-
-    def affine_grading(self):
-        r"""
-        Returns the affine grading of `self`.
-
-        The affine grading is only defined when ``self`` is an element of a
-        tensor product of affine Kirillov-Reshetikhin crystals. It is
-        calculated by finding a path from ``self`` to a ground state path
-        using the helper method :meth:`e_string_to_ground_state` and counting
-        the number of affine Kashiwara operators `e_0` applied on the way.
-
-        INPUT:
-
-        - ``self`` -- an element of a tensor product of Kirillov-Reshetikhin
-          crystals
-
-        OUTPUT: an integer
-
-        EXAMPLES::
-
-            sage: K = crystals.KirillovReshetikhin(['A',2,1],1,1)
-            sage: T = crystals.TensorProduct(K,K)
-            sage: t = T.module_generators[0]
-            sage: t.affine_grading()
-            1
-
-            sage: K = crystals.KirillovReshetikhin(['A',2,1],1,1)
-            sage: T = crystals.TensorProduct(K,K,K)
-            sage: hw = [b for b in T if all(b.epsilon(i)==0 for i in [1,2])]
-            sage: for b in hw:
-            ....:     print("{} {}".format(b, b.affine_grading()))
-            [[[1]], [[1]], [[1]]] 3
-            [[[1]], [[2]], [[1]]] 1
-            [[[2]], [[1]], [[1]]] 2
-            [[[3]], [[2]], [[1]]] 0
-
-            sage: K = crystals.KirillovReshetikhin(['C',2,1],1,1)
-            sage: T = crystals.TensorProduct(K,K,K)
-            sage: hw = [b for b in T if all(b.epsilon(i)==0 for i in [1,2])]
-            sage: for b in hw:
-            ....:     print("{} {}".format(b, b.affine_grading()))
-            [[[1]], [[1]], [[1]]] 2
-            [[[1]], [[2]], [[1]]] 1
-            [[[1]], [[-1]], [[1]]] 0
-            [[[2]], [[1]], [[1]]] 1
-            [[[-2]], [[2]], [[1]]] 0
-            [[[-1]], [[1]], [[1]]] 1
-        """
-        return self.e_string_to_ground_state().count(0)
-
-    @cached_method
-    def e_string_to_ground_state(self):
-        r"""
-        Returns a string of integers in the index set `(i_1,\ldots,i_k)` such
-        that `e_{i_k} \cdots e_{i_1}` of ``self`` is the ground state.
-
-        This method is only defined when ``self`` is an element of a tensor
-        product of affine Kirillov-Reshetikhin crystals. It calculates a path
-        from ``self`` to a ground state path using Demazure arrows as defined
-        in Lemma 7.3 in [SchillingTingley2011]_.
-
-        INPUT:
-
-        - ``self`` -- an element of a tensor product of Kirillov-Reshetikhin
-          crystals
-
-        OUTPUT: a tuple of integers `(i_1,\ldots,i_k)`
-
-        EXAMPLES::
-
-            sage: K = crystals.KirillovReshetikhin(['A',2,1],1,1)
-            sage: T = crystals.TensorProduct(K,K)
-            sage: t = T.module_generators[0]
-            sage: t.e_string_to_ground_state()
-            (0, 2)
-
-            sage: K = crystals.KirillovReshetikhin(['C',2,1],1,1)
-            sage: T = crystals.TensorProduct(K,K)
-            sage: t = T.module_generators[0]; t
-            [[[1]], [[1]]]
-            sage: t.e_string_to_ground_state()
-            (0,)
-            sage: x=t.e(0)
-            sage: x.e_string_to_ground_state()
-            ()
-            sage: y=t.f_string([1,2,1,1,0]); y
-            [[[2]], [[1]]]
-            sage: y.e_string_to_ground_state()
-            ()
-
-        TESTS:
-
-        Check that :trac:`22882` is fixed::
-
-            sage: K = crystals.KirillovReshetikhin(CartanType(['A',6,2]).dual(), 1,1)
-            sage: T = tensor([K,K,K])
-            sage: hw = [x for x in T if x.is_highest_weight([1,2,3])]
-            sage: gs = T(K(0), K(0), K(0))
-            sage: all(elt.e_string(elt.e_string_to_ground_state()) == gs
-            ....:     for elt in hw)
-            True
-            sage: all(elt.energy_function() == elt.energy_function('definition')
-            ....:     for elt in hw)
-            True
-        """
-        from sage.combinat.rigged_configurations.kr_tableaux import KirillovReshetikhinTableaux
-        if self.parent().crystals[0].__module__ != 'sage.combinat.crystals.kirillov_reshetikhin' and \
-                not isinstance(self.parent().crystals[0], KirillovReshetikhinTableaux):
-            raise ValueError("all crystals in the tensor product need to be Kirillov-Reshetikhin crystals")
-        ell = max(ceil(K.s()/K.cartan_type().c()[K.r()]) for K in self.parent().crystals)
-        if self.cartan_type().dual().type() == 'BC':
-            I = self.cartan_type().index_set()
-            for i in I[:-1]:
-                if self.epsilon(i) > 0:
-                    return (i,) + (self.e(i)).e_string_to_ground_state()
-            if self.epsilon(I[-1]) > ell:
-                return (I[-1],) + (self.e(I[-1])).e_string_to_ground_state()
-            return ()
-
-        I = self.cartan_type().classical().index_set()
-        for i in I:
-            if self.epsilon(i) > 0:
-                return (i,) + self.e(i).e_string_to_ground_state()
-        if self.epsilon(0) > ell:
-            return (0,) + self.e(0).e_string_to_ground_state()
-        return ()
-
-CrystalOfWords.Element = TensorProductOfCrystalsElement
-
->>>>>>> cbc0ad38
 class FullTensorProductOfRegularCrystals(FullTensorProductOfCrystals):
     """
     Full tensor product of regular crystals.
@@ -2007,269 +999,8 @@
         """
         return self.element_class(self, *args, **options)
 
-<<<<<<< HEAD
     class Element(CrystalOfTableauxElement):
         pass
-=======
-
-
-class CrystalOfTableauxElement(TensorProductOfRegularCrystalsElement):
-    """
-    Element in a crystal of tableaux.
-    """
-    def __init__(self, parent, *args, **options):
-        """
-        There are several ways to input tableaux, by rows,
-        by columns, as the list of column elements, or as a sequence
-        of numbers in column reading.
-
-        EXAMPLES::
-
-            sage: T = crystals.Tableaux(['A',3], shape = [2,2])
-            sage: t = T(rows=[[1,2],[3,4]])
-            sage: t
-            [[1, 2], [3, 4]]
-            sage: TestSuite(t).run()
-
-            sage: t = T(columns=[[3,1],[4,2]])
-            sage: t
-            [[1, 2], [3, 4]]
-            sage: TestSuite(t).run()
-
-            sage: t = T(list=[3,1,4,2])
-            sage: t
-            [[1, 2], [3, 4]]
-
-            sage: t = T(3,1,4,2)
-            sage: t
-            [[1, 2], [3, 4]]
-
-        Currently inputting the empty tableau as an empty sequence is
-        broken due to a bug in the generic __call__ method (see :trac:`8648`).
-
-        EXAMPLES::
-
-            sage: T = crystals.Tableaux(['A',3], shape=[])
-            sage: t = T()
-            sage: t._list
-            [0]
-
-        TESTS:
-
-        Integer types that are not a Sage ``Integer`` (such as a Python ``int``
-        and typically arise from compiled code) were not converted into a
-        letter. This caused certain functions to fail. This is fixed in
-        :trac:`13204`::
-
-            sage: T = crystals.Tableaux(['A',3], shape = [2,2])
-            sage: t = T(list=[int(3),1,4,2])
-            sage: type(t[0])
-            <type 'sage.combinat.crystals.letters.Crystal_of_letters_type_A_element'>
-            sage: t = T(list=[3,int(1),4,2])
-            sage: type(t[1])
-            <type 'sage.combinat.crystals.letters.Crystal_of_letters_type_A_element'>
-            sage: C = crystals.KirillovReshetikhin(['A',int(3),1], 1,1)
-            sage: C[0].e(0)
-            [[4]]
-        """
-        if len(args) == 1:
-            if isinstance(args[0], Tableau):
-                options['rows'] = args[0]
-        if 'list' in options:
-            the_list = options['list']
-        elif 'rows' in options:
-            rows = options['rows']
-#            the_list=Tableau(rows).to_word_by_column()
-            rows = Tableau(rows).conjugate()
-            the_list = []
-            for col in rows:
-                the_list += reversed(col)
-        elif 'columns' in options:
-            columns = options['columns']
-            the_list = []
-            for col in columns:
-                the_list += col
-        else:
-            the_list = [i for i in args]
-        TensorProductOfRegularCrystalsElement.__init__(self, parent, [parent.letters(_) for _ in the_list])
-
-    def _repr_(self):
-        """
-        EXAMPLES::
-
-            sage: T = crystals.Tableaux(['A',3], shape = [2,2])
-            sage: t = T(rows=[[1,2],[3,4]])
-            sage: t._repr_()
-            '[[1, 2], [3, 4]]'
-        """
-        return repr(self.to_tableau())
-
-    def _repr_diagram(self):
-        """
-        Return a string representation of ``self`` as a diagram.
-
-        EXAMPLES::
-
-            sage: C = crystals.Tableaux(['A', 4], shape=[4,2,1])
-            sage: elt = C(rows=[[1,1,1,2], [2,3], [4]])
-            sage: print(elt._repr_diagram())
-              1  1  1  2
-              2  3
-              4
-        """
-        return self.to_tableau()._repr_diagram()
-
-    def pp(self):
-        """
-        EXAMPLES::
-
-            sage: T = crystals.Tableaux(['A',3], shape = [2,2])
-            sage: t = T(rows=[[1,2],[3,4]])
-            sage: t.pp()
-            1  2
-            3  4
-        """
-        return self.to_tableau().pp()
-
-    def _ascii_art_(self):
-        """
-        Return an ascii art version of ``self``.
-
-        EXAMPLES:
-
-        We check that :trac:`16486` is fixed::
-
-            sage: T = crystals.Tableaux(['B',6], shape=[1]*5)
-            sage: ascii_art(T.module_generators[0])
-              1
-              2
-              3
-              4
-              5
-            sage: T = crystals.Tableaux(['D',4], shape=[2,1])
-            sage: t = T.module_generators[0].f_string([1,2,3,4,2,2,3,4])
-            sage: ascii_art(t)
-              1 -2
-             -3
-        """
-        return self.to_tableau()._ascii_art_()
-
-    def _latex_(self):
-        r"""
-        EXAMPLES::
-
-            sage: T = crystals.Tableaux(['A',3], shape = [4,2])
-            sage: t = T(rows=[[1,1,2,3],[2,3]])
-            sage: latex(t) # indirect doctest
-            {\def\lr#1{\multicolumn{1}{|@{\hspace{.6ex}}c@{\hspace{.6ex}}|}{\raisebox{-.3ex}{$#1$}}}
-            \raisebox{-.6ex}{$\begin{array}[b]{*{4}c}\cline{1-4}
-            \lr{1}&\lr{1}&\lr{2}&\lr{3}\\\cline{1-4}
-            \lr{2}&\lr{3}\\\cline{1-2}
-            \end{array}$}
-            }
-        """
-        from sage.combinat.output import tex_from_array
-        # Modified version of to_tableau() to have the entries be letters
-        #   rather than their values
-        if self._list == []:
-            return "{\\emptyset}"
-
-        tab = [ [self[0]] ]
-        for i in range(1,len(self)):
-            if self[i-1] < self[i] or (self[i-1].value != 0 and self[i-1] == self[i]):
-                tab.append([self[i]])
-            else:
-                l = len(tab)-1
-                tab[l].append(self[i])
-        for x in tab:
-            x.reverse()
-        T = Tableau(tab).conjugate()
-        return tex_from_array([[letter._latex_() for letter in row] for row in T])
-
-    @cached_method
-    def to_tableau(self):
-        """
-        Return the :class:`Tableau` object corresponding to ``self``.
-
-        EXAMPLES::
-
-            sage: T = crystals.Tableaux(['A',3], shape = [2,2])
-            sage: t = T(rows=[[1,2],[3,4]]).to_tableau(); t
-            [[1, 2], [3, 4]]
-            sage: type(t)
-            <class 'sage.combinat.tableau.Tableaux_all_with_category.element_class'>
-            sage: type(t[0][0])
-            <... 'int'>
-            sage: T = crystals.Tableaux(['D',3], shape = [1,1])
-            sage: t=T(rows=[[-3],[3]]).to_tableau(); t
-            [[-3], [3]]
-            sage: t=T(rows=[[3],[-3]]).to_tableau(); t
-            [[3], [-3]]
-            sage: T = crystals.Tableaux(['B',2], shape = [1,1])
-            sage: t = T(rows=[[0],[0]]).to_tableau(); t
-            [[0], [0]]
-        """
-        if self._list == []:
-            return Tableau([])
-        tab = [ [self[0].value] ]
-        for i in range(1,len(self)):
-            if self[i-1] < self[i] or (self[i-1].value != 0 and self[i-1] == self[i]):
-                tab.append([self[i].value])
-            else:
-                l = len(tab)-1
-                tab[l].append(self[i].value)
-        for x in tab:
-            x.reverse()
-        return Tableau(tab).conjugate()
-
-    def promotion(self):
-        """
-        Return the result of applying promotion on ``self``.
-
-        Promotion for type A crystals of tableaux of rectangular shape.
-        This method only makes sense in type A with rectangular shapes.
-
-        EXAMPLES::
-
-            sage: C = crystals.Tableaux(["A",3], shape = [3,3,3])
-            sage: t = C(Tableau([[1,1,1],[2,2,3],[3,4,4]]))
-            sage: t
-            [[1, 1, 1], [2, 2, 3], [3, 4, 4]]
-            sage: t.promotion()
-            [[1, 1, 2], [2, 2, 3], [3, 4, 4]]
-            sage: t.promotion().parent()
-            The crystal of tableaux of type ['A', 3] and shape(s) [[3, 3, 3]]
-        """
-        crystal = self.parent()
-        cartan_type = crystal.cartan_type()
-        assert cartan_type.type() == 'A'
-        return crystal(self.to_tableau().promotion(cartan_type.rank()))
-
-    def promotion_inverse(self):
-        """
-        Return the result of applying inverse promotion on ``self``.
-
-        Inverse promotion for type A crystals of tableaux of rectangular shape.
-        This method only makes sense in type A with rectangular shapes.
-
-        EXAMPLES::
-
-            sage: C = crystals.Tableaux(["A",3], shape = [3,3,3])
-            sage: t = C(Tableau([[1,1,1],[2,2,3],[3,4,4]]))
-            sage: t
-            [[1, 1, 1], [2, 2, 3], [3, 4, 4]]
-            sage: t.promotion_inverse()
-            [[1, 1, 2], [2, 3, 3], [4, 4, 4]]
-            sage: t.promotion_inverse().parent()
-            The crystal of tableaux of type ['A', 3] and shape(s) [[3, 3, 3]]
-        """
-        crystal = self.parent()
-        cartan_type = crystal.cartan_type()
-        assert cartan_type.type() == 'A'
-        return crystal(self.to_tableau().promotion_inverse(cartan_type.rank()))
-
-CrystalOfTableaux.Element = CrystalOfTableauxElement
->>>>>>> cbc0ad38
 
 #####################################################################
 ## Local energy function
