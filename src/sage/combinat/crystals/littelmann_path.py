r"""
Littelmann paths

AUTHORS:

- Mark Shimozono, Anne Schilling (2012): Initial version
- Anne Schilling (2013): Implemented
  :class:`~sage.combinat.crystals.littelmann_path.CrystalOfProjectedLevelZeroLSPaths`
- Travis Scrimshaw (2016): Implemented
  :class:`~sage.combinat.crystals.littelmann_path.InfinityCrystalOfLSPaths`
"""
#****************************************************************************
#       Copyright (C) 2012 Mark Shimozono
#                          Anne Schilling
#
#  Distributed under the terms of the GNU General Public License (GPL)
#
#    This code is distributed in the hope that it will be useful,
#    but WITHOUT ANY WARRANTY; without even the implied warranty of
#    MERCHANTABILITY or FITNESS FOR A PARTICULAR PURPOSE.  See the GNU
#    General Public License for more details.
#
#  The full text of the GPL is available at:
#
#                  http://www.gnu.org/licenses/
#****************************************************************************
from __future__ import print_function

from sage.misc.cachefunc import cached_in_parent_method, cached_method
from sage.structure.unique_representation import UniqueRepresentation
from sage.structure.element_wrapper import ElementWrapper
from sage.structure.parent import Parent
from sage.categories.highest_weight_crystals import HighestWeightCrystals
from sage.categories.regular_crystals import RegularCrystals
from sage.categories.classical_crystals import ClassicalCrystals
from sage.categories.infinite_enumerated_sets import InfiniteEnumeratedSets
from sage.categories.affine_derived_crystals import (RegularAffineDerivedSubalgebraCrystals,
                                                     KirillovReshetikhinCrystals)
from sage.combinat.root_system.cartan_type import CartanType
from sage.combinat.root_system.weyl_group import WeylGroup
from sage.combinat.crystals.littelmann_path_backend import LittelmannPath
from sage.rings.integer import Integer
from sage.rings.rational_field import QQ
from sage.combinat.root_system.root_system import RootSystem
from sage.functions.other import floor
from sage.misc.latex import latex


class CrystalOfLSPaths(UniqueRepresentation, Parent):
    r"""
    Crystal graph of LS paths generated from the straight-line path to a given weight.

    INPUT:

    - ``cartan_type`` -- (optional) the Cartan type of a finite or affine root system
    - ``starting_weight`` -- a weight; if ``cartan_type`` is given, then the weight should
      be given as a list of coefficients of the fundamental weights, otherwise it should
      be given in the ``weight_space`` basis; for affine highest weight crystals, one needs
      to use the extended weight space.

    The crystal class of piecewise linear paths in the weight space,
    generated from a straight-line path from the origin to a given
    element of the weight lattice.

    OUTPUT:

    - a tuple of weights defining the directions of the piecewise linear segments

    EXAMPLES::

        sage: R = RootSystem(['A',2,1])
        sage: La = R.weight_space(extended = True).basis()
        sage: B = crystals.LSPaths(La[2]-La[0]); B
        The crystal of LS paths of type ['A', 2, 1] and weight -Lambda[0] + Lambda[2]

        sage: C = crystals.LSPaths(['A',2,1],[-1,0,1]); C
        The crystal of LS paths of type ['A', 2, 1] and weight -Lambda[0] + Lambda[2]
        sage: B == C
        True
        sage: c = C.module_generators[0]; c
        (-Lambda[0] + Lambda[2],)
        sage: [c.f(i) for i in C.index_set()]
        [None, None, (Lambda[1] - Lambda[2],)]

        sage: R = C.R; R
        Root system of type ['A', 2, 1]
        sage: Lambda = R.weight_space().basis(); Lambda
        Finite family {0: Lambda[0], 1: Lambda[1], 2: Lambda[2]}
        sage: b=C(tuple([-Lambda[0]+Lambda[2]]))
        sage: b==c
        True
        sage: b.f(2)
        (Lambda[1] - Lambda[2],)

    For classical highest weight crystals we can also compare the results with the tableaux implementation::

        sage: C = crystals.LSPaths(['A',2],[1,1])
        sage: sorted(C, key=str)
        [(-2*Lambda[1] + Lambda[2],), (-Lambda[1] + 1/2*Lambda[2], Lambda[1] - 1/2*Lambda[2]),
         (-Lambda[1] + 2*Lambda[2],), (-Lambda[1] - Lambda[2],),
         (1/2*Lambda[1] - Lambda[2], -1/2*Lambda[1] + Lambda[2]), (2*Lambda[1] - Lambda[2],),
         (Lambda[1] + Lambda[2],), (Lambda[1] - 2*Lambda[2],)]
        sage: C.cardinality()
        8
        sage: B = crystals.Tableaux(['A',2],shape=[2,1])
        sage: B.cardinality()
        8
        sage: B.digraph().is_isomorphic(C.digraph())
        True

    Make sure you use the weight space and not the weight lattice for your weights::

        sage: R = RootSystem(['A',2,1])
        sage: La = R.weight_lattice(extended = True).basis()
        sage: B = crystals.LSPaths(La[2]); B
        Traceback (most recent call last):
        ...
        ValueError: Please use the weight space, rather than weight lattice for your weights

    REFERENCES:

    .. [Littelmann95] \P. Littelmann, Paths and root operators in representation
       theory. Ann. of Math. (2) 142 (1995), no. 3, 499-525.
    """

    @staticmethod
    def __classcall_private__(cls, starting_weight, cartan_type = None, starting_weight_parent = None):
        """
        Classcall to mend the input.

        Internally, the
        :class:`~sage.combinat.crystals.littelmann_path.CrystalOfLSPaths` code
        works with a ``starting_weight`` that is in the weight space associated
        to the crystal. The user can, however, also input a ``cartan_type``
        and the coefficients of the fundamental weights as
        ``starting_weight``. This code transforms the input into the right
        format (also necessary for UniqueRepresentation).

        TESTS::

            sage: crystals.LSPaths(['A',2,1],[-1,0,1])
            The crystal of LS paths of type ['A', 2, 1] and weight -Lambda[0] + Lambda[2]

            sage: R = RootSystem(['B',2,1])
            sage: La = R.weight_space(extended=True).basis()
            sage: C = crystals.LSPaths(['B',2,1],[0,0,1])
            sage: B = crystals.LSPaths(La[2])
            sage: B is C
            True
        """
        if cartan_type is not None:
            cartan_type, starting_weight = CartanType(starting_weight), cartan_type
            if cartan_type.is_affine():
                extended = True
            else:
                extended = False

            R = RootSystem(cartan_type)
            P = R.weight_space(extended = extended)
            Lambda = P.basis()
            offset = R.index_set()[Integer(0)]
            starting_weight = P.sum(starting_weight[j-offset]*Lambda[j] for j in R.index_set())
        if starting_weight_parent is None:
            starting_weight_parent = starting_weight.parent()
        else:
            # Both the weight and the parent of the weight are passed as arguments of init to be able
            # to distinguish between crystals with the extended and non-extended weight lattice!
            if starting_weight.parent() != starting_weight_parent:
                raise ValueError("The passed parent is not equal to parent of the inputted weight!")

        return super(CrystalOfLSPaths, cls).__classcall__(cls, starting_weight, starting_weight_parent = starting_weight_parent)

    def __init__(self, starting_weight, starting_weight_parent):
        """
        EXAMPLES::

            sage: C = crystals.LSPaths(['A',2,1],[-1,0,1]); C
            The crystal of LS paths of type ['A', 2, 1] and weight -Lambda[0] + Lambda[2]
            sage: C.R
            Root system of type ['A', 2, 1]
            sage: C.weight
            -Lambda[0] + Lambda[2]
            sage: C.weight.parent()
            Extended weight space over the Rational Field of the Root system of type ['A', 2, 1]
            sage: C.module_generators
            ((-Lambda[0] + Lambda[2],),)

        TESTS::

            sage: C = crystals.LSPaths(['A',2,1], [-1,0,1])
            sage: TestSuite(C).run() # long time
            sage: C = crystals.LSPaths(['E',6], [1,0,0,0,0,0])
            sage: TestSuite(C).run()

            sage: R = RootSystem(['C',3,1])
            sage: La = R.weight_space().basis()
            sage: LaE = R.weight_space(extended=True).basis()
            sage: B = crystals.LSPaths(La[0])
            sage: BE = crystals.LSPaths(LaE[0])
            sage: B is BE
            False
            sage: B.weight_lattice_realization()
            Weight space over the Rational Field of the Root system of type ['C', 3, 1]
            sage: BE.weight_lattice_realization()
            Extended weight space over the Rational Field of the Root system of type ['C', 3, 1]
        """
        cartan_type = starting_weight.parent().cartan_type()
        self.R = RootSystem(cartan_type)
        if starting_weight.parent() == self.R.ambient_space():
            raise NotImplementedError("using weights in the ambient space is no longer supported")
        if not starting_weight.parent().base_ring().has_coerce_map_from(QQ):
            raise ValueError("Please use the weight space, rather than weight lattice for your weights")
        self.weight = starting_weight
        self._cartan_type = cartan_type
        self._name = "The crystal of LS paths of type %s and weight %s"%(cartan_type,starting_weight)
        if cartan_type.is_affine():
<<<<<<< HEAD
            if all(i >= 0 for i in starting_weight.coefficients()):
                Parent.__init__( self, category = (RegularCrystals(),
                                                   HighestWeightCrystals(),
                                                   InfiniteEnumeratedSets()) )
=======
            if all(i>=0 for i in starting_weight.coefficients()):
                Parent.__init__( self, category=(RegularCrystals(),
                                                 HighestWeightCrystals(),
                                                 InfiniteEnumeratedSets()) )
>>>>>>> 9018543b
            elif starting_weight.parent().is_extended():
                Parent.__init__(self, category=(RegularCrystals(), InfiniteEnumeratedSets()))
            else:
                cl = self._cartan_type.classical().index_set()
                if sum(self.weight[i] for i in cl) == 1:
                    cat = KirillovReshetikhinCrystals()
                else:
                    cat = RegularAffineDerivedSubalgebraCrystals().Finite()
                Parent.__init__(self, category=cat)
        else:
            Parent.__init__(self, category=ClassicalCrystals())

        self._inverse_index_map = {i: j for j,i in enumerate(cartan_type.index_set())}

        if starting_weight == starting_weight.parent().zero():
            initial_element = self(LittelmannPath([]))
        else:
            L = [starting_weight[i] for i in starting_weight.parent().basis().keys()]
            initial_element = self(LittelmannPath([L]))
        self.module_generators = (initial_element,)

    def _repr_(self):
        """
        EXAMPLES::

            sage: crystals.LSPaths(['B',3],[1,1,0]) # indirect doctest
            The crystal of LS paths of type ['B', 3] and weight Lambda[1] + Lambda[2]
        """
        return self._name

    def weight_lattice_realization(self):
        r"""
        Return weight lattice realization of ``self``.

        EXAMPLES::

            sage: B = crystals.LSPaths(['B',3],[1,1,0])
            sage: B.weight_lattice_realization()
            Weight space over the Rational Field of the Root system of type ['B', 3]
            sage: B = crystals.LSPaths(['B',3,1],[1,1,1,0])
            sage: B.weight_lattice_realization()
            Extended weight space over the Rational Field of the Root system of type ['B', 3, 1]
        """
        return self.weight.parent()

    @cached_method
    def _simple_root_as_list(self, i):
        """
        Return the ``i``-th simple root as a list.
        """
        WLR = self.weight_lattice_realization()
        al = WLR.simple_root(i)
        return [al[i] for i in WLR.basis().keys()]

    class Element(ElementWrapper):
        """
        TESTS::

            sage: C = crystals.LSPaths(['E',6],[1,0,0,0,0,0])
            sage: c = C.an_element()
            sage: TestSuite(c).run()
        """
        def __hash__(self):
            return hash(tuple([tuple(v) for v in self.value.value]))

        def endpoint(self):
            r"""
            Computes the endpoint of the path.

            EXAMPLES::

                sage: C = crystals.LSPaths(['A',2],[1,1])
                sage: b = C.module_generators[0]
                sage: b.endpoint()
                Lambda[1] + Lambda[2]
                sage: b.f_string([1,2,2,1])
                (-Lambda[1] - Lambda[2],)
                sage: b.f_string([1,2,2,1]).endpoint()
                -Lambda[1] - Lambda[2]
                sage: b.f_string([1,2])
                (1/2*Lambda[1] - Lambda[2], -1/2*Lambda[1] + Lambda[2])
                sage: b.f_string([1,2]).endpoint()
                0
                sage: b = C([])
                sage: b.endpoint()
                0
            """
            WLR = self.parent().weight_lattice_realization()
            if not self.value.endpoint():
                return WLR.zero()
            I = WLR.index_set()
            B = list(WLR.basis())
            return WLR.sum(c*B[i] for i,c in enumerate(self.value.endpoint()))

        def compress(self):
            r"""
            Merges consecutive positively parallel steps present in the path.

            EXAMPLES::

                sage: C = crystals.LSPaths(['A',2],[1,1])
                sage: Lambda = C.R.weight_space().fundamental_weights(); Lambda
                Finite family {1: Lambda[1], 2: Lambda[2]}
                sage: c = C(tuple([1/2*Lambda[1]+1/2*Lambda[2], 1/2*Lambda[1]+1/2*Lambda[2]]))
                sage: c.compress()
                (Lambda[1] + Lambda[2],)
            """
            # TODO: Deprecate
            return self

        def split_step(self, which_step, r):
            r"""
            Splits indicated step into two parallel steps of relative lengths `r` and `1-r`.

            INPUT:

            - ``which_step`` -- a position in the tuple ``self``
            - ``r`` -- a rational number between 0 and 1

            EXAMPLES::

                sage: C = crystals.LSPaths(['A',2],[1,1])
                sage: b = C.module_generators[0]
                sage: b.split_step(0,1/3)
                (1/3*Lambda[1] + 1/3*Lambda[2], 2/3*Lambda[1] + 2/3*Lambda[2])
            """
            # TODO: Deprecate
            assert 0 <= which_step and which_step <= len(self.value)
            v = self.value.value[which_step]
            L = LittelmannPath(self.value.value[:which_step] + [r*v,(1-r)*v] + self.value.value[which_step+1:])
            return self.parent()(L)

        def reflect_step(self, which_step, i):
            r"""
            Apply the `i`-th simple reflection to the indicated step in ``self``.

            EXAMPLES::

                sage: C = crystals.LSPaths(['A',2],[1,1])
                sage: b = C.module_generators[0]
                sage: b.reflect_step(0,1)
                (-Lambda[1] + 2*Lambda[2],)
                sage: b.reflect_step(0,2)
                (2*Lambda[1] - Lambda[2],)
            """
            assert 0 <= which_step and which_step <= len(self.value)
            i = self.parent()._inverse_index_map[i]
            return self.parent()(self.value.copy().reflect_step(which_step, i, root))

        def epsilon(self, i):
            r"""
            Returns the distance to the beginning of the `i`-string.

            This method overrides the generic implementation in the category of crystals
            since this computation is more efficient.

            EXAMPLES::

                sage: C = crystals.LSPaths(['A',2],[1,1])
                sage: [c.epsilon(1) for c in C]
                [0, 1, 0, 0, 1, 0, 1, 2]
                sage: [c.epsilon(2) for c in C]
                [0, 0, 1, 2, 1, 1, 0, 0]
            """
            i = self.parent()._inverse_index_map[i]
            return self.value.epsilon(i)

        def phi(self, i):
            r"""
            Returns the distance to the end of the `i`-string.

            This method overrides the generic implementation in the category of crystals
            since this computation is more efficient.

            EXAMPLES::

                sage: C = crystals.LSPaths(['A',2],[1,1])
                sage: [c.phi(1) for c in C]
                [1, 0, 0, 1, 0, 2, 1, 0]
                sage: [c.phi(2) for c in C]
                [1, 2, 1, 0, 0, 0, 0, 1]
            """
            i = self.parent()._inverse_index_map[i]
            return self.value.phi(i)

        def e(self, i, power=1, to_string_end=False, length_only=False):
            r"""
            Returns the `i`-th crystal raising operator on ``self``.

            INPUT:

            - ``i`` -- element of the index set of the underlying root system
            - ``power`` -- positive integer; specifies the power of the raising operator
              to be applied (default: 1)
            - ``to_string_end`` -- boolean; if set to True, returns the dominant end of the
              `i`-string of ``self``. (default: False)
            - ``length_only`` -- boolean; if set to True, returns the distance to the dominant
              end of the `i`-string of ``self``.

            EXAMPLES::

                sage: C = crystals.LSPaths(['A',2],[1,1])
                sage: c = C[2]; c
                (1/2*Lambda[1] - Lambda[2], -1/2*Lambda[1] + Lambda[2])
                sage: c.e(1)
                sage: c.e(2)
                (-Lambda[1] + 2*Lambda[2],)
                sage: c.e(2,to_string_end=True)
                (-Lambda[1] + 2*Lambda[2],)
                sage: c.e(1,to_string_end=True)
                (1/2*Lambda[1] - Lambda[2], -1/2*Lambda[1] + Lambda[2])
                sage: c.e(1,length_only=True)
                0
            """
            root = self.parent()._simple_root_as_list(i)
            i = self.parent()._inverse_index_map[i]
            ret = self.value.copy().e(i, root, power, to_string_end)
            if ret is None:
                return None
            return self.parent()(ret)

        def dualize(self):
            r"""
            Returns dualized path.

            EXAMPLES::

                sage: C = crystals.LSPaths(['A',2],[1,1])
                sage: for c in C:
                ....:     print("{} {}".format(c, c.dualize()))
                (Lambda[1] + Lambda[2],) (-Lambda[1] - Lambda[2],)
                (-Lambda[1] + 2*Lambda[2],) (Lambda[1] - 2*Lambda[2],)
                (1/2*Lambda[1] - Lambda[2], -1/2*Lambda[1] + Lambda[2]) (1/2*Lambda[1] - Lambda[2], -1/2*Lambda[1] + Lambda[2])
                (Lambda[1] - 2*Lambda[2],) (-Lambda[1] + 2*Lambda[2],)
                (-Lambda[1] - Lambda[2],) (Lambda[1] + Lambda[2],)
                (2*Lambda[1] - Lambda[2],) (-2*Lambda[1] + Lambda[2],)
                (-Lambda[1] + 1/2*Lambda[2], Lambda[1] - 1/2*Lambda[2]) (-Lambda[1] + 1/2*Lambda[2], Lambda[1] - 1/2*Lambda[2])
                (-2*Lambda[1] + Lambda[2],) (2*Lambda[1] - Lambda[2],)
            """
            if not self.value:
                return self
            return self.parent()(self.value.dualize(inplace=False))

        def f(self, i, power=1, to_string_end=False, length_only=False):
            r"""
            Returns the `i`-th crystal lowering operator on ``self``.

            INPUT:

            - ``i`` -- element of the index set of the underlying root system
            - ``power`` -- positive integer; specifies the power of the lowering operator
              to be applied (default: 1)
            - ``to_string_end`` -- boolean; if set to True, returns the anti-dominant end of the
              `i`-string of ``self``. (default: False)
            - ``length_only`` -- boolean; if set to True, returns the distance to the anti-dominant
              end of the `i`-string of ``self``.

            EXAMPLES::

                sage: C = crystals.LSPaths(['A',2],[1,1])
                sage: c = C.module_generators[0]
                sage: c.f(1)
                (-Lambda[1] + 2*Lambda[2],)
                sage: c.f(1,power=2)
                sage: c.f(2)
                (2*Lambda[1] - Lambda[2],)
                sage: c.f(2,to_string_end=True)
                (2*Lambda[1] - Lambda[2],)
                sage: c.f(2,length_only=True)
                1

                sage: C = crystals.LSPaths(['A',2,1],[-1,-1,2])
                sage: c = C.module_generators[0]
                sage: c.f(2,power=2)
                (Lambda[0] + Lambda[1] - 2*Lambda[2],)
            """
            root = self.parent()._simple_root_as_list(i)
            i = self.parent()._inverse_index_map[i]
            ret = self.value.copy().f(i, root, power, to_string_end)
            if ret is None:
                return None
            return self.parent()(ret)

        def s(self, i):
            r"""
            Computes the reflection of ``self`` along the `i`-string.

            This method is more efficient than the generic implementation since it uses
            powers of `e` and `f` in the Littelmann model directly.

            EXAMPLES::

                sage: C = crystals.LSPaths(['A',2],[1,1])
                sage: c = C.module_generators[0]
                sage: c.s(1)
                (-Lambda[1] + 2*Lambda[2],)
                sage: c.s(2)
                (2*Lambda[1] - Lambda[2],)

                sage: C = crystals.LSPaths(['A',2,1],[-1,0,1])
                sage: c = C.module_generators[0]; c
                (-Lambda[0] + Lambda[2],)
                sage: c.s(2)
                (Lambda[1] - Lambda[2],)
                sage: c.s(1)
                (-Lambda[0] + Lambda[2],)
                sage: c.f(2).s(1)
                (Lambda[0] - Lambda[1],)
            """
            root = self.parent()._simple_root_as_list(i)
            i = self.parent()._inverse_index_map[i]
            return self.parent()(self.value.copy().s(i, root))

        def weight(self):
            """
            Return the weight of ``self``.

            EXAMPLES::

                sage: B = crystals.LSPaths(['A',1,1],[1,0])
                sage: b = B.highest_weight_vector()
                sage: b.f(0).weight()
                -Lambda[0] + 2*Lambda[1] - delta
            """
            return self.endpoint()

        def _repr_(self):
            """
            Return a string representation of ``self``.
            """
            I = self.index_set()
            WLR = self.parent().weight_lattice_realization()
            B = list(WLR.basis())
            return repr(tuple([WLR.sum(c*B[i] for i,c in enumerate(v))
                               for v in self.value.value]))

        def _latex_(self):
            r"""
            Latex method for ``self``.

            EXAMPLES::

                sage: C = crystals.LSPaths(['A',2],[1,1])
                sage: c = C.module_generators[0]
                sage: c._latex_()
                [\Lambda_{1} + \Lambda_{2}]
            """
            I = self.index_set()
            WLR = self.parent().weight_lattice_realization()
            B = list(WLR.basis())
            return latex([WLR.sum(c*B[i] for i,c in enumerate(v))
                          for v in self.value.value])


#####################################################################
## Projected level-zero


class CrystalOfProjectedLevelZeroLSPaths(CrystalOfLSPaths):
    r"""
    Crystal of projected level zero LS paths.

    INPUT:

    - ``weight`` -- a dominant weight of the weight space of an affine
      Kac-Moody root system

    When ``weight`` is just a single fundamental weight `\Lambda_r`, this
    crystal is isomorphic to a Kirillov-Reshetikhin (KR) crystal, see also
    :meth:`sage.combinat.crystals.kirillov_reshetikhin.KirillovReshetikhinFromLSPaths`.
    For general weights, it is isomorphic to a tensor product of
    single-column KR crystals.

    EXAMPLES::

        sage: R = RootSystem(['C',3,1])
        sage: La = R.weight_space().basis()
        sage: LS = crystals.ProjectedLevelZeroLSPaths(La[1]+La[3])
        sage: LS.cardinality()
        84
        sage: GLS = LS.digraph()

        sage: K1 = crystals.KirillovReshetikhin(['C',3,1],1,1)
        sage: K3 = crystals.KirillovReshetikhin(['C',3,1],3,1)
        sage: T = crystals.TensorProduct(K3,K1)
        sage: T.cardinality()
        84
        sage: GT = T.digraph() # long time
        sage: GLS.is_isomorphic(GT, edge_labels = True) # long time
        True

    TESTS::

        sage: ct = CartanType(['A',4,2]).dual()
        sage: P = RootSystem(ct).weight_space()
        sage: La = P.fundamental_weights()
        sage: C = crystals.ProjectedLevelZeroLSPaths(La[1])
        sage: sorted(C, key=str)
        [(-Lambda[0] + Lambda[1],),
         (-Lambda[1] + 2*Lambda[2],),
         (1/2*Lambda[1] - Lambda[2], -1/2*Lambda[1] + Lambda[2]),
         (Lambda[0] - Lambda[1],),
         (Lambda[1] - 2*Lambda[2],)]
    """

    @staticmethod
    def __classcall_private__(cls, weight):
        """
        Classcall to mend the input.

        Internally, the
        :class:`~sage.combinat.crystals.littelmann_path.CrystalOfProjectedLevelZeroLSPaths`
        uses a level zero weight, which is passed on to
        :class:`~sage.combinat.crystals.littelmann_path.CrystalOfLSPaths`.
        ``weight`` is first coerced to a level zero weight.

        TESTS::

            sage: R = RootSystem(['C',3,1])
            sage: La = R.weight_space().basis()
            sage: C = crystals.ProjectedLevelZeroLSPaths(La[1] + La[2])
            sage: C2 = crystals.ProjectedLevelZeroLSPaths(La[1] + La[2])
            sage: C is C2
            True

            sage: R = RootSystem(['C',3,1])
            sage: La = R.weight_space(extended = True).basis()
            sage: crystals.ProjectedLevelZeroLSPaths(La[1] + La[2])
            Traceback (most recent call last):
            ...
            ValueError: The weight should be in the non-extended weight lattice!
        """
        if weight.parent().is_extended():
            raise ValueError("The weight should be in the non-extended weight lattice!")
        La = weight.parent().basis()
        weight = weight - weight.level() * La[0] / La[0].level()
        return super(CrystalOfLSPaths, cls).__classcall__(cls, weight, starting_weight_parent = weight.parent())

    @cached_method
    def maximal_vector(self):
        """
        Return the maximal vector of ``self``.

        EXAMPLES::

            sage: R = RootSystem(['A',2,1])
            sage: La = R.weight_space().basis()
            sage: LS = crystals.ProjectedLevelZeroLSPaths(2*La[1]+La[2])
            sage: LS.maximal_vector()
            (-3*Lambda[0] + 2*Lambda[1] + Lambda[2],)
        """
        return self.module_generators[0]

    @cached_method
    def classically_highest_weight_vectors(self):
        r"""
        Return the classically highest weight vectors of ``self``.

        EXAMPLES::

            sage: R = RootSystem(['A',2,1])
            sage: La = R.weight_space().basis()
            sage: LS = crystals.ProjectedLevelZeroLSPaths(2*La[1])
            sage: LS.classically_highest_weight_vectors()
            ((-2*Lambda[0] + 2*Lambda[1],),
             (-Lambda[0] + Lambda[1], -Lambda[1] + Lambda[2]))
        """
        I0 = self.cartan_type().classical().index_set()
        return tuple([x for x in self.list() if x.is_highest_weight(I0)])

    def one_dimensional_configuration_sum(self, q=None, group_components=True):
        r"""
        Compute the one-dimensional configuration sum.

        INPUT:

        - ``q`` -- (default: ``None``) a variable or ``None``; if ``None``,
          a variable ``q`` is set in the code
        - ``group_components`` -- (default: ``True``) boolean; if ``True``,
          then the terms are grouped by classical component

        The one-dimensional configuration sum is the sum of the weights
        of all elements in the crystal weighted by the energy function.
        For untwisted types it uses the parabolic quantum Bruhat graph,
        see [LNSSS2013]_. In the dual-of-untwisted case, the parabolic
        quantum Bruhat graph is defined by exchanging the roles of roots
        and coroots (which is still conjectural at this point).

        EXAMPLES::

            sage: R = RootSystem(['A',2,1])
            sage: La = R.weight_space().basis()
            sage: LS = crystals.ProjectedLevelZeroLSPaths(2*La[1])
            sage: LS.one_dimensional_configuration_sum() # long time
            B[-2*Lambda[1] + 2*Lambda[2]] + (q+1)*B[-Lambda[1]]
             + (q+1)*B[Lambda[1] - Lambda[2]] + B[2*Lambda[1]]
             + B[-2*Lambda[2]] + (q+1)*B[Lambda[2]]
            sage: R.<t> = ZZ[]
            sage: LS.one_dimensional_configuration_sum(t, False) # long time
            B[-2*Lambda[1] + 2*Lambda[2]] + (t+1)*B[-Lambda[1]]
             + (t+1)*B[Lambda[1] - Lambda[2]] + B[2*Lambda[1]]
             + B[-2*Lambda[2]] + (t+1)*B[Lambda[2]]

        TESTS::

            sage: R = RootSystem(['B',3,1])
            sage: La = R.weight_space().basis()
            sage: LS = crystals.ProjectedLevelZeroLSPaths(La[1]+La[2])
            sage: LS.one_dimensional_configuration_sum() == LS.one_dimensional_configuration_sum(group_components=False) # long time
            True
            sage: K1 = crystals.KirillovReshetikhin(['B',3,1],1,1)
            sage: K2 = crystals.KirillovReshetikhin(['B',3,1],2,1)
            sage: T = crystals.TensorProduct(K2,K1)
            sage: T.one_dimensional_configuration_sum() == LS.one_dimensional_configuration_sum() # long time
            True

            sage: R = RootSystem(['D',4,2])
            sage: La = R.weight_space().basis()
            sage: LS = crystals.ProjectedLevelZeroLSPaths(La[1]+La[2])
            sage: K1 = crystals.KirillovReshetikhin(['D',4,2],1,1)
            sage: K2 = crystals.KirillovReshetikhin(['D',4,2],2,1)
            sage: T = crystals.TensorProduct(K2,K1)
            sage: T.one_dimensional_configuration_sum() == LS.one_dimensional_configuration_sum() # long time
            True

            sage: R = RootSystem(['A',5,2])
            sage: La = R.weight_space().basis()
            sage: LS = crystals.ProjectedLevelZeroLSPaths(3*La[1])
            sage: K1 = crystals.KirillovReshetikhin(['A',5,2],1,1)
            sage: T = crystals.TensorProduct(K1,K1,K1)
            sage: T.one_dimensional_configuration_sum() == LS.one_dimensional_configuration_sum() # long time
            True
        """
        if q is None:
            from sage.rings.all import QQ
            q = QQ['q'].gens()[0]
        #P0 = self.weight_lattice_realization().classical()
        P0 = RootSystem(self.cartan_type().classical()).weight_lattice()
        B = P0.algebra(q.parent())
        def weight(x):
            w = x.weight()
            return P0.sum(int(c)*P0.basis()[i] for i,c in w if i in P0.index_set())
        if group_components:
            G = self.digraph(index_set = self.cartan_type().classical().index_set())
            C = G.connected_components()
            return sum(q**(c[0].energy_function())*B.sum(B(weight(b)) for b in c) for c in C)
        return B.sum(q**(b.energy_function())*B(weight(b)) for b in self)

    def is_perfect(self, level=1):
        r"""
        Check whether the crystal ``self`` is perfect (of level ``level``).

        INPUT:

        - ``level`` -- (default: 1) positive integer

        A crystal `\mathcal{B}` is perfect of level `\ell` if:

        #. `\mathcal{B}` is isomorphic to the crystal graph of a
           finite-dimensional `U_q^{'}(\mathfrak{g})`-module.
        #. `\mathcal{B}\otimes \mathcal{B}` is connected.
        #. There exists a `\lambda\in X`, such that
           `\mathrm{wt}(\mathcal{B}) \subset \lambda + \sum_{i\in I} \ZZ_{\le 0} \alpha_i`
           and there is a unique element in
           `\mathcal{B}` of classical weight `\lambda`.
        #. For all `b \in \mathcal{B}`,
           `\mathrm{level}(\varepsilon (b)) \geq \ell`.
        #. For all `\Lambda` dominant weights of level `\ell`, there exist
           unique elements `b_{\Lambda}, b^{\Lambda} \in \mathcal{B}`, such
           that `\varepsilon (b_{\Lambda}) = \Lambda = \varphi(b^{\Lambda})`.

        Points (1)-(3) are known to hold. This method checks points (4) and (5).

        EXAMPLES::

            sage: C = CartanType(['C',2,1])
            sage: R = RootSystem(C)
            sage: La = R.weight_space().basis()
            sage: LS = crystals.ProjectedLevelZeroLSPaths(La[1])
            sage: LS.is_perfect()
            False
            sage: LS = crystals.ProjectedLevelZeroLSPaths(La[2])
            sage: LS.is_perfect()
            True

            sage: C = CartanType(['E',6,1])
            sage: R = RootSystem(C)
            sage: La = R.weight_space().basis()
            sage: LS = crystals.ProjectedLevelZeroLSPaths(La[1])
            sage: LS.is_perfect()
            True
            sage: LS.is_perfect(2)
            False

            sage: C = CartanType(['D',4,1])
            sage: R = RootSystem(C)
            sage: La = R.weight_space().basis()
            sage: all(crystals.ProjectedLevelZeroLSPaths(La[i]).is_perfect() for i in [1,2,3,4])
            True

            sage: C = CartanType(['A',6,2])
            sage: R = RootSystem(C)
            sage: La = R.weight_space().basis()
            sage: LS = crystals.ProjectedLevelZeroLSPaths(La[1]+La[2])
            sage: LS.is_perfect()
            True
            sage: LS.is_perfect(2)
            False
        """
        MPhi = []
        for b in self:
            p = b.Phi().level()
            assert p == b.Epsilon().level()
            if p < level:
                return False
            if p == level:
                MPhi += [b]
        weights = []
        I = self.index_set()
        rank = len(I)
        La = self.weight_lattice_realization().basis()
        from sage.combinat.integer_vector import IntegerVectors
        for n in range(1,level+1):
            for c in IntegerVectors(n, rank):
                w = sum(c[i]*La[i] for i in I)
                if w.level() == level:
                    weights.append(w)
        return sorted([b.Phi() for b in MPhi]) == sorted(weights)

    class Element(CrystalOfLSPaths.Element):
        """
        Element of a crystal of projected level zero LS paths.
        """

        @cached_in_parent_method
        def scalar_factors(self):
            r"""
            Obtain the scalar factors for ``self``.

            Each LS path (or ``self``) can be written as a piecewise linear map

            .. MATH::

                \pi(t) = \sum_{u'=1}^{u-1} (\sigma_{u'} - \sigma_{u'-1}) \nu_{u'} + (t-\sigma_{u-1}) \nu_{u}

            for `0<\sigma_1<\sigma_2<\cdots<\sigma_s=1` and `\sigma_{u-1} \le t \le \sigma_{u}` and `1 \le u \le s`.
            This method returns the tuple of `(\sigma_1,\ldots,\sigma_s)`.

            EXAMPLES::

                sage: R = RootSystem(['C',3,1])
                sage: La = R.weight_space().basis()
                sage: LS = crystals.ProjectedLevelZeroLSPaths(La[1]+La[3])
                sage: b = LS.module_generators[0]
                sage: b.scalar_factors()
                [1]
                sage: c = b.f(1).f(3).f(2)
                sage: c.scalar_factors()
                [1/3, 1]
            """
            weight = self.parent().weight
            l = []
            s = 0
            for c in self.value:
                supp = c.support()
                if len(supp) > 0:
                    for w in weight.orbit():
                        i = supp[0]
                        # Check whether the vectors c and w are positive scalar multiples of each other
                        if i in w.support() and c[i]*w[i] > 0 and c[i]*w == w[i]*c:
                            s += c[i] / w[i]
                            l += [s]
                            break
            return l

        @cached_in_parent_method
        def weyl_group_representation(self):
            r"""
            Transforms the weights in the LS path ``self`` to elements in the Weyl group.

            Each LS path can be written as the piecewise linear map:

            .. MATH::

                \pi(t) = \sum_{u'=1}^{u-1} (\sigma_{u'} - \sigma_{u'-1}) \nu_{u'} + (t-\sigma_{u-1}) \nu_{u}

            for `0<\sigma_1<\sigma_2<\cdots<\sigma_s=1` and `\sigma_{u-1} \le t \le \sigma_{u}` and `1 \le u \le s`.
            Each weight `\nu_u` is also associated to a Weyl group element. This method returns the list
            of Weyl group elements associated to the `\nu_u` for `1\le u\le s`.

            EXAMPLES::

                sage: R = RootSystem(['C',3,1])
                sage: La = R.weight_space().basis()
                sage: LS = crystals.ProjectedLevelZeroLSPaths(La[1]+La[3])
                sage: b = LS.module_generators[0]
                sage: c = b.f(1).f(3).f(2)
                sage: c.weyl_group_representation()
                [s2*s3*s1, s3*s1]
            """
            cartan = self.parent().weight.parent().cartan_type().classical()
            I = cartan.index_set()
            W = WeylGroup(cartan,prefix='s')
            return [W.from_reduced_word(x.to_dominant_chamber(index_set=I, reduced_word=True)[1]) for x in self.value]

        @cached_in_parent_method
        def energy_function(self):
            r"""
            Return the energy function of ``self``.

            The energy function `D(\pi)` of the level zero LS path
            `\pi \in \mathbb{B}_\mathrm{cl}(\lambda)` requires a series
            of definitions; for simplicity the root system is assumed to
            be untwisted affine.

            The LS path `\pi` is a piecewise linear map from the unit
            interval `[0,1]` to the weight lattice. It is specified by
            "times" `0 = \sigma_0 < \sigma_1 < \dotsm < \sigma_s = 1` and
            "direction vectors" `x_u \lambda` where `x_u \in W / W_J` for
            `1 \le u \le s`, and `W_J` is the stabilizer of `\lambda` in
            the finite Weyl group `W`. Precisely,

            .. MATH::

                \pi(t) = \sum_{u'=1}^{u-1} (\sigma_{u'}-\sigma_{u'-1})
                x_{u'} \lambda + (t-\sigma_{u-1}) x_{u} \lambda

            for `1 \le u \le s` and `\sigma_{u-1} \le t \le \sigma_{u}`.

            For any `x,y \in W / W_J`, let

            .. MATH::

                d: x = w_{0} \stackrel{\beta_{1}}{\leftarrow}
                w_{1} \stackrel{\beta_{2}}{\leftarrow} \cdots
                \stackrel{\beta_{n}}{\leftarrow} w_{n}=y

            be a shortest directed path in the parabolic quantum
            Bruhat graph. Define

            .. MATH::

                \mathrm{wt}(d) := \sum_{\substack{1 \le k \le n
                \\ \ell(w_{k-1}) < \ell(w_k)}}
                \beta_{k}^{\vee}.

            It can be shown that `\mathrm{wt}(d)` depends only on `x,y`;
            call its value `\mathrm{wt}(x,y)`. The energy function `D(\pi)`
            is defined by

            .. MATH::

                D(\pi) = -\sum_{u=1}^{s-1} (1-\sigma_{u}) \langle \lambda,
                \mathrm{wt}(x_u,x_{u+1}) \rangle.

            For more information, see [LNSSS2013]_.

            REFERENCES:

            .. [LNSSS2013] \C. Lenart, S. Naito, D. Sagaki, A. Schilling, M. Shimozono,
               *A uniform model for Kirillov-Reshetikhin crystals. Extended abstract.*
               DMTCS proc, to appear ( :arXiv:`1211.6019` )

            .. NOTE::

                In the dual-of-untwisted case the parabolic quantum
                Bruhat graph that is used is obtained by exchanging the
                roles of roots and coroots. Moreover, in the computation
                of the pairing the short roots must be doubled (or tripled
                for type `G`). This factor is determined by the translation
                factor of the corresponding root. Type `BC` is viewed as
                untwisted type, whereas the dual of `BC` is viewed as twisted.
                Except for the untwisted cases, these formulas are
                currently still conjectural.

            EXAMPLES::

                sage: R = RootSystem(['C',3,1])
                sage: La = R.weight_space().basis()
                sage: LS = crystals.ProjectedLevelZeroLSPaths(La[1]+La[3])
                sage: b = LS.module_generators[0]
                sage: c = b.f(1).f(3).f(2)
                sage: c.energy_function()
                0
                sage: c=b.e(0)
                sage: c.energy_function()
                1

                sage: R = RootSystem(['A',2,1])
                sage: La = R.weight_space().basis()
                sage: LS = crystals.ProjectedLevelZeroLSPaths(2*La[1])
                sage: b = LS.module_generators[0]
                sage: c = b.e(0)
                sage: c.energy_function()
                1
                sage: for c in sorted(LS, key=str):
                ....:     print("{} {}".format(c,c.energy_function()))
                (-2*Lambda[0] + 2*Lambda[1],)                    0
                (-2*Lambda[1] + 2*Lambda[2],)                    0
                (-Lambda[0] + Lambda[1], -Lambda[1] + Lambda[2]) 1
                (-Lambda[0] + Lambda[1], Lambda[0] - Lambda[2])  1
                (-Lambda[1] + Lambda[2], -Lambda[0] + Lambda[1]) 0
                (-Lambda[1] + Lambda[2], Lambda[0] - Lambda[2])  1
                (2*Lambda[0] - 2*Lambda[2],)                     0
                (Lambda[0] - Lambda[2], -Lambda[0] + Lambda[1])  0
                (Lambda[0] - Lambda[2], -Lambda[1] + Lambda[2])  0

            The next test checks that the energy function is constant
            on classically connected components::

                sage: R = RootSystem(['A',2,1])
                sage: La = R.weight_space().basis()
                sage: LS = crystals.ProjectedLevelZeroLSPaths(2*La[1]+La[2])
                sage: G = LS.digraph(index_set=[1,2])
                sage: C = G.connected_components()
                sage: [all(c[0].energy_function()==a.energy_function() for a in c) for c in C]
                [True, True, True, True]

                sage: R = RootSystem(['D',4,2])
                sage: La = R.weight_space().basis()
                sage: LS = crystals.ProjectedLevelZeroLSPaths(La[2])
                sage: J = R.cartan_type().classical().index_set()
                sage: hw = [x for x in LS if x.is_highest_weight(J)]
                sage: [(x.weight(), x.energy_function()) for x in hw]
                [(-2*Lambda[0] + Lambda[2], 0), (-2*Lambda[0] + Lambda[1], 1), (0, 2)]
                sage: G = LS.digraph(index_set=J)
                sage: C = G.connected_components()
                sage: [all(c[0].energy_function()==a.energy_function() for a in c) for c in C]
                [True, True, True]

                sage: R = RootSystem(CartanType(['G',2,1]).dual())
                sage: La = R.weight_space().basis()
                sage: LS = crystals.ProjectedLevelZeroLSPaths(La[1]+La[2])
                sage: G = LS.digraph(index_set=[1,2])
                sage: C = G.connected_components()
                sage: [all(c[0].energy_function()==a.energy_function() for a in c) for c in C] # long time
                [True, True, True, True, True, True, True, True, True, True, True, True, True, True, True, True]

                sage: ct = CartanType(['BC',2,2]).dual()
                sage: R = RootSystem(ct)
                sage: La = R.weight_space().basis()
                sage: LS = crystals.ProjectedLevelZeroLSPaths(2*La[1]+La[2])
                sage: G = LS.digraph(index_set=R.cartan_type().classical().index_set())
                sage: C = G.connected_components()
                sage: [all(c[0].energy_function()==a.energy_function() for a in c) for c in C] # long time
                [True, True, True, True, True, True, True, True, True, True, True]

                sage: R = RootSystem(['BC',2,2])
                sage: La = R.weight_space().basis()
                sage: LS = crystals.ProjectedLevelZeroLSPaths(2*La[1]+La[2])
                sage: G = LS.digraph(index_set=R.cartan_type().classical().index_set())
                sage: C = G.connected_components()
                sage: [all(c[0].energy_function()==a.energy_function() for a in c) for c in C] # long time
                [True, True, True, True, True, True, True, True, True, True, True, True, True, True, True,
                True, True, True, True, True, True, True, True, True, True, True, True, True, True, True, True]
            """
            weight = self.parent().weight
            P = weight.parent()
            c_weight = P.classical()(weight)
            ct = P.cartan_type()
            cartan = ct.classical()
            Qv = RootSystem(cartan).coroot_lattice()
            W = WeylGroup(cartan,prefix='s')
            J = tuple(weight.weyl_stabilizer())
            L = self.weyl_group_representation()
            if ct.is_untwisted_affine() or ct.type() == 'BC':
                untwisted = True
                G = W.quantum_bruhat_graph(J)
            else:
                untwisted = False
                cartan_dual = cartan.dual()
                Wd = WeylGroup(cartan_dual, prefix='s')
                G = Wd.quantum_bruhat_graph(J)
                Qd = RootSystem(cartan_dual).root_lattice()
                dualize = lambda x: Qv.from_vector(x.to_vector())
                L = [Wd.from_reduced_word(x.reduced_word()) for x in L]
                def stretch_short_root(a):
                    # stretches roots by translation factor
                    if ct.dual().type() == 'BC':
                        return ct.c()[a.to_simple_root()]*a
                    return ct.dual().c()[a.to_simple_root()]*a
                    #if a.is_short_root():
                    #    if cartan_dual.type() == 'G':
                    #        return 3*a
                    #    else:
                    #        return 2*a
                    #return a
            paths = [G.shortest_path(L[i+1],L[i]) for i in range(len(L)-1)]
            paths_labels = [[G.edge_label(p[i],p[i+1]) for i in range(len(p)-1) if p[i].length()+1 != p[i+1].length()] for p in paths]
            scalars = self.scalar_factors()
            if untwisted:
                s = sum((1-scalars[i])*c_weight.scalar( Qv.sum(root.associated_coroot()
                       for root in paths_labels[i]) ) for i in range(len(paths_labels)))
                if ct.type() == 'BC':
                    return 2*s
                else:
                    return s
            else:
                s = sum((1-scalars[i])*c_weight.scalar( dualize (Qd.sum(stretch_short_root(root) for root in paths_labels[i])) ) for i in range(len(paths_labels)))
                if ct.dual().type() == 'BC':
                    return s/2
                else:
                    return s


#####################################################################
## B(\infty)


class InfinityCrystalOfLSPaths(UniqueRepresentation, Parent):
    r"""
    LS path model for `\mathcal{B}(\infty)`.

    Elements of `\mathcal{B}(\infty)` are equivalence classes of paths `[\pi]`
    in `\mathcal{B}(k\rho)` for `k\gg 0`, where `\rho` is the Weyl vector.  A
    canonical representative for an element of `\mathcal{B}(\infty)` is chosen
    by taking `k` to be minimal such that the endpoint of `\pi` is strictly
    dominant but its representative in `\mathcal{B}((k-1)\rho)` is on the wall
    of the dominant chamber.

    REFERENCES:

    .. [LZ11] Bin Li and Hechun Zhang.
       *Path realization of crystal* `B(\infty)`.
       Front. Math. China, **6** (4), (2011) pp. 689--706.
       :doi:`10.1007/s11464-010-0073-x`
    """
    @staticmethod
    def __classcall_private__(cls, cartan_type):
        """
        Normalize input to ensure a unique representation.

        EXAMPLES::

            sage: B1 = crystals.infinity.LSPaths(['A',4])
            sage: B2 = crystals.infinity.LSPaths('A4')
            sage: B3 = crystals.infinity.LSPaths(CartanType(['A',4]))
            sage: B1 is B2 and B2 is B3
            True
        """
        cartan_type = CartanType(cartan_type)
        return super(InfinityCrystalOfLSPaths, cls).__classcall__(cls, cartan_type)

    def __init__(self, cartan_type):
        """
        Initialize ``self``.

        EXAMPLES::

            sage: B = crystals.infinity.LSPaths(['D',4,3])
            sage: TestSuite(B).run(max_runs=500)
            sage: B = crystals.infinity.LSPaths(['B',3])
            sage: TestSuite(B).run() # long time
        """
        Parent.__init__(self, category=(HighestWeightCrystals(),
                                        InfiniteEnumeratedSets()))
        self._cartan_type = cartan_type
        self.module_generators = (self.module_generator(),)

    def _repr_(self):
        """
        Return a string representation of ``self``.

        EXAMPLES::

            sage: crystals.infinity.LSPaths(['A',4])
            The infinity crystal of LS paths of type ['A', 4]
        """
        return "The infinity crystal of LS paths of type %s" % self._cartan_type

    @cached_method
    def module_generator(self):
        r"""
        Return the module generator (or highest weight element) of ``self``.

        The module generator is the unique path
        `\pi_\infty\colon t \mapsto t\rho`, for `t \in [0,\infty)`.

        EXAMPLES::

            sage: B = crystals.infinity.LSPaths(['A',6,2])
            sage: mg = B.module_generator(); mg
            (Lambda[0] + Lambda[1] + Lambda[2] + Lambda[3],)
            sage: mg.weight()
            0
        """
        rho = self.weight_lattice_realization().rho()
        return self((rho,))

    def weight_lattice_realization(self):
        """
        Return the weight lattice realization of ``self``.

        EXAMPLES::

            sage: B = crystals.infinity.LSPaths(['C',4])
            sage: B.weight_lattice_realization()
            Weight space over the Rational Field of the Root system of type ['C', 4]
        """
        if self._cartan_type.is_affine():
            return self._cartan_type.root_system().weight_space(extended=True)
        return self._cartan_type.root_system().weight_space()

    class Element(CrystalOfLSPaths.Element):

        def e(self, i, power=1, length_only=False):
            r"""
            Return the `i`-th crystal raising operator on ``self``.

            INPUT:

            - ``i`` -- element of the index set
            - ``power`` -- (default: 1) positive integer; specifies the
              power of the lowering operator to be applied
            - ``length_only`` -- (default: ``False``) boolean; if ``True``,
              then return the distance to the anti-dominant end of the
              `i`-string of ``self``

            EXAMPLES::

                sage: B = crystals.infinity.LSPaths(['B',3,1])
                sage: mg = B.module_generator()
                sage: mg.e(0)
                sage: mg.e(1)
                sage: mg.e(2)
                sage: x = mg.f_string([1,0,2,1,0,2,1,1,0])
                sage: all(x.f(i).e(i) == x for i in B.index_set())
                True
                sage: all(x.e(i).f(i) == x for i in B.index_set() if x.epsilon(i) > 0)
                True

            TESTS:

            Check that this works in affine types::

                sage: B = crystals.infinity.LSPaths(['A',3,1])
                sage: mg = B.highest_weight_vector()
                sage: x = mg.f_string([0,1,2,3])
                sage: x.e_string([3,2,1,0]) == mg
                True

            We check that :meth:`epsilon` works::

                sage: B = crystals.infinity.LSPaths(['D',4])
                sage: mg = B.highest_weight_vector()
                sage: x = mg.f_string([1,3,4,2,4,3,2,1,4])
                sage: [x.epsilon(i) for i in B.index_set()]
                [1, 1, 0, 1]

            Check that :trac:`21671` is fixed::

                sage: B = crystals.infinity.LSPaths(['G',2])
                sage: len(B.subcrystal(max_depth=7))
                116
            """
            ret = super(InfinityCrystalOfLSPaths.Element, self).e(i, power=power,
                                                                  length_only=length_only)
            if ret is None:
                return None
            if length_only:
                return ret
            WLR = self.parent().weight_lattice_realization()
            value = list(ret.value)
            endpoint = sum(p for p in value)
            rho = WLR.rho()
            h = WLR.simple_coroots()
            I = self.parent().index_set()

            if not positively_parallel_weights(value[-1], rho):
                value.append(rho)
                endpoint += rho

            while any(endpoint.scalar(alc) < 1 for alc in h):
                value[-1] += rho
                endpoint += rho
            while all(endpoint.scalar(alc) > 1 for alc in h) and value[-1] != WLR.zero():
                value[-1] -= rho
                endpoint -= rho
            while value[-1] == WLR.zero():
                value.pop()
            ret.value = tuple(value)
            return ret

        def f(self, i, power=1, length_only=False):
            r"""
            Return the `i`-th crystal lowering operator on ``self``.

            INPUT:

            - ``i`` -- element of the index set
            - ``power`` -- (default: 1) positive integer; specifies the
              power of the lowering operator to be applied
            - ``length_only`` -- (default: ``False``) boolean; if ``True``,
              then return the distance to the anti-dominant end of the
              `i`-string of ``self``

            EXAMPLES::

                sage: B = crystals.infinity.LSPaths(['D',3,2])
                sage: mg = B.highest_weight_vector()
                sage: mg.f(1)
                (3*Lambda[0] - Lambda[1] + 3*Lambda[2],
                 2*Lambda[0] + 2*Lambda[1] + 2*Lambda[2])
                sage: mg.f(2)
                (Lambda[0] + 2*Lambda[1] - Lambda[2],
                 2*Lambda[0] + 2*Lambda[1] + 2*Lambda[2])
                sage: mg.f(0)
                (-Lambda[0] + 2*Lambda[1] + Lambda[2] - delta,
                 2*Lambda[0] + 2*Lambda[1] + 2*Lambda[2])
            """
            dual_path = self.dualize()
            dual_path = super(InfinityCrystalOfLSPaths.Element, dual_path).e(i, power, length_only=length_only)
            if length_only:
                return dual_path
            if dual_path is None:
                return None
            ret = dual_path.dualize()
            WLR = self.parent().weight_lattice_realization()
            value = list(ret.value)
            endpoint = sum(p for p in value)
            rho = WLR.rho()
            h = WLR.simple_coroots()

            if not positively_parallel_weights(value[-1], rho):
                value.append(rho)
                endpoint += rho

            while any(endpoint.scalar(alc) < 1 for alc in h):
                value[-1] += rho
                endpoint += rho
            while all(endpoint.scalar(alc) > 1 for alc in h) and value[-1] != WLR.zero():
                value[-1] -= rho
                endpoint -= rho
            while value[-1] == WLR.zero():
                value.pop()
            ret.value = tuple(value)
            return ret

        @cached_method
        def weight(self):
            """
            Return the weight of ``self``.

            .. TODO::

                This is a generic algorithm. We should find a better
                description and implement it.

            EXAMPLES::

                sage: B = crystals.infinity.LSPaths(['E',6])
                sage: mg = B.highest_weight_vector()
                sage: f_seq = [1,4,2,6,4,2,3,1,5,5]
                sage: x = mg.f_string(f_seq)
                sage: x.weight()
                -3*Lambda[1] - 2*Lambda[2] + 2*Lambda[3] + Lambda[4] - Lambda[5]

                sage: al = B.cartan_type().root_system().weight_space().simple_roots()
                sage: x.weight() == -sum(al[i] for i in f_seq)
                True
            """
            WLR = self.parent().weight_lattice_realization()
            alpha = WLR.simple_roots()
            return -WLR.sum(alpha[i] for i in self.to_highest_weight()[1])

        def phi(self,i):
            r"""
            Return `\varphi_i` of ``self``.

            Let `\pi \in \mathcal{B}(\infty)`. Define

            .. MATH::

                \varphi_i(\pi) := \varepsilon_i(\pi) + \langle h_i,
                \mathrm{wt}(\pi) \rangle,

            where `h_i` is the `i`-th simple coroot and `\mathrm{wt}(\pi)`
            is the :meth:`weight` of `\pi`.

            INPUT:

            - ``i`` -- element of the index set

            EXAMPLES::

                sage: B = crystals.infinity.LSPaths(['D',4])
                sage: mg = B.highest_weight_vector()
                sage: x = mg.f_string([1,3,4,2,4,3,2,1,4])
                sage: [x.phi(i) for i in B.index_set()]
                [-1, 4, -2, -3]
            """
            WLR = self.parent().weight_lattice_realization()
            h = WLR.simple_coroots()
            return self.epsilon(i) + WLR(self.weight()).scalar(h[i])


#####################################################################
## Helper functions


def positively_parallel_weights(v, w):
    """
    Check whether the vectors ``v`` and ``w`` are positive scalar
    multiples of each other.

    EXAMPLES::

        sage: from sage.combinat.crystals.littelmann_path import positively_parallel_weights
        sage: La = RootSystem(['A',5,2]).weight_space(extended=True).fundamental_weights()
        sage: rho = sum(La)
        sage: positively_parallel_weights(rho, 4*rho)
        True
        sage: positively_parallel_weights(4*rho, rho)
        True
        sage: positively_parallel_weights(rho, -rho)
        False
        sage: positively_parallel_weights(rho, La[1] + La[2])
        False
    """
    supp = v.support()
    if len(supp) > 0:
        i = supp[0]
        if v[i]*w[i] > 0 and v[i]*w == w[i]*v:
            return True
    return False
<|MERGE_RESOLUTION|>--- conflicted
+++ resolved
@@ -214,17 +214,10 @@
         self._cartan_type = cartan_type
         self._name = "The crystal of LS paths of type %s and weight %s"%(cartan_type,starting_weight)
         if cartan_type.is_affine():
-<<<<<<< HEAD
             if all(i >= 0 for i in starting_weight.coefficients()):
-                Parent.__init__( self, category = (RegularCrystals(),
-                                                   HighestWeightCrystals(),
-                                                   InfiniteEnumeratedSets()) )
-=======
-            if all(i>=0 for i in starting_weight.coefficients()):
                 Parent.__init__( self, category=(RegularCrystals(),
                                                  HighestWeightCrystals(),
                                                  InfiniteEnumeratedSets()) )
->>>>>>> 9018543b
             elif starting_weight.parent().is_extended():
                 Parent.__init__(self, category=(RegularCrystals(), InfiniteEnumeratedSets()))
             else:
