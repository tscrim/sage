--- conflicted
+++ resolved
@@ -636,18 +636,11 @@
     - ``weight`` -- a dominant weight of the weight space of an affine
       Kac-Moody root system
 
-<<<<<<< HEAD
-    When ``weight`` is just a single fundamental weight `\Lambda_r`, this crystal is
-    isomorphic to a Kirillov-Reshetikhin (KR) crystal, see also
-    :meth:`sage.combinat.crystals.kirillov_reshetikhin.KirillovReshetikhinFromLSPaths`.
-    For general weights, it is isomorphic to a tensor product of single-column KR crystals.
-=======
     When ``weight`` is just a single fundamental weight `\Lambda_r`, this
     crystal is isomorphic to a Kirillov-Reshetikhin (KR) crystal, see also
-    :meth:`sage.combinat.crystals.kirillov_reshetikhin.crystals.KirillovReshetikhinFromLSPaths`.
+    :meth:`sage.combinat.crystals.kirillov_reshetikhin.KirillovReshetikhinFromLSPaths`.
     For general weights, it is isomorphic to a tensor product of
     single-column KR crystals.
->>>>>>> 38dc0c29
 
     EXAMPLES::
 
@@ -1178,7 +1171,6 @@
                     return s/2
                 else:
                     return s
-<<<<<<< HEAD
 
 
 #####################################################################
@@ -1495,5 +1487,3 @@
         if v[i]*w[i] > 0 and v[i]*w == w[i]*v:
             return True
     return False
-=======
->>>>>>> 38dc0c29
