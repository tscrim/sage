r"""
Littelmann paths

AUTHORS:

- Mark Shimozono, Anne Schilling (2012): Initial version
- Anne Schilling (2013): Implemented
  :class:`~sage.combinat.crystals.littelmann_path.CrystalOfProjectedLevelZeroLSPaths`
- Travis Scrimshaw (2016): Implemented
  :class:`~sage.combinat.crystals.littelmann_path.InfinityCrystalOfLSPaths`
"""
#****************************************************************************
#       Copyright (C) 2012 Mark Shimozono
#                          Anne Schilling
#
#  Distributed under the terms of the GNU General Public License (GPL)
#
#    This code is distributed in the hope that it will be useful,
#    but WITHOUT ANY WARRANTY; without even the implied warranty of
#    MERCHANTABILITY or FITNESS FOR A PARTICULAR PURPOSE.  See the GNU
#    General Public License for more details.
#
#  The full text of the GPL is available at:
#
#                  http://www.gnu.org/licenses/
#****************************************************************************
from __future__ import print_function

from sage.misc.cachefunc import cached_in_parent_method, cached_method
from sage.structure.unique_representation import UniqueRepresentation
from sage.structure.element_wrapper import ElementWrapper
from sage.structure.parent import Parent
from sage.categories.highest_weight_crystals import HighestWeightCrystals
from sage.categories.regular_crystals import RegularCrystals
from sage.categories.classical_crystals import ClassicalCrystals
from sage.categories.infinite_enumerated_sets import InfiniteEnumeratedSets
<<<<<<< HEAD
from sage.categories.affine_derived_crystals import (RegularAffineDerivedSubalgebraCrystals,
                                                     KirillovReshetikhinCrystals)
=======
from sage.categories.loop_crystals import (RegularLoopCrystals,
                                           KirillovReshetikhinCrystals)
>>>>>>> 7b19f906
from sage.combinat.root_system.cartan_type import CartanType
from sage.combinat.root_system.weyl_group import WeylGroup
from sage.combinat.crystals.littelmann_path_backend import LittelmannPath
from sage.rings.integer import Integer
from sage.rings.rational_field import QQ
from sage.combinat.root_system.root_system import RootSystem
from sage.functions.other import floor
from sage.misc.latex import latex


class CrystalOfLSPaths(UniqueRepresentation, Parent):
    r"""
    Crystal graph of LS paths generated from the straight-line path to a given weight.

    INPUT:

    - ``cartan_type`` -- (optional) the Cartan type of a finite or affine root system
    - ``starting_weight`` -- a weight; if ``cartan_type`` is given, then the weight should
      be given as a list of coefficients of the fundamental weights, otherwise it should
      be given in the ``weight_space`` basis; for affine highest weight crystals, one needs
      to use the extended weight space.

    The crystal class of piecewise linear paths in the weight space,
    generated from a straight-line path from the origin to a given
    element of the weight lattice.

    OUTPUT:

    - a tuple of weights defining the directions of the piecewise linear segments

    EXAMPLES::

        sage: R = RootSystem(['A',2,1])
        sage: La = R.weight_space(extended = True).basis()
        sage: B = crystals.LSPaths(La[2]-La[0]); B
        The crystal of LS paths of type ['A', 2, 1] and weight -Lambda[0] + Lambda[2]

        sage: C = crystals.LSPaths(['A',2,1],[-1,0,1]); C
        The crystal of LS paths of type ['A', 2, 1] and weight -Lambda[0] + Lambda[2]
        sage: B == C
        True
        sage: c = C.module_generators[0]; c
        (-Lambda[0] + Lambda[2],)
        sage: [c.f(i) for i in C.index_set()]
        [None, None, (Lambda[1] - Lambda[2],)]

        sage: R = C.R; R
        Root system of type ['A', 2, 1]
        sage: Lambda = R.weight_space().basis(); Lambda
        Finite family {0: Lambda[0], 1: Lambda[1], 2: Lambda[2]}
        sage: b=C(tuple([-Lambda[0]+Lambda[2]]))
        sage: b==c
        True
        sage: b.f(2)
        (Lambda[1] - Lambda[2],)

    For classical highest weight crystals we can also compare the results with the tableaux implementation::

        sage: C = crystals.LSPaths(['A',2],[1,1])
        sage: sorted(C, key=str)
        [(-2*Lambda[1] + Lambda[2],), (-Lambda[1] + 1/2*Lambda[2], Lambda[1] - 1/2*Lambda[2]),
         (-Lambda[1] + 2*Lambda[2],), (-Lambda[1] - Lambda[2],),
         (1/2*Lambda[1] - Lambda[2], -1/2*Lambda[1] + Lambda[2]), (2*Lambda[1] - Lambda[2],),
         (Lambda[1] + Lambda[2],), (Lambda[1] - 2*Lambda[2],)]
        sage: C.cardinality()
        8
        sage: B = crystals.Tableaux(['A',2],shape=[2,1])
        sage: B.cardinality()
        8
        sage: B.digraph().is_isomorphic(C.digraph())
        True

    Make sure you use the weight space and not the weight lattice for your weights::

        sage: R = RootSystem(['A',2,1])
        sage: La = R.weight_lattice(extended = True).basis()
        sage: B = crystals.LSPaths(La[2]); B
        Traceback (most recent call last):
        ...
        ValueError: Please use the weight space, rather than weight lattice for your weights

    REFERENCES:

    .. [Littelmann95] \P. Littelmann, Paths and root operators in representation
       theory. Ann. of Math. (2) 142 (1995), no. 3, 499-525.
    """

    @staticmethod
    def __classcall_private__(cls, starting_weight, cartan_type = None, starting_weight_parent = None):
        """
        Classcall to mend the input.

        Internally, the
        :class:`~sage.combinat.crystals.littelmann_path.CrystalOfLSPaths` code
        works with a ``starting_weight`` that is in the weight space associated
        to the crystal. The user can, however, also input a ``cartan_type``
        and the coefficients of the fundamental weights as
        ``starting_weight``. This code transforms the input into the right
        format (also necessary for UniqueRepresentation).

        TESTS::

            sage: crystals.LSPaths(['A',2,1],[-1,0,1])
            The crystal of LS paths of type ['A', 2, 1] and weight -Lambda[0] + Lambda[2]

            sage: R = RootSystem(['B',2,1])
            sage: La = R.weight_space(extended=True).basis()
            sage: C = crystals.LSPaths(['B',2,1],[0,0,1])
            sage: B = crystals.LSPaths(La[2])
            sage: B is C
            True
        """
        if cartan_type is not None:
            cartan_type, starting_weight = CartanType(starting_weight), cartan_type
            if cartan_type.is_affine():
                extended = True
            else:
                extended = False

            R = RootSystem(cartan_type)
            P = R.weight_space(extended = extended)
            Lambda = P.basis()
            offset = R.index_set()[Integer(0)]
            starting_weight = P.sum(starting_weight[j-offset]*Lambda[j] for j in R.index_set())
        if starting_weight_parent is None:
            starting_weight_parent = starting_weight.parent()
        else:
            # Both the weight and the parent of the weight are passed as arguments of init to be able
            # to distinguish between crystals with the extended and non-extended weight lattice!
            if starting_weight.parent() != starting_weight_parent:
                raise ValueError("The passed parent is not equal to parent of the inputted weight!")

        return super(CrystalOfLSPaths, cls).__classcall__(cls, starting_weight, starting_weight_parent = starting_weight_parent)

    def __init__(self, starting_weight, starting_weight_parent):
        """
        EXAMPLES::

            sage: C = crystals.LSPaths(['A',2,1],[-1,0,1]); C
            The crystal of LS paths of type ['A', 2, 1] and weight -Lambda[0] + Lambda[2]
            sage: C.R
            Root system of type ['A', 2, 1]
            sage: C.weight
            -Lambda[0] + Lambda[2]
            sage: C.weight.parent()
            Extended weight space over the Rational Field of the Root system of type ['A', 2, 1]
            sage: C.module_generators
            ((-Lambda[0] + Lambda[2],),)

        TESTS::

            sage: C = crystals.LSPaths(['A',2,1], [-1,0,1])
            sage: TestSuite(C).run() # long time
            sage: C = crystals.LSPaths(['E',6], [1,0,0,0,0,0])
            sage: TestSuite(C).run()

            sage: R = RootSystem(['C',3,1])
            sage: La = R.weight_space().basis()
            sage: LaE = R.weight_space(extended=True).basis()
            sage: B = crystals.LSPaths(La[0])
            sage: BE = crystals.LSPaths(LaE[0])
            sage: B is BE
            False
            sage: B.weight_lattice_realization()
            Weight space over the Rational Field of the Root system of type ['C', 3, 1]
            sage: BE.weight_lattice_realization()
            Extended weight space over the Rational Field of the Root system of type ['C', 3, 1]
        """
        cartan_type = starting_weight.parent().cartan_type()
        self.R = RootSystem(cartan_type)
        if starting_weight.parent() == self.R.ambient_space():
            raise NotImplementedError("using weights in the ambient space is no longer supported")
        if not starting_weight.parent().base_ring().has_coerce_map_from(QQ):
            raise ValueError("Please use the weight space, rather than weight lattice for your weights")
        self.weight = starting_weight
        self._cartan_type = cartan_type
        self._name = "The crystal of LS paths of type %s and weight %s"%(cartan_type,starting_weight)
        if cartan_type.is_affine():
            if all(i >= 0 for i in starting_weight.coefficients()):
                Parent.__init__( self, category=(RegularCrystals(),
                                                 HighestWeightCrystals(),
                                                 InfiniteEnumeratedSets()) )
            elif starting_weight.parent().is_extended():
                Parent.__init__(self, category=(RegularCrystals(), InfiniteEnumeratedSets()))
            else:
                cl = self._cartan_type.classical().index_set()
                if sum(self.weight[i] for i in cl) == 1:
                    cat = KirillovReshetikhinCrystals()
                else:
<<<<<<< HEAD
                    cat = RegularAffineDerivedSubalgebraCrystals().Finite()
                Parent.__init__(self, category=cat)
        else:
            Parent.__init__(self, category=ClassicalCrystals())

=======
                    cat = RegularLoopCrystals().Finite()
                Parent.__init__(self, category=cat)
        else:
            Parent.__init__(self, category=ClassicalCrystals())
>>>>>>> 7b19f906
        self._inverse_index_map = {i: j for j,i in enumerate(cartan_type.index_set())}

        if starting_weight == starting_weight.parent().zero():
            initial_element = self(LittelmannPath([]))
        else:
            L = [starting_weight[i] for i in starting_weight.parent().basis().keys()]
            initial_element = self(LittelmannPath([L]))
        self.module_generators = (initial_element,)

    def _repr_(self):
        """
        EXAMPLES::

            sage: crystals.LSPaths(['B',3],[1,1,0]) # indirect doctest
            The crystal of LS paths of type ['B', 3] and weight Lambda[1] + Lambda[2]
        """
        return self._name

    def weight_lattice_realization(self):
        r"""
        Return weight lattice realization of ``self``.

        EXAMPLES::

            sage: B = crystals.LSPaths(['B',3],[1,1,0])
            sage: B.weight_lattice_realization()
            Weight space over the Rational Field of the Root system of type ['B', 3]
            sage: B = crystals.LSPaths(['B',3,1],[1,1,1,0])
            sage: B.weight_lattice_realization()
            Extended weight space over the Rational Field of the Root system of type ['B', 3, 1]
        """
        return self.weight.parent()

    @cached_method
    def _simple_root_as_list(self, i):
        """
        Return the ``i``-th simple root as a list.
        """
        WLR = self.weight_lattice_realization()
        al = WLR.simple_root(i)
        return [al[i] for i in WLR.basis().keys()]

    class Element(ElementWrapper):
        """
        TESTS::

            sage: C = crystals.LSPaths(['E',6],[1,0,0,0,0,0])
            sage: c = C.an_element()
            sage: TestSuite(c).run()
        """
        def __hash__(self):
            return hash(tuple([tuple(v) for v in self.value.value]))

        def endpoint(self):
            r"""
            Computes the endpoint of the path.

            EXAMPLES::

                sage: C = crystals.LSPaths(['A',2],[1,1])
                sage: b = C.module_generators[0]
                sage: b.endpoint()
                Lambda[1] + Lambda[2]
                sage: b.f_string([1,2,2,1])
                (-Lambda[1] - Lambda[2],)
                sage: b.f_string([1,2,2,1]).endpoint()
                -Lambda[1] - Lambda[2]
                sage: b.f_string([1,2])
                (1/2*Lambda[1] - Lambda[2], -1/2*Lambda[1] + Lambda[2])
                sage: b.f_string([1,2]).endpoint()
                0
                sage: b = C([])
                sage: b.endpoint()
                0
            """
            WLR = self.parent().weight_lattice_realization()
            if not self.value.endpoint():
                return WLR.zero()
            I = WLR.index_set()
            B = list(WLR.basis())
            return WLR.sum(c*B[i] for i,c in enumerate(self.value.endpoint()))

        def compress(self):
            r"""
            Merges consecutive positively parallel steps present in the path.

            EXAMPLES::

                sage: C = crystals.LSPaths(['A',2],[1,1])
                sage: Lambda = C.R.weight_space().fundamental_weights(); Lambda
                Finite family {1: Lambda[1], 2: Lambda[2]}
                sage: c = C(tuple([1/2*Lambda[1]+1/2*Lambda[2], 1/2*Lambda[1]+1/2*Lambda[2]]))
                sage: c.compress()
                (Lambda[1] + Lambda[2],)
            """
            # TODO: Deprecate
            return self

        def split_step(self, which_step, r):
            r"""
            Splits indicated step into two parallel steps of relative lengths `r` and `1-r`.

            INPUT:

            - ``which_step`` -- a position in the tuple ``self``
            - ``r`` -- a rational number between 0 and 1

            EXAMPLES::

                sage: C = crystals.LSPaths(['A',2],[1,1])
                sage: b = C.module_generators[0]
                sage: b.split_step(0,1/3)
                (1/3*Lambda[1] + 1/3*Lambda[2], 2/3*Lambda[1] + 2/3*Lambda[2])
            """
            # TODO: Deprecate
            assert 0 <= which_step and which_step <= len(self.value.value)
            v = self.value.value[which_step]
            s1 = [r*a for a in v]
            r = 1 - r
            s2 = [r*a for a in v]
            L = LittelmannPath(self.value.value[:which_step] + [s1,s2] + self.value.value[which_step+1:])
            return self.parent()(L)

        def reflect_step(self, which_step, i):
            r"""
            Apply the `i`-th simple reflection to the indicated step in ``self``.

            EXAMPLES::

                sage: C = crystals.LSPaths(['A',2],[1,1])
                sage: b = C.module_generators[0]
                sage: b.reflect_step(0,1)
                (-Lambda[1] + 2*Lambda[2],)
                sage: b.reflect_step(0,2)
                (2*Lambda[1] - Lambda[2],)
            """
            assert 0 <= which_step and which_step <= len(self.value.value)
            i = self.parent()._inverse_index_map[i]
            root = self.parent()._simple_root_as_list(i)
            return self.parent()(self.value.copy().reflect_step(which_step, i, root))

        def epsilon(self, i):
            r"""
            Returns the distance to the beginning of the `i`-string.

            This method overrides the generic implementation in the category of crystals
            since this computation is more efficient.

            EXAMPLES::

                sage: C = crystals.LSPaths(['A',2],[1,1])
                sage: [c.epsilon(1) for c in C]
                [0, 1, 0, 0, 1, 0, 1, 2]
                sage: [c.epsilon(2) for c in C]
                [0, 0, 1, 2, 1, 1, 0, 0]
            """
            i = self.parent()._inverse_index_map[i]
            return self.value.epsilon(i)

        def phi(self, i):
            r"""
            Returns the distance to the end of the `i`-string.

            This method overrides the generic implementation in the category of crystals
            since this computation is more efficient.

            EXAMPLES::

                sage: C = crystals.LSPaths(['A',2],[1,1])
                sage: [c.phi(1) for c in C]
                [1, 0, 0, 1, 0, 2, 1, 0]
                sage: [c.phi(2) for c in C]
                [1, 2, 1, 0, 0, 0, 0, 1]
            """
            i = self.parent()._inverse_index_map[i]
            return self.value.phi(i)

        def e(self, i, power=1, to_string_end=False, length_only=False):
            r"""
            Returns the `i`-th crystal raising operator on ``self``.

            INPUT:

            - ``i`` -- element of the index set of the underlying root system
            - ``power`` -- positive integer; specifies the power of the raising operator
              to be applied (default: 1)
            - ``to_string_end`` -- boolean; if set to True, returns the dominant end of the
              `i`-string of ``self``. (default: False)
            - ``length_only`` -- boolean; if set to True, returns the distance to the dominant
              end of the `i`-string of ``self``.

            EXAMPLES::

                sage: C = crystals.LSPaths(['A',2],[1,1])
                sage: c = C[2]; c
                (1/2*Lambda[1] - Lambda[2], -1/2*Lambda[1] + Lambda[2])
                sage: c.e(1)
                sage: c.e(2)
                (-Lambda[1] + 2*Lambda[2],)
                sage: c.e(2,to_string_end=True)
                (-Lambda[1] + 2*Lambda[2],)
                sage: c.e(1,to_string_end=True)
                (1/2*Lambda[1] - Lambda[2], -1/2*Lambda[1] + Lambda[2])
                sage: c.e(1,length_only=True)
                0
            """
            root = self.parent()._simple_root_as_list(i)
            i = self.parent()._inverse_index_map[i]
            if length_only:
                return self.value.epsilon(i)
            ret = self.value.copy().e(i, root, power, to_string_end)
            if ret is None:
                return None
            return self.parent()(ret)

        def dualize(self):
            r"""
            Returns dualized path.

            EXAMPLES::

                sage: C = crystals.LSPaths(['A',2],[1,1])
                sage: for c in C:
                ....:     print("{} {}".format(c, c.dualize()))
                (Lambda[1] + Lambda[2],) (-Lambda[1] - Lambda[2],)
                (-Lambda[1] + 2*Lambda[2],) (Lambda[1] - 2*Lambda[2],)
                (1/2*Lambda[1] - Lambda[2], -1/2*Lambda[1] + Lambda[2]) (1/2*Lambda[1] - Lambda[2], -1/2*Lambda[1] + Lambda[2])
                (Lambda[1] - 2*Lambda[2],) (-Lambda[1] + 2*Lambda[2],)
                (-Lambda[1] - Lambda[2],) (Lambda[1] + Lambda[2],)
                (2*Lambda[1] - Lambda[2],) (-2*Lambda[1] + Lambda[2],)
                (-Lambda[1] + 1/2*Lambda[2], Lambda[1] - 1/2*Lambda[2]) (-Lambda[1] + 1/2*Lambda[2], Lambda[1] - 1/2*Lambda[2])
                (-2*Lambda[1] + Lambda[2],) (2*Lambda[1] - Lambda[2],)
            """
            if not self.value:
                return self
            return self.parent()(self.value.dualize(inplace=False))

        def f(self, i, power=1, to_string_end=False, length_only=False):
            r"""
            Returns the `i`-th crystal lowering operator on ``self``.

            INPUT:

            - ``i`` -- element of the index set of the underlying root system
            - ``power`` -- positive integer; specifies the power of the lowering operator
              to be applied (default: 1)
            - ``to_string_end`` -- boolean; if set to True, returns the anti-dominant end of the
              `i`-string of ``self``. (default: False)
            - ``length_only`` -- boolean; if set to True, returns the distance to the anti-dominant
              end of the `i`-string of ``self``.

            EXAMPLES::

                sage: C = crystals.LSPaths(['A',2],[1,1])
                sage: c = C.module_generators[0]
                sage: c.f(1)
                (-Lambda[1] + 2*Lambda[2],)
                sage: c.f(1,power=2)
                sage: c.f(2)
                (2*Lambda[1] - Lambda[2],)
                sage: c.f(2,to_string_end=True)
                (2*Lambda[1] - Lambda[2],)
                sage: c.f(2,length_only=True)
                1

                sage: C = crystals.LSPaths(['A',2,1],[-1,-1,2])
                sage: c = C.module_generators[0]
                sage: c.f(2,power=2)
                (Lambda[0] + Lambda[1] - 2*Lambda[2],)
            """
            root = self.parent()._simple_root_as_list(i)
            i = self.parent()._inverse_index_map[i]
            if length_only:
                return self.value.phi(i)
            ret = self.value.copy().f(i, root, power, to_string_end)
            if ret is None:
                return None
            return self.parent()(ret)

        def s(self, i):
            r"""
            Computes the reflection of ``self`` along the `i`-string.

            This method is more efficient than the generic implementation since it uses
            powers of `e` and `f` in the Littelmann model directly.

            EXAMPLES::

                sage: C = crystals.LSPaths(['A',2],[1,1])
                sage: c = C.module_generators[0]
                sage: c.s(1)
                (-Lambda[1] + 2*Lambda[2],)
                sage: c.s(2)
                (2*Lambda[1] - Lambda[2],)

                sage: C = crystals.LSPaths(['A',2,1],[-1,0,1])
                sage: c = C.module_generators[0]; c
                (-Lambda[0] + Lambda[2],)
                sage: c.s(2)
                (Lambda[1] - Lambda[2],)
                sage: c.s(1)
                (-Lambda[0] + Lambda[2],)
                sage: c.f(2).s(1)
                (Lambda[0] - Lambda[1],)
            """
            root = self.parent()._simple_root_as_list(i)
            i = self.parent()._inverse_index_map[i]
            return self.parent()(self.value.copy().s(i, root))

        def weight(self):
            """
            Return the weight of ``self``.

            EXAMPLES::

                sage: B = crystals.LSPaths(['A',1,1],[1,0])
                sage: b = B.highest_weight_vector()
                sage: b.f(0).weight()
                -Lambda[0] + 2*Lambda[1] - delta
            """
            return self.endpoint()

        def _repr_(self):
            """
            Return a string representation of ``self``.
            """
            I = self.index_set()
            WLR = self.parent().weight_lattice_realization()
            B = list(WLR.basis())
            return repr(tuple([WLR.sum(c*B[i] for i,c in enumerate(v))
                               for v in self.value.value]))

        def _latex_(self):
            r"""
            Latex method for ``self``.

            EXAMPLES::

                sage: C = crystals.LSPaths(['A',2],[1,1])
                sage: c = C.module_generators[0]
                sage: c._latex_()
                \left[\Lambda_{1} + \Lambda_{2}\right]
            """
            I = self.index_set()
            WLR = self.parent().weight_lattice_realization()
            B = list(WLR.basis())
            return latex([WLR.sum(c*B[i] for i,c in enumerate(v))
                          for v in self.value.value])


#####################################################################
## Projected level-zero


class CrystalOfProjectedLevelZeroLSPaths(CrystalOfLSPaths):
    r"""
    Crystal of projected level zero LS paths.

    INPUT:

    - ``weight`` -- a dominant weight of the weight space of an affine
      Kac-Moody root system

    When ``weight`` is just a single fundamental weight `\Lambda_r`, this
    crystal is isomorphic to a Kirillov-Reshetikhin (KR) crystal, see also
    :meth:`sage.combinat.crystals.kirillov_reshetikhin.KirillovReshetikhinFromLSPaths`.
    For general weights, it is isomorphic to a tensor product of
    single-column KR crystals.

    EXAMPLES::

        sage: R = RootSystem(['C',3,1])
        sage: La = R.weight_space().basis()
        sage: LS = crystals.ProjectedLevelZeroLSPaths(La[1]+La[3])
        sage: LS.cardinality()
        84
        sage: GLS = LS.digraph()

        sage: K1 = crystals.KirillovReshetikhin(['C',3,1],1,1)
        sage: K3 = crystals.KirillovReshetikhin(['C',3,1],3,1)
        sage: T = crystals.TensorProduct(K3,K1)
        sage: T.cardinality()
        84
        sage: GT = T.digraph() # long time
        sage: GLS.is_isomorphic(GT, edge_labels = True) # long time
        True

    TESTS::

        sage: ct = CartanType(['A',4,2]).dual()
        sage: P = RootSystem(ct).weight_space()
        sage: La = P.fundamental_weights()
        sage: C = crystals.ProjectedLevelZeroLSPaths(La[1])
        sage: sorted(C, key=str)
        [(-Lambda[0] + Lambda[1],),
         (-Lambda[1] + 2*Lambda[2],),
         (1/2*Lambda[1] - Lambda[2], -1/2*Lambda[1] + Lambda[2]),
         (Lambda[0] - Lambda[1],),
         (Lambda[1] - 2*Lambda[2],)]
    """

    @staticmethod
    def __classcall_private__(cls, weight):
        """
        Classcall to mend the input.

        Internally, the
        :class:`~sage.combinat.crystals.littelmann_path.CrystalOfProjectedLevelZeroLSPaths`
        uses a level zero weight, which is passed on to
        :class:`~sage.combinat.crystals.littelmann_path.CrystalOfLSPaths`.
        ``weight`` is first coerced to a level zero weight.

        TESTS::

            sage: R = RootSystem(['C',3,1])
            sage: La = R.weight_space().basis()
            sage: C = crystals.ProjectedLevelZeroLSPaths(La[1] + La[2])
            sage: C2 = crystals.ProjectedLevelZeroLSPaths(La[1] + La[2])
            sage: C is C2
            True

            sage: R = RootSystem(['C',3,1])
            sage: La = R.weight_space(extended = True).basis()
            sage: crystals.ProjectedLevelZeroLSPaths(La[1] + La[2])
            Traceback (most recent call last):
            ...
            ValueError: The weight should be in the non-extended weight lattice!
        """
        if weight.parent().is_extended():
            raise ValueError("The weight should be in the non-extended weight lattice!")
        La = weight.parent().basis()
        weight = weight - weight.level() * La[0] / La[0].level()
        return super(CrystalOfLSPaths, cls).__classcall__(cls, weight, starting_weight_parent = weight.parent())

    @cached_method
    def maximal_vector(self):
        """
        Return the maximal vector of ``self``.

        EXAMPLES::

            sage: R = RootSystem(['A',2,1])
            sage: La = R.weight_space().basis()
            sage: LS = crystals.ProjectedLevelZeroLSPaths(2*La[1]+La[2])
            sage: LS.maximal_vector()
            (-3*Lambda[0] + 2*Lambda[1] + Lambda[2],)
        """
        return self.module_generators[0]

    @cached_method
    def classically_highest_weight_vectors(self):
        r"""
        Return the classically highest weight vectors of ``self``.

        EXAMPLES::

            sage: R = RootSystem(['A',2,1])
            sage: La = R.weight_space().basis()
            sage: LS = crystals.ProjectedLevelZeroLSPaths(2*La[1])
            sage: LS.classically_highest_weight_vectors()
            ((-2*Lambda[0] + 2*Lambda[1],),
             (-Lambda[0] + Lambda[1], -Lambda[1] + Lambda[2]))
        """
        I0 = self.cartan_type().classical().index_set()
        return tuple([x for x in self.list() if x.is_highest_weight(I0)])

    def one_dimensional_configuration_sum(self, q=None, group_components=True):
        r"""
        Compute the one-dimensional configuration sum.

        INPUT:

        - ``q`` -- (default: ``None``) a variable or ``None``; if ``None``,
          a variable ``q`` is set in the code
        - ``group_components`` -- (default: ``True``) boolean; if ``True``,
          then the terms are grouped by classical component

        The one-dimensional configuration sum is the sum of the weights
        of all elements in the crystal weighted by the energy function.
        For untwisted types it uses the parabolic quantum Bruhat graph,
        see [LNSSS2013]_. In the dual-of-untwisted case, the parabolic
        quantum Bruhat graph is defined by exchanging the roles of roots
        and coroots (which is still conjectural at this point).

        EXAMPLES::

            sage: R = RootSystem(['A',2,1])
            sage: La = R.weight_space().basis()
            sage: LS = crystals.ProjectedLevelZeroLSPaths(2*La[1])
            sage: LS.one_dimensional_configuration_sum() # long time
            B[-2*Lambda[1] + 2*Lambda[2]] + (q+1)*B[-Lambda[1]]
             + (q+1)*B[Lambda[1] - Lambda[2]] + B[2*Lambda[1]]
             + B[-2*Lambda[2]] + (q+1)*B[Lambda[2]]
            sage: R.<t> = ZZ[]
            sage: LS.one_dimensional_configuration_sum(t, False) # long time
            B[-2*Lambda[1] + 2*Lambda[2]] + (t+1)*B[-Lambda[1]]
             + (t+1)*B[Lambda[1] - Lambda[2]] + B[2*Lambda[1]]
             + B[-2*Lambda[2]] + (t+1)*B[Lambda[2]]

        TESTS::

            sage: R = RootSystem(['B',3,1])
            sage: La = R.weight_space().basis()
            sage: LS = crystals.ProjectedLevelZeroLSPaths(La[1]+La[2])
            sage: LS.one_dimensional_configuration_sum() == LS.one_dimensional_configuration_sum(group_components=False) # long time
            True
            sage: K1 = crystals.KirillovReshetikhin(['B',3,1],1,1)
            sage: K2 = crystals.KirillovReshetikhin(['B',3,1],2,1)
            sage: T = crystals.TensorProduct(K2,K1)
            sage: T.one_dimensional_configuration_sum() == LS.one_dimensional_configuration_sum() # long time
            True

            sage: R = RootSystem(['D',4,2])
            sage: La = R.weight_space().basis()
            sage: LS = crystals.ProjectedLevelZeroLSPaths(La[1]+La[2])
            sage: K1 = crystals.KirillovReshetikhin(['D',4,2],1,1)
            sage: K2 = crystals.KirillovReshetikhin(['D',4,2],2,1)
            sage: T = crystals.TensorProduct(K2,K1)
            sage: T.one_dimensional_configuration_sum() == LS.one_dimensional_configuration_sum() # long time
            True

            sage: R = RootSystem(['A',5,2])
            sage: La = R.weight_space().basis()
            sage: LS = crystals.ProjectedLevelZeroLSPaths(3*La[1])
            sage: K1 = crystals.KirillovReshetikhin(['A',5,2],1,1)
            sage: T = crystals.TensorProduct(K1,K1,K1)
            sage: T.one_dimensional_configuration_sum() == LS.one_dimensional_configuration_sum() # long time
            True
        """
        if q is None:
            from sage.rings.all import QQ
            q = QQ['q'].gens()[0]
        #P0 = self.weight_lattice_realization().classical()
        P0 = RootSystem(self.cartan_type().classical()).weight_lattice()
        B = P0.algebra(q.parent())
        def weight(x):
            w = x.weight()
            return P0.sum(int(c)*P0.basis()[i] for i,c in w if i in P0.index_set())
        if group_components:
            G = self.digraph(index_set = self.cartan_type().classical().index_set())
            C = G.connected_components()
            return sum(q**(c[0].energy_function())*B.sum(B(weight(b)) for b in c) for c in C)
        return B.sum(q**(b.energy_function())*B(weight(b)) for b in self)

    def is_perfect(self, level=1):
        r"""
        Check whether the crystal ``self`` is perfect (of level ``level``).

        INPUT:

        - ``level`` -- (default: 1) positive integer

        A crystal `\mathcal{B}` is perfect of level `\ell` if:

        #. `\mathcal{B}` is isomorphic to the crystal graph of a
           finite-dimensional `U_q^{'}(\mathfrak{g})`-module.
        #. `\mathcal{B}\otimes \mathcal{B}` is connected.
        #. There exists a `\lambda\in X`, such that
           `\mathrm{wt}(\mathcal{B}) \subset \lambda + \sum_{i\in I} \ZZ_{\le 0} \alpha_i`
           and there is a unique element in
           `\mathcal{B}` of classical weight `\lambda`.
        #. For all `b \in \mathcal{B}`,
           `\mathrm{level}(\varepsilon (b)) \geq \ell`.
        #. For all `\Lambda` dominant weights of level `\ell`, there exist
           unique elements `b_{\Lambda}, b^{\Lambda} \in \mathcal{B}`, such
           that `\varepsilon (b_{\Lambda}) = \Lambda = \varphi(b^{\Lambda})`.

        Points (1)-(3) are known to hold. This method checks points (4) and (5).

        EXAMPLES::

            sage: C = CartanType(['C',2,1])
            sage: R = RootSystem(C)
            sage: La = R.weight_space().basis()
            sage: LS = crystals.ProjectedLevelZeroLSPaths(La[1])
            sage: LS.is_perfect()
            False
            sage: LS = crystals.ProjectedLevelZeroLSPaths(La[2])
            sage: LS.is_perfect()
            True

            sage: C = CartanType(['E',6,1])
            sage: R = RootSystem(C)
            sage: La = R.weight_space().basis()
            sage: LS = crystals.ProjectedLevelZeroLSPaths(La[1])
            sage: LS.is_perfect()
            True
            sage: LS.is_perfect(2)
            False

            sage: C = CartanType(['D',4,1])
            sage: R = RootSystem(C)
            sage: La = R.weight_space().basis()
            sage: all(crystals.ProjectedLevelZeroLSPaths(La[i]).is_perfect() for i in [1,2,3,4])
            True

            sage: C = CartanType(['A',6,2])
            sage: R = RootSystem(C)
            sage: La = R.weight_space().basis()
            sage: LS = crystals.ProjectedLevelZeroLSPaths(La[1]+La[2])
            sage: LS.is_perfect()
            True
            sage: LS.is_perfect(2)
            False
        """
        MPhi = []
        for b in self:
            p = b.Phi().level()
            assert p == b.Epsilon().level()
            if p < level:
                return False
            if p == level:
                MPhi += [b]
        weights = []
        I = self.index_set()
        rank = len(I)
        La = self.weight_lattice_realization().basis()
        from sage.combinat.integer_vector import IntegerVectors
        for n in range(1,level+1):
            for c in IntegerVectors(n, rank):
                w = sum(c[i]*La[i] for i in I)
                if w.level() == level:
                    weights.append(w)
        return sorted([b.Phi() for b in MPhi]) == sorted(weights)

    class Element(CrystalOfLSPaths.Element):
        """
        Element of a crystal of projected level zero LS paths.
        """

        @cached_in_parent_method
        def scalar_factors(self):
            r"""
            Obtain the scalar factors for ``self``.

            Each LS path (or ``self``) can be written as a piecewise linear map

            .. MATH::

                \pi(t) = \sum_{u'=1}^{u-1} (\sigma_{u'} - \sigma_{u'-1}) \nu_{u'} + (t-\sigma_{u-1}) \nu_{u}

            for `0<\sigma_1<\sigma_2<\cdots<\sigma_s=1` and `\sigma_{u-1} \le t \le \sigma_{u}` and `1 \le u \le s`.
            This method returns the tuple of `(\sigma_1,\ldots,\sigma_s)`.

            EXAMPLES::

                sage: R = RootSystem(['C',3,1])
                sage: La = R.weight_space().basis()
                sage: LS = crystals.ProjectedLevelZeroLSPaths(La[1]+La[3])
                sage: b = LS.module_generators[0]
                sage: b.scalar_factors()
                [1]
                sage: c = b.f(1).f(3).f(2)
                sage: c.scalar_factors()
                [1/3, 1]
            """
            weight = self.parent().weight
            l = []
            s = 0
            I = self.index_set()
            WLR = self.parent().weight_lattice_realization()
            B = list(WLR.basis())
            for c in self.value.value:
                supp = [i for i,val in enumerate(c) if val != 0]
                if supp:
                    i = supp[0]
                    Ii = I[i]
                    coeff = c[i]
                    for w in weight.orbit():
                        # Check whether the vectors c and w are positive scalar multiples of each other
                        # We assume characteristic 0, and we know coeff != 0,
                        #   so coeff * w[Ii] != 0 iff w[Ii] != 0.
                        # Thus we don't have to check Ii in w.support()
                        if coeff * w[Ii] > 0:
                            wt = WLR.sum(val*B[j] for j,val in enumerate(c))
                            if coeff * w == w[Ii] * wt:
                                s += coeff / w[i]
                                l += [s]
                                break
            return l

        @cached_in_parent_method
        def weyl_group_representation(self):
            r"""
            Transforms the weights in the LS path ``self`` to elements in the Weyl group.

            Each LS path can be written as the piecewise linear map:

            .. MATH::

                \pi(t) = \sum_{u'=1}^{u-1} (\sigma_{u'} - \sigma_{u'-1}) \nu_{u'} + (t-\sigma_{u-1}) \nu_{u}

            for `0<\sigma_1<\sigma_2<\cdots<\sigma_s=1` and `\sigma_{u-1} \le t \le \sigma_{u}` and `1 \le u \le s`.
            Each weight `\nu_u` is also associated to a Weyl group element. This method returns the list
            of Weyl group elements associated to the `\nu_u` for `1\le u\le s`.

            EXAMPLES::

                sage: R = RootSystem(['C',3,1])
                sage: La = R.weight_space().basis()
                sage: LS = crystals.ProjectedLevelZeroLSPaths(La[1]+La[3])
                sage: b = LS.module_generators[0]
                sage: c = b.f(1).f(3).f(2)
                sage: c.weyl_group_representation()
                [s2*s1*s3, s1*s3]
            """
            cartan = self.parent().weight.parent().cartan_type().classical()
            I = cartan.index_set()
<<<<<<< HEAD
            W = WeylGroup(cartan,prefix='s')
=======
            W = WeylGroup(cartan, prefix='s', implementation="permutation")
>>>>>>> 7b19f906
            WLR = self.parent().weight_lattice_realization()
            B = list(WLR.basis())
            def to_weight(x):
                return WLR.sum(c*B[j] for j,c in enumerate(x))
            return [W.from_reduced_word(to_weight(x).to_dominant_chamber(index_set=I, reduced_word=True)[1])
                    for x in self.value.value]

        @cached_in_parent_method
        def energy_function(self):
            r"""
            Return the energy function of ``self``.

            The energy function `D(\pi)` of the level zero LS path
            `\pi \in \mathbb{B}_\mathrm{cl}(\lambda)` requires a series
            of definitions; for simplicity the root system is assumed to
            be untwisted affine.

            The LS path `\pi` is a piecewise linear map from the unit
            interval `[0,1]` to the weight lattice. It is specified by
            "times" `0 = \sigma_0 < \sigma_1 < \dotsm < \sigma_s = 1` and
            "direction vectors" `x_u \lambda` where `x_u \in W / W_J` for
            `1 \le u \le s`, and `W_J` is the stabilizer of `\lambda` in
            the finite Weyl group `W`. Precisely,

            .. MATH::

                \pi(t) = \sum_{u'=1}^{u-1} (\sigma_{u'}-\sigma_{u'-1})
                x_{u'} \lambda + (t-\sigma_{u-1}) x_{u} \lambda

            for `1 \le u \le s` and `\sigma_{u-1} \le t \le \sigma_{u}`.

            For any `x,y \in W / W_J`, let

            .. MATH::

                d: x = w_{0} \stackrel{\beta_{1}}{\leftarrow}
                w_{1} \stackrel{\beta_{2}}{\leftarrow} \cdots
                \stackrel{\beta_{n}}{\leftarrow} w_{n}=y

            be a shortest directed path in the parabolic quantum
            Bruhat graph. Define

            .. MATH::

                \mathrm{wt}(d) := \sum_{\substack{1 \le k \le n
                \\ \ell(w_{k-1}) < \ell(w_k)}}
                \beta_{k}^{\vee}.

            It can be shown that `\mathrm{wt}(d)` depends only on `x,y`;
            call its value `\mathrm{wt}(x,y)`. The energy function `D(\pi)`
            is defined by

            .. MATH::

                D(\pi) = -\sum_{u=1}^{s-1} (1-\sigma_{u}) \langle \lambda,
                \mathrm{wt}(x_u,x_{u+1}) \rangle.

            For more information, see [LNSSS2013]_.

            REFERENCES:

            .. [LNSSS2013] \C. Lenart, S. Naito, D. Sagaki, A. Schilling, M. Shimozono,
               *A uniform model for Kirillov-Reshetikhin crystals. Extended abstract.*
               DMTCS proc, to appear ( :arXiv:`1211.6019` )

            .. NOTE::

                In the dual-of-untwisted case the parabolic quantum
                Bruhat graph that is used is obtained by exchanging the
                roles of roots and coroots. Moreover, in the computation
                of the pairing the short roots must be doubled (or tripled
                for type `G`). This factor is determined by the translation
                factor of the corresponding root. Type `BC` is viewed as
                untwisted type, whereas the dual of `BC` is viewed as twisted.
                Except for the untwisted cases, these formulas are
                currently still conjectural.

            EXAMPLES::

                sage: R = RootSystem(['C',3,1])
                sage: La = R.weight_space().basis()
                sage: LS = crystals.ProjectedLevelZeroLSPaths(La[1]+La[3])
                sage: b = LS.module_generators[0]
                sage: c = b.f(1).f(3).f(2)
                sage: c.energy_function()
                0
                sage: c=b.e(0)
                sage: c.energy_function()
                1

                sage: R = RootSystem(['A',2,1])
                sage: La = R.weight_space().basis()
                sage: LS = crystals.ProjectedLevelZeroLSPaths(2*La[1])
                sage: b = LS.module_generators[0]
                sage: c = b.e(0)
                sage: c.energy_function()
                1
                sage: for c in sorted(LS, key=str):
                ....:     print("{} {}".format(c,c.energy_function()))
                (-2*Lambda[0] + 2*Lambda[1],)                    0
                (-2*Lambda[1] + 2*Lambda[2],)                    0
                (-Lambda[0] + Lambda[1], -Lambda[1] + Lambda[2]) 1
                (-Lambda[0] + Lambda[1], Lambda[0] - Lambda[2])  1
                (-Lambda[1] + Lambda[2], -Lambda[0] + Lambda[1]) 0
                (-Lambda[1] + Lambda[2], Lambda[0] - Lambda[2])  1
                (2*Lambda[0] - 2*Lambda[2],)                     0
                (Lambda[0] - Lambda[2], -Lambda[0] + Lambda[1])  0
                (Lambda[0] - Lambda[2], -Lambda[1] + Lambda[2])  0

            The next test checks that the energy function is constant
            on classically connected components::

                sage: R = RootSystem(['A',2,1])
                sage: La = R.weight_space().basis()
                sage: LS = crystals.ProjectedLevelZeroLSPaths(2*La[1]+La[2])
                sage: G = LS.digraph(index_set=[1,2])
                sage: C = G.connected_components()
                sage: [all(c[0].energy_function()==a.energy_function() for a in c) for c in C]
                [True, True, True, True]

                sage: R = RootSystem(['D',4,2])
                sage: La = R.weight_space().basis()
                sage: LS = crystals.ProjectedLevelZeroLSPaths(La[2])
                sage: J = R.cartan_type().classical().index_set()
                sage: hw = [x for x in LS if x.is_highest_weight(J)]
                sage: [(x.weight(), x.energy_function()) for x in hw]
                [(-2*Lambda[0] + Lambda[2], 0), (-2*Lambda[0] + Lambda[1], 1), (0, 2)]
                sage: G = LS.digraph(index_set=J)
                sage: C = G.connected_components()
                sage: [all(c[0].energy_function()==a.energy_function() for a in c) for c in C]
                [True, True, True]

                sage: R = RootSystem(CartanType(['G',2,1]).dual())
                sage: La = R.weight_space().basis()
                sage: LS = crystals.ProjectedLevelZeroLSPaths(La[1]+La[2])
                sage: G = LS.digraph(index_set=[1,2])
                sage: C = G.connected_components()
                sage: [all(c[0].energy_function()==a.energy_function() for a in c) for c in C] # long time
                [True, True, True, True, True, True, True, True, True, True, True, True, True, True, True, True]

                sage: ct = CartanType(['BC',2,2]).dual()
                sage: R = RootSystem(ct)
                sage: La = R.weight_space().basis()
                sage: LS = crystals.ProjectedLevelZeroLSPaths(2*La[1]+La[2])
                sage: G = LS.digraph(index_set=R.cartan_type().classical().index_set())
                sage: C = G.connected_components()
                sage: [all(c[0].energy_function()==a.energy_function() for a in c) for c in C] # long time
                [True, True, True, True, True, True, True, True, True, True, True]

                sage: R = RootSystem(['BC',2,2])
                sage: La = R.weight_space().basis()
                sage: LS = crystals.ProjectedLevelZeroLSPaths(2*La[1]+La[2])
                sage: G = LS.digraph(index_set=R.cartan_type().classical().index_set())
                sage: C = G.connected_components()
                sage: [all(c[0].energy_function()==a.energy_function() for a in c) for c in C] # long time
                [True, True, True, True, True, True, True, True, True, True, True, True, True, True, True,
                True, True, True, True, True, True, True, True, True, True, True, True, True, True, True, True]
            """
            weight = self.parent().weight
            P = weight.parent()
            c_weight = P.classical()(weight)
            ct = P.cartan_type()
            cartan = ct.classical()
            Qv = RootSystem(cartan).coroot_lattice()
            W = WeylGroup(cartan, prefix='s', implementation="permutation")
            J = tuple(weight.weyl_stabilizer())
            L = self.weyl_group_representation()
            if ct.is_untwisted_affine() or ct.type() == 'BC':
                untwisted = True
                G = W.quantum_bruhat_graph(J)
            else:
                untwisted = False
                cartan_dual = cartan.dual()
                Wd = WeylGroup(cartan_dual, prefix='s', implementation="permutation")
                G = Wd.quantum_bruhat_graph(J)
                Qd = RootSystem(cartan_dual).root_lattice()
                dualize = lambda x: Qv.from_vector(x.to_vector())
                L = [Wd.from_reduced_word(x.reduced_word()) for x in L]
                def stretch_short_root(a):
                    # stretches roots by translation factor
                    if ct.dual().type() == 'BC':
                        return ct.c()[a.to_simple_root()]*a
                    return ct.dual().c()[a.to_simple_root()]*a
                    #if a.is_short_root():
                    #    if cartan_dual.type() == 'G':
                    #        return 3*a
                    #    else:
                    #        return 2*a
                    #return a
            paths = [G.shortest_path(L[i+1],L[i]) for i in range(len(L)-1)]
            paths_labels = [[G.edge_label(p[i],p[i+1]) for i in range(len(p)-1) if p[i].length()+1 != p[i+1].length()] for p in paths]
            scalars = self.scalar_factors()
            if untwisted:
                s = sum((1-scalars[i])*c_weight.scalar( Qv.sum(root.associated_coroot()
                       for root in paths_labels[i]) ) for i in range(len(paths_labels)))
                if ct.type() == 'BC':
                    return 2*s
                else:
                    return s
            else:
                s = sum((1-scalars[i])*c_weight.scalar( dualize (Qd.sum(stretch_short_root(root) for root in paths_labels[i])) ) for i in range(len(paths_labels)))
                if ct.dual().type() == 'BC':
                    return s/2
                else:
                    return s


#####################################################################
## B(\infty)


class InfinityCrystalOfLSPaths(UniqueRepresentation, Parent):
    r"""
    LS path model for `\mathcal{B}(\infty)`.

    Elements of `\mathcal{B}(\infty)` are equivalence classes of paths `[\pi]`
    in `\mathcal{B}(k\rho)` for `k\gg 0`, where `\rho` is the Weyl vector.  A
    canonical representative for an element of `\mathcal{B}(\infty)` is chosen
    by taking `k` to be minimal such that the endpoint of `\pi` is strictly
    dominant but its representative in `\mathcal{B}((k-1)\rho)` is on the wall
    of the dominant chamber.

    REFERENCES:

    .. [LZ11] Bin Li and Hechun Zhang.
       *Path realization of crystal* `B(\infty)`.
       Front. Math. China, **6** (4), (2011) pp. 689--706.
       :doi:`10.1007/s11464-010-0073-x`
    """
    @staticmethod
    def __classcall_private__(cls, cartan_type):
        """
        Normalize input to ensure a unique representation.

        EXAMPLES::

            sage: B1 = crystals.infinity.LSPaths(['A',4])
            sage: B2 = crystals.infinity.LSPaths('A4')
            sage: B3 = crystals.infinity.LSPaths(CartanType(['A',4]))
            sage: B1 is B2 and B2 is B3
            True
        """
        cartan_type = CartanType(cartan_type)
        return super(InfinityCrystalOfLSPaths, cls).__classcall__(cls, cartan_type)

    def __init__(self, cartan_type):
        """
        Initialize ``self``.

        EXAMPLES::

            sage: B = crystals.infinity.LSPaths(['D',4,3])
            sage: TestSuite(B).run(max_runs=500)
            sage: B = crystals.infinity.LSPaths(['B',3])
            sage: TestSuite(B).run() # long time
        """
        Parent.__init__(self, category=(HighestWeightCrystals(),
                                        InfiniteEnumeratedSets()))
        self._cartan_type = cartan_type
        self.module_generators = (self.module_generator(),)

    def _repr_(self):
        """
        Return a string representation of ``self``.

        EXAMPLES::

            sage: crystals.infinity.LSPaths(['A',4])
            The infinity crystal of LS paths of type ['A', 4]
        """
        return "The infinity crystal of LS paths of type %s" % self._cartan_type

    @cached_method
    def module_generator(self):
        r"""
        Return the module generator (or highest weight element) of ``self``.

        The module generator is the unique path
        `\pi_\infty\colon t \mapsto t\rho`, for `t \in [0,\infty)`.

        EXAMPLES::

            sage: B = crystals.infinity.LSPaths(['A',6,2])
            sage: mg = B.module_generator(); mg
            (Lambda[0] + Lambda[1] + Lambda[2] + Lambda[3],)
            sage: mg.weight()
            0
        """
        rho = self.weight_lattice_realization().rho()
        return self((rho,))

    def weight_lattice_realization(self):
        """
        Return the weight lattice realization of ``self``.

        EXAMPLES::

            sage: B = crystals.infinity.LSPaths(['C',4])
            sage: B.weight_lattice_realization()
            Weight space over the Rational Field of the Root system of type ['C', 4]
        """
        if self._cartan_type.is_affine():
            return self._cartan_type.root_system().weight_space(extended=True)
        return self._cartan_type.root_system().weight_space()

    class Element(CrystalOfLSPaths.Element):

        def e(self, i, power=1, length_only=False):
            r"""
            Return the `i`-th crystal raising operator on ``self``.

            INPUT:

            - ``i`` -- element of the index set
            - ``power`` -- (default: 1) positive integer; specifies the
              power of the lowering operator to be applied
            - ``length_only`` -- (default: ``False``) boolean; if ``True``,
              then return the distance to the anti-dominant end of the
              `i`-string of ``self``

            EXAMPLES::

                sage: B = crystals.infinity.LSPaths(['B',3,1])
                sage: mg = B.module_generator()
                sage: mg.e(0)
                sage: mg.e(1)
                sage: mg.e(2)
                sage: x = mg.f_string([1,0,2,1,0,2,1,1,0])
                sage: all(x.f(i).e(i) == x for i in B.index_set())
                True
                sage: all(x.e(i).f(i) == x for i in B.index_set() if x.epsilon(i) > 0)
                True

            TESTS:

            Check that this works in affine types::

                sage: B = crystals.infinity.LSPaths(['A',3,1])
                sage: mg = B.highest_weight_vector()
                sage: x = mg.f_string([0,1,2,3])
                sage: x.e_string([3,2,1,0]) == mg
                True

            We check that :meth:`epsilon` works::

                sage: B = crystals.infinity.LSPaths(['D',4])
                sage: mg = B.highest_weight_vector()
                sage: x = mg.f_string([1,3,4,2,4,3,2,1,4])
                sage: [x.epsilon(i) for i in B.index_set()]
                [1, 1, 0, 1]

            Check that :trac:`21671` is fixed::

                sage: B = crystals.infinity.LSPaths(['G',2])
                sage: len(B.subcrystal(max_depth=7))
                116
            """
            ret = super(InfinityCrystalOfLSPaths.Element, self).e(i, power=power,
                                                                  length_only=length_only)
            if ret is None:
                return None
            if length_only:
                return ret
            WLR = self.parent().weight_lattice_realization()
            value = list(ret.value)
            endpoint = sum(p for p in value)
            rho = WLR.rho()
            h = WLR.simple_coroots()
            I = self.parent().index_set()

            if not positively_parallel_weights(value[-1], rho):
                value.append(rho)
                endpoint += rho

            while any(endpoint.scalar(alc) < 1 for alc in h):
                value[-1] += rho
                endpoint += rho
            while all(endpoint.scalar(alc) > 1 for alc in h) and value[-1] != WLR.zero():
                value[-1] -= rho
                endpoint -= rho
            while value[-1] == WLR.zero():
                value.pop()
            ret.value = tuple(value)
            return ret

        def f(self, i, power=1, length_only=False):
            r"""
            Return the `i`-th crystal lowering operator on ``self``.

            INPUT:

            - ``i`` -- element of the index set
            - ``power`` -- (default: 1) positive integer; specifies the
              power of the lowering operator to be applied
            - ``length_only`` -- (default: ``False``) boolean; if ``True``,
              then return the distance to the anti-dominant end of the
              `i`-string of ``self``

            EXAMPLES::

                sage: B = crystals.infinity.LSPaths(['D',3,2])
                sage: mg = B.highest_weight_vector()
                sage: mg.f(1)
                (3*Lambda[0] - Lambda[1] + 3*Lambda[2],
                 2*Lambda[0] + 2*Lambda[1] + 2*Lambda[2])
                sage: mg.f(2)
                (Lambda[0] + 2*Lambda[1] - Lambda[2],
                 2*Lambda[0] + 2*Lambda[1] + 2*Lambda[2])
                sage: mg.f(0)
                (-Lambda[0] + 2*Lambda[1] + Lambda[2] - delta,
                 2*Lambda[0] + 2*Lambda[1] + 2*Lambda[2])
            """
            dual_path = self.dualize()
            dual_path = super(InfinityCrystalOfLSPaths.Element, dual_path).e(i, power, length_only=length_only)
            if length_only:
                return dual_path
            if dual_path is None:
                return None
            ret = dual_path.dualize()
            WLR = self.parent().weight_lattice_realization()
            value = list(ret.value)
            endpoint = sum(p for p in value)
            rho = WLR.rho()
            h = WLR.simple_coroots()

            if not positively_parallel_weights(value[-1], rho):
                value.append(rho)
                endpoint += rho

            while any(endpoint.scalar(alc) < 1 for alc in h):
                value[-1] += rho
                endpoint += rho
            while all(endpoint.scalar(alc) > 1 for alc in h) and value[-1] != WLR.zero():
                value[-1] -= rho
                endpoint -= rho
            while value[-1] == WLR.zero():
                value.pop()
            ret.value = tuple(value)
            return ret

        @cached_method
        def weight(self):
            """
            Return the weight of ``self``.

            .. TODO::

                This is a generic algorithm. We should find a better
                description and implement it.

            EXAMPLES::

                sage: B = crystals.infinity.LSPaths(['E',6])
                sage: mg = B.highest_weight_vector()
                sage: f_seq = [1,4,2,6,4,2,3,1,5,5]
                sage: x = mg.f_string(f_seq)
                sage: x.weight()
                -3*Lambda[1] - 2*Lambda[2] + 2*Lambda[3] + Lambda[4] - Lambda[5]

                sage: al = B.cartan_type().root_system().weight_space().simple_roots()
                sage: x.weight() == -sum(al[i] for i in f_seq)
                True
            """
            WLR = self.parent().weight_lattice_realization()
            alpha = WLR.simple_roots()
            return -WLR.sum(alpha[i] for i in self.to_highest_weight()[1])

        def phi(self,i):
            r"""
            Return `\varphi_i` of ``self``.

            Let `\pi \in \mathcal{B}(\infty)`. Define

            .. MATH::

                \varphi_i(\pi) := \varepsilon_i(\pi) + \langle h_i,
                \mathrm{wt}(\pi) \rangle,

            where `h_i` is the `i`-th simple coroot and `\mathrm{wt}(\pi)`
            is the :meth:`weight` of `\pi`.

            INPUT:

            - ``i`` -- element of the index set

            EXAMPLES::

                sage: B = crystals.infinity.LSPaths(['D',4])
                sage: mg = B.highest_weight_vector()
                sage: x = mg.f_string([1,3,4,2,4,3,2,1,4])
                sage: [x.phi(i) for i in B.index_set()]
                [-1, 4, -2, -3]
            """
            WLR = self.parent().weight_lattice_realization()
            h = WLR.simple_coroots()
            return self.epsilon(i) + WLR(self.weight()).scalar(h[i])


#####################################################################
## Helper functions


def positively_parallel_weights(v, w):
    """
    Check whether the vectors ``v`` and ``w`` are positive scalar
    multiples of each other.

    EXAMPLES::

        sage: from sage.combinat.crystals.littelmann_path import positively_parallel_weights
        sage: La = RootSystem(['A',5,2]).weight_space(extended=True).fundamental_weights()
        sage: rho = sum(La)
        sage: positively_parallel_weights(rho, 4*rho)
        True
        sage: positively_parallel_weights(4*rho, rho)
        True
        sage: positively_parallel_weights(rho, -rho)
        False
        sage: positively_parallel_weights(rho, La[1] + La[2])
        False
    """
    supp = v.support()
    if len(supp) > 0:
        i = supp[0]
        if v[i]*w[i] > 0 and v[i]*w == w[i]*v:
            return True
    return False
<|MERGE_RESOLUTION|>--- conflicted
+++ resolved
@@ -34,13 +34,8 @@
 from sage.categories.regular_crystals import RegularCrystals
 from sage.categories.classical_crystals import ClassicalCrystals
 from sage.categories.infinite_enumerated_sets import InfiniteEnumeratedSets
-<<<<<<< HEAD
-from sage.categories.affine_derived_crystals import (RegularAffineDerivedSubalgebraCrystals,
-                                                     KirillovReshetikhinCrystals)
-=======
 from sage.categories.loop_crystals import (RegularLoopCrystals,
                                            KirillovReshetikhinCrystals)
->>>>>>> 7b19f906
 from sage.combinat.root_system.cartan_type import CartanType
 from sage.combinat.root_system.weyl_group import WeylGroup
 from sage.combinat.crystals.littelmann_path_backend import LittelmannPath
@@ -230,18 +225,11 @@
                 if sum(self.weight[i] for i in cl) == 1:
                     cat = KirillovReshetikhinCrystals()
                 else:
-<<<<<<< HEAD
-                    cat = RegularAffineDerivedSubalgebraCrystals().Finite()
-                Parent.__init__(self, category=cat)
-        else:
-            Parent.__init__(self, category=ClassicalCrystals())
-
-=======
                     cat = RegularLoopCrystals().Finite()
                 Parent.__init__(self, category=cat)
         else:
             Parent.__init__(self, category=ClassicalCrystals())
->>>>>>> 7b19f906
+
         self._inverse_index_map = {i: j for j,i in enumerate(cartan_type.index_set())}
 
         if starting_weight == starting_weight.parent().zero():
@@ -950,11 +938,7 @@
             """
             cartan = self.parent().weight.parent().cartan_type().classical()
             I = cartan.index_set()
-<<<<<<< HEAD
-            W = WeylGroup(cartan,prefix='s')
-=======
             W = WeylGroup(cartan, prefix='s', implementation="permutation")
->>>>>>> 7b19f906
             WLR = self.parent().weight_lattice_realization()
             B = list(WLR.basis())
             def to_weight(x):
