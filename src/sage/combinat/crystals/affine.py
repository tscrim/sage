r"""
Affine Crystals
"""
#*****************************************************************************
#       Copyright (C) 2008 Brant Jones <brant at math.ucdavis.edu>
#                          Anne Schilling <anne at math.ucdavis.edu>
#
#  Distributed under the terms of the GNU General Public License (GPL)
#                  http://www.gnu.org/licenses/
#****************************************************************************
# Acknowledgment: most of the design and implementation of this
# library is heavily inspired from MuPAD-Combinat.
#****************************************************************************

from sage.misc.abstract_method import abstract_method
<<<<<<< HEAD
from sage.categories.affine_derived_crystals import RegularAffineDerivedSubalgebraCrystals
=======
from sage.categories.loop_crystals import RegularLoopCrystals
>>>>>>> 7b19f906
from sage.structure.element import parent
from sage.structure.parent import Parent
from sage.structure.unique_representation import UniqueRepresentation
from sage.structure.element_wrapper import ElementWrapper
from sage.combinat.root_system.cartan_type import CartanType
from sage.structure.richcmp import richcmp


class AffineCrystalFromClassical(UniqueRepresentation, Parent):
    r"""
    This abstract class can be used for affine crystals that are constructed
    from a classical crystal. The zero arrows can be implemented using
    different methods (for example using a Dynkin diagram automorphisms or
    virtual crystals).

    This is a helper class, mostly used to implement Kirillov-Reshetikhin
    crystals (see:
    :func:`~sage.combinat.crystals.kirillov_reshetikhin.KirillovReshetikhinCrystal`).

    For general information about crystals see :mod:`sage.combinat.crystals`.

    INPUT:

    - ``cartan_type`` -- the Cartan type of the resulting affine crystal

    - ``classical_crystal`` -- instance of a classical crystal

    EXAMPLES::

        sage: n = 2
        sage: C = crystals.Tableaux(['A',n],shape=[1])
        sage: pr = attrcall("promotion")
        sage: pr_inverse = attrcall("promotion_inverse")
        sage: A = crystals.AffineFromClassicalAndPromotion(['A',n,1],C,pr,pr_inverse,1)
        sage: A.list()
        [[[1]], [[2]], [[3]]]
        sage: A.cartan_type()
        ['A', 2, 1]
        sage: A.index_set()
        (0, 1, 2)
        sage: b=A(rows=[[1]])
        sage: b.weight()
        -Lambda[0] + Lambda[1]
        sage: b.classical_weight()
        (1, 0, 0)
        sage: [x.s(0) for x in A.list()]
        [[[3]], [[2]], [[1]]]
        sage: [x.s(1) for x in A.list()]
        [[[2]], [[1]], [[3]]]
    """
    @staticmethod
    def __classcall__(cls, cartan_type, *args, **options):
        """
        TESTS::

            sage: n = 1
            sage: C = crystals.Tableaux(['A',n],shape=[1])
            sage: pr = attrcall("promotion")
            sage: pr_inverse = attrcall("promotion_inverse")
            sage: A = crystals.AffineFromClassicalAndPromotion(['A',n,1],C,pr,pr_inverse,1) # indirect doctest
            sage: B = crystals.AffineFromClassicalAndPromotion(['A',n,1],C,pr,pr_inverse,1) # indirect doctest
            sage: A is B
            True
        """
        ct = CartanType(cartan_type)
        return super(AffineCrystalFromClassical, cls).__classcall__(cls, ct, *args, **options)

    def __init__(self, cartan_type, classical_crystal, category=None):
        """
        Input is an affine Cartan type ``cartan_type``, a classical crystal
        ``classical_crystal``, and automorphism and its inverse
        ``automorphism`` and ``inverse_automorphism``, and the Dynkin node
        ``dynkin_node``.

        EXAMPLES::

            sage: n = 1
            sage: C = crystals.Tableaux(['A',n],shape=[1])
            sage: pr = attrcall("promotion")
            sage: pr_inverse = attrcall("promotion_inverse")
            sage: A = crystals.AffineFromClassicalAndPromotion(['A',n,1],C,pr,pr_inverse,1) # indirect doctest
            sage: A.list()
            [[[1]], [[2]]]
            sage: A.cartan_type()
            ['A', 1, 1]
            sage: A.index_set()
            (0, 1)

        .. NOTE::

            :class:`~sage.combinat.crystals.affine.AffineCrystalFromClassical`
            is an abstract class, so we can't test it directly.

        TESTS::

            sage: TestSuite(A).run()
        """
        if category is None:
<<<<<<< HEAD
            category = RegularAffineDerivedSubalgebraCrystals()
=======
            category = RegularLoopCrystals()
>>>>>>> 7b19f906
        self._cartan_type = cartan_type
        Parent.__init__(self, category = category)
        self.classical_crystal = classical_crystal;
        self.module_generators = [self.retract(_) for _ in self.classical_crystal.module_generators]
        self.element_class._latex_ = lambda x: x.lift()._latex_()

    def _repr_(self):
        """
        EXAMPLES::

            sage: n=1
            sage: C=crystals.Tableaux(['A',n],shape=[1])
            sage: pr = attrcall("promotion")
            sage: pr_inverse = attrcall("promotion_inverse")
            sage: crystals.AffineFromClassicalAndPromotion(['A',n,1],C,pr,pr_inverse,1) # indirect doctest
            An affine crystal for type ['A', 1, 1]
        """
        return "An affine crystal for type {}".format(self.cartan_type())

    def cardinality(self):
        """
        Return the cardinality of ``self``.

        EXAMPLES::

            sage: C = crystals.Tableaux(['A',3],shape=[1])
            sage: pr = attrcall("promotion")
            sage: pr_inverse = attrcall("promotion_inverse")
            sage: A = crystals.AffineFromClassicalAndPromotion(['A',3,1],C,pr,pr_inverse,1)
            sage: A.cardinality() == C.cardinality()
            True
        """
        return self.classical_crystal.cardinality()

    def __iter__(self):
        r"""
        Construct the iterator from the underlying classical crystal.

        TESTS::

            sage: n=1
            sage: C=crystals.Tableaux(['A',n],shape=[1])
            sage: pr = attrcall("promotion")
            sage: pr_inverse = attrcall("promotion_inverse")
            sage: A=crystals.AffineFromClassicalAndPromotion(['A',n,1],C,pr,pr_inverse,1) # indirect doctest
            sage: A.list() # indirect doctest
            [[[1]], [[2]]]
        """
        for x in self.classical_crystal:
            yield self.retract(x)

    # should be removed once crystal defines __iter__ instead of list
    def list(self):
        """
        Return the list of all crystal elements using the underlying
        classical crystal.

        EXAMPLES::

            sage: n=2
            sage: C=crystals.Tableaux(['A',n],shape=[1])
            sage: pr = attrcall("promotion")
            sage: pr_inverse = attrcall("promotion_inverse")
            sage: A=crystals.AffineFromClassicalAndPromotion(['A',n,1],C,pr,pr_inverse,1)
            sage: A.list()
            [[[1]], [[2]], [[3]]]
        """
        return [self.retract(_) for _ in self.classical_crystal.list()]

    def lift(self, affine_elt):
        """
        Lift an affine crystal element to the corresponding classical
        crystal element.

        EXAMPLES::

            sage: n=2
            sage: C=crystals.Tableaux(['A',n],shape=[1])
            sage: pr = attrcall("promotion")
            sage: pr_inverse = attrcall("promotion_inverse")
            sage: A=crystals.AffineFromClassicalAndPromotion(['A',n,1],C,pr,pr_inverse,1)
            sage: b=A.list()[0]
            sage: A.lift(b)
            [[1]]
            sage: A.lift(b).parent()
            The crystal of tableaux of type ['A', 2] and shape(s) [[1]]
        """
        return affine_elt.lift()

    def retract(self, classical_elt):
        """
        Transform a classical crystal element to the corresponding
        affine crystal element.

        EXAMPLES::

            sage: n=2
            sage: C=crystals.Tableaux(['A',n],shape=[1])
            sage: pr = attrcall("promotion")
            sage: pr_inverse = attrcall("promotion_inverse")
            sage: A=crystals.AffineFromClassicalAndPromotion(['A',n,1],C,pr,pr_inverse,1)
            sage: t=C(rows=[[1]])
            sage: t.parent()
            The crystal of tableaux of type ['A', 2] and shape(s) [[1]]
            sage: A.retract(t)
            [[1]]
            sage: A.retract(t).parent() is A
            True
        """
        return self.element_class(self, classical_elt)

    def _element_constructor_(self, *value, **options):
        r"""
        Coerces ``value`` into ``self``.

        EXAMPLES::

            sage: n=2
            sage: C=crystals.Tableaux(['A',n],shape=[1])
            sage: pr = attrcall("promotion")
            sage: pr_inverse = attrcall("promotion_inverse")
            sage: A=crystals.AffineFromClassicalAndPromotion(['A',n,1],C,pr,pr_inverse,1)
            sage: b=A(rows=[[1]]) # indirect doctest
            sage: b
            [[1]]
            sage: b.parent()
            An affine crystal for type ['A', 2, 1]
            sage: A(b) is b
            True
        """
        if len(value) == 1 and isinstance(value[0], self.element_class) and value[0].parent() == self:
            return value[0]
        else: # Should do sanity checks!  (Including check for inconsistent parent.)
            return self.retract(self.classical_crystal(*value, **options))

    def __contains__(self, x):
        r"""
        Checks whether ``x`` is an element of ``self``.

        EXAMPLES::

            sage: n=2
            sage: C=crystals.Tableaux(['A',n],shape=[1])
            sage: pr = attrcall("promotion")
            sage: pr_inverse = attrcall("promotion_inverse")
            sage: A=crystals.AffineFromClassicalAndPromotion(['A',n,1],C,pr,pr_inverse,1)
            sage: b=A(rows=[[1]])
            sage: A.__contains__(b)
            True
        """
        return x.parent() is self


class AffineCrystalFromClassicalElement(ElementWrapper):
    r"""
    Elements of crystals that are constructed from a classical crystal.
    The elements inherit many of their methods from the classical crystal
    using lift and retract.

    This class is not instantiated directly but rather ``__call__``-ed from
    :class:`~sage.combinat.crystals.affine.AffineCrystalFromClassical`.
    The syntax of this is governed by the (classical) crystal.

    EXAMPLES::

        sage: n=2
        sage: C=crystals.Tableaux(['A',n],shape=[1])
        sage: pr = attrcall("promotion")
        sage: pr_inverse = attrcall("promotion_inverse")
        sage: A=crystals.AffineFromClassicalAndPromotion(['A',n,1],C,pr,pr_inverse,1)
        sage: b=A(rows=[[1]])
        sage: b._repr_()
        '[[1]]'
    """
    def classical_weight(self):
        """
        Return the classical weight corresponding to ``self``.

        EXAMPLES::

            sage: n=2
            sage: C=crystals.Tableaux(['A',n],shape=[1])
            sage: pr = attrcall("promotion")
            sage: pr_inverse = attrcall("promotion_inverse")
            sage: A=crystals.AffineFromClassicalAndPromotion(['A',n,1],C,pr,pr_inverse,1)
            sage: b=A(rows=[[1]])
            sage: b.classical_weight()
            (1, 0, 0)
        """
        return self.lift().weight()

    def lift(self):
        """
        Lift an affine crystal element to the corresponding classical
        crystal element.

        EXAMPLES::

            sage: n=2
            sage: C=crystals.Tableaux(['A',n],shape=[1])
            sage: pr = attrcall("promotion")
            sage: pr_inverse = attrcall("promotion_inverse")
            sage: A=crystals.AffineFromClassicalAndPromotion(['A',n,1],C,pr,pr_inverse,1)
            sage: b=A.list()[0]
            sage: b.lift()
            [[1]]
            sage: b.lift().parent()
            The crystal of tableaux of type ['A', 2] and shape(s) [[1]]
        """
        return self.value

    def pp(self):
        """
        Method for pretty printing.

        EXAMPLES::

            sage: K = crystals.KirillovReshetikhin(['D',3,2],1,1)
            sage: t=K(rows=[[1]])
            sage: t.pp()
            1
        """
        return self.lift().pp()

    @abstract_method
    def e0(self):
        r"""
        Assumes that `e_0` is implemented separately.
        """

    @abstract_method
    def f0(self):
        r"""
        Assumes that `f_0` is implemented separately.
        """

    def e(self, i):
        r"""
        Return the action of `e_i` on ``self``.

        EXAMPLES::

            sage: n=2
            sage: C=crystals.Tableaux(['A',n],shape=[1])
            sage: pr = attrcall("promotion")
            sage: pr_inverse = attrcall("promotion_inverse")
            sage: A=crystals.AffineFromClassicalAndPromotion(['A',n,1],C,pr,pr_inverse,1)
            sage: b=A(rows=[[1]])
            sage: b.e(0)
            [[3]]
            sage: b.e(1)
        """
        if i == self.parent()._cartan_type.special_node():
            return self.e0()
        else:
            x = self.lift().e(i)
            if (x is None):
                return None
            else:
                return self.parent().retract(x)

    def f(self, i):
        r"""
        Return the action of `f_i` on ``self``.

        EXAMPLES::

            sage: n=2
            sage: C=crystals.Tableaux(['A',n],shape=[1])
            sage: pr = attrcall("promotion")
            sage: pr_inverse = attrcall("promotion_inverse")
            sage: A=crystals.AffineFromClassicalAndPromotion(['A',n,1],C,pr,pr_inverse,1)
            sage: b=A(rows=[[3]])
            sage: b.f(0)
            [[1]]
            sage: b.f(2)
        """
        if i == self.parent()._cartan_type.special_node():
            return self.f0()
        else:
            x = self.lift().f(i)
            if (x is None):
                return None
            else:
                return self.parent().retract(x)

    def epsilon0(self):
        r"""
        Uses `\varepsilon_0` from the super class, but should be implemented
        if a faster implementation exists.

        EXAMPLES::

            sage: n=2
            sage: C=crystals.Tableaux(['A',n],shape=[1])
            sage: pr = attrcall("promotion")
            sage: pr_inverse = attrcall("promotion_inverse")
            sage: A=crystals.AffineFromClassicalAndPromotion(['A',n,1],C,pr,pr_inverse,1)
            sage: [x.epsilon0() for x in A.list()]
            [1, 0, 0]
        """
        return super(AffineCrystalFromClassicalElement, self).epsilon(0)

    def epsilon(self, i):
        """
        Return the maximal time the crystal operator `e_i`
        can be applied to ``self``.

        EXAMPLES::

            sage: n=2
            sage: C=crystals.Tableaux(['A',n],shape=[1])
            sage: pr = attrcall("promotion")
            sage: pr_inverse = attrcall("promotion_inverse")
            sage: A=crystals.AffineFromClassicalAndPromotion(['A',n,1],C,pr,pr_inverse,1)
            sage: [x.epsilon(0) for x in A.list()]
            [1, 0, 0]
            sage: [x.epsilon(1) for x in A.list()]
            [0, 1, 0]
        """
        if i == self.parent()._cartan_type.special_node():
            return self.epsilon0()
        else:
            return self.lift().epsilon(i)

    def phi0(self):
        r"""
        Uses `\varphi_0` from the super class, but should be implemented
        if a faster implementation exists.

        EXAMPLES::

            sage: n=2
            sage: C=crystals.Tableaux(['A',n],shape=[1])
            sage: pr = attrcall("promotion")
            sage: pr_inverse = attrcall("promotion_inverse")
            sage: A=crystals.AffineFromClassicalAndPromotion(['A',n,1],C,pr,pr_inverse,1)
            sage: [x.phi0() for x in A.list()]
            [0, 0, 1]
        """
        return super(AffineCrystalFromClassicalElement, self).phi(0)

    def phi(self, i):
        r"""
        Returns the maximal time the crystal operator `f_i` can be applied to self.

        EXAMPLES::

            sage: n=2
            sage: C=crystals.Tableaux(['A',n],shape=[1])
            sage: pr = attrcall("promotion")
            sage: pr_inverse = attrcall("promotion_inverse")
            sage: A=crystals.AffineFromClassicalAndPromotion(['A',n,1],C,pr,pr_inverse,1)
            sage: [x.phi(0) for x in A.list()]
            [0, 0, 1]
            sage: [x.phi(1) for x in A.list()]
            [1, 0, 0]
        """
        if i == self.parent()._cartan_type.special_node():
            return self.phi0()
        else:
            return self.lift().phi(i)

    def _richcmp_(self, other, op):
        """
        Elements of this crystal are compared using the comparison in
        the underlying classical crystal.

        Non elements of the crystal are not comparable with elements of the
        crystal, so we return ``NotImplemented``.

        EXAMPLES::

            sage: K = crystals.KirillovReshetikhin(['A',2,1],1,1)
            sage: b = K(rows=[[1]])
            sage: c = K(rows=[[2]])

            sage: b == c
            False
            sage: b == b
            True

            sage: b != c
            True
            sage: b != b
            False

            sage: c < b
            False
            sage: b < b
            False
            sage: b < c
            True

            sage: b > c
            False
            sage: b > b
            False
            sage: c > b
            True

            sage: b <= c
            True
            sage: b <= b
            True
            sage: c <= b
            False

            sage: c >= b
            True
            sage: b >= b
            True
            sage: b >= c
            False
        """
        return richcmp(self.value, other.value, op)


AffineCrystalFromClassical.Element = AffineCrystalFromClassicalElement


class AffineCrystalFromClassicalAndPromotion(AffineCrystalFromClassical):
    r"""
    Crystals that are constructed from a classical crystal and a
    Dynkin diagram automorphism `\sigma`.  In type `A_n`, the Dynkin
    diagram automorphism is `i \to i+1 \pmod n+1` and the
    corresponding map on the crystal is the promotion operation
    `\mathrm{pr}` on tableaux. The affine crystal operators are given
    by `f_0= \mathrm{pr}^{-1} f_{\sigma(0)} \mathrm{pr}`.

    INPUT:

    - ``cartan_type`` -- the Cartan type of the resulting affine crystal

    - ``classical_crystal`` -- instance of a classical crystal

    - ``automorphism, inverse_automorphism`` -- a function on the
      elements of the ``classical_crystal``

    - ``dynkin_node`` -- an integer specifying the classical node in the
      image of the zero node under the automorphism sigma

    EXAMPLES::

        sage: n=2
        sage: C=crystals.Tableaux(['A',n],shape=[1])
        sage: pr = attrcall("promotion")
        sage: pr_inverse = attrcall("promotion_inverse")
        sage: A=crystals.AffineFromClassicalAndPromotion(['A',n,1],C,pr,pr_inverse,1)
        sage: A.list()
        [[[1]], [[2]], [[3]]]
        sage: A.cartan_type()
        ['A', 2, 1]
        sage: A.index_set()
        (0, 1, 2)
        sage: b=A(rows=[[1]])
        sage: b.weight()
        -Lambda[0] + Lambda[1]
        sage: b.classical_weight()
        (1, 0, 0)
        sage: [x.s(0) for x in A.list()]
        [[[3]], [[2]], [[1]]]
        sage: [x.s(1) for x in A.list()]
        [[[2]], [[1]], [[3]]]
    """

    def __init__(self, cartan_type, classical_crystal, p_automorphism, p_inverse_automorphism, dynkin_node, category=None):
        """
        Input is an affine Cartan type ``cartan_type``, a classical crystal
        ``classical_crystal``, and promotion automorphism and its inverse
        ``p_automorphism`` and ``p_inverse_automorphism``, and the Dynkin
        node ``dynkin_node``.

        EXAMPLES::

            sage: n=1
            sage: C=crystals.Tableaux(['A',n],shape=[1])
            sage: pr = attrcall("promotion")
            sage: pr_inverse = attrcall("promotion_inverse")
            sage: A=crystals.AffineFromClassicalAndPromotion(['A',n,1],C,pr,pr_inverse,1)
            sage: A.list()
            [[[1]], [[2]]]
            sage: A.cartan_type()
            ['A', 1, 1]
            sage: A.index_set()
            (0, 1)

        TESTS::

            sage: TestSuite(A).run()
        """
        AffineCrystalFromClassical.__init__(self, cartan_type, classical_crystal, category)
        self.p_automorphism = p_automorphism
        self.p_inverse_automorphism = p_inverse_automorphism
        self.dynkin_node = dynkin_node

    def automorphism(self, x):
        """
        Give the analogue of the affine Dynkin diagram automorphism on
        the level of crystals.

        EXAMPLES::

            sage: n=2
            sage: C=crystals.Tableaux(['A',n],shape=[1])
            sage: pr = attrcall("promotion")
            sage: pr_inverse = attrcall("promotion_inverse")
            sage: A=crystals.AffineFromClassicalAndPromotion(['A',n,1],C,pr,pr_inverse,1)
            sage: b=A.list()[0]
            sage: A.automorphism(b)
            [[2]]
        """
        return self.retract( self.p_automorphism( x.lift() ) )

    def inverse_automorphism(self, x):
        """
        Give the analogue of the inverse of the affine Dynkin diagram
        automorphism on the level of crystals.

        EXAMPLES::

            sage: n=2
            sage: C=crystals.Tableaux(['A',n],shape=[1])
            sage: pr = attrcall("promotion")
            sage: pr_inverse = attrcall("promotion_inverse")
            sage: A=crystals.AffineFromClassicalAndPromotion(['A',n,1],C,pr,pr_inverse,1)
            sage: b=A.list()[0]
            sage: A.inverse_automorphism(b)
            [[3]]
        """
        return self.retract( self.p_inverse_automorphism( x.lift() ) )


class AffineCrystalFromClassicalAndPromotionElement(AffineCrystalFromClassicalElement):
    r"""
    Elements of crystals that are constructed from a classical crystal
    and a Dynkin diagram automorphism.  In type `A`, the automorphism is
    the promotion operation on tableaux.

    This class is not instantiated directly but rather ``__call__``-ed from
    :class:`~sage.combinat.crystals.affine.AffineCrystalFromClassicalAndPromotion`.
    The syntax of this is governed by the (classical) crystal.

    Since this class inherits from
    :class:`~sage.combinat.crystals.affine.AffineCrystalFromClassicalElement`,
    the methods that need to be implemented are :meth:`e0`, :meth:`f0` and
    possibly :meth:`epsilon0` and :meth:`phi0` if more efficient
    algorithms exist.

    EXAMPLES::

        sage: n=2
        sage: C=crystals.Tableaux(['A',n],shape=[1])
        sage: pr = attrcall("promotion")
        sage: pr_inverse = attrcall("promotion_inverse")
        sage: A=crystals.AffineFromClassicalAndPromotion(['A',n,1],C,pr,pr_inverse,1)
        sage: b=A(rows=[[1]])
        sage: b._repr_()
        '[[1]]'
    """

    def e0(self):
        r"""
        Implements `e_0` using the automorphism as
        `e_0 = \operatorname{pr}^{-1} e_{dynkin_node} \operatorname{pr}`

        EXAMPLES::

            sage: n=2
            sage: C=crystals.Tableaux(['A',n],shape=[1])
            sage: pr = attrcall("promotion")
            sage: pr_inverse = attrcall("promotion_inverse")
            sage: A=crystals.AffineFromClassicalAndPromotion(['A',n,1],C,pr,pr_inverse,1)
            sage: b=A(rows=[[1]])
            sage: b.e0()
            [[3]]
        """
        x = self.parent().automorphism(self).e(self.parent().dynkin_node)
        if (x is None):
            return None
        else:
            return self.parent().inverse_automorphism(x)

    def f0(self):
        r"""
        Implements `f_0` using the automorphism as
        `f_0 = \operatorname{pr}^{-1} f_{dynkin_node} \operatorname{pr}`

        EXAMPLES::

            sage: n=2
            sage: C=crystals.Tableaux(['A',n],shape=[1])
            sage: pr = attrcall("promotion")
            sage: pr_inverse = attrcall("promotion_inverse")
            sage: A=crystals.AffineFromClassicalAndPromotion(['A',n,1],C,pr,pr_inverse,1)
            sage: b=A(rows=[[3]])
            sage: b.f0()
            [[1]]
        """
        x = self.parent().automorphism(self).f(self.parent().dynkin_node)
        if (x is None):
            return None
        else:
            return self.parent().inverse_automorphism(x)

    def epsilon0(self):
        r"""
        Implements `epsilon_0` using the automorphism.

        EXAMPLES::

            sage: n=2
            sage: C=crystals.Tableaux(['A',n],shape=[1])
            sage: pr = attrcall("promotion")
            sage: pr_inverse = attrcall("promotion_inverse")
            sage: A=crystals.AffineFromClassicalAndPromotion(['A',n,1],C,pr,pr_inverse,1)
            sage: [x.epsilon0() for x in A.list()]
            [1, 0, 0]
        """
        x = self.parent().automorphism(self)
        return x.lift().epsilon(self.parent().dynkin_node)

    def phi0(self):
        r"""
        Implements `phi_0` using the automorphism.

        EXAMPLES::

            sage: n=2
            sage: C=crystals.Tableaux(['A',n],shape=[1])
            sage: pr = attrcall("promotion")
            sage: pr_inverse = attrcall("promotion_inverse")
            sage: A=crystals.AffineFromClassicalAndPromotion(['A',n,1],C,pr,pr_inverse,1)
            sage: [x.phi0() for x in A.list()]
            [0, 0, 1]
        """
        x = self.parent().automorphism(self)
        return x.lift().phi(self.parent().dynkin_node)

AffineCrystalFromClassicalAndPromotion.Element = AffineCrystalFromClassicalAndPromotionElement
<|MERGE_RESOLUTION|>--- conflicted
+++ resolved
@@ -13,11 +13,7 @@
 #****************************************************************************
 
 from sage.misc.abstract_method import abstract_method
-<<<<<<< HEAD
-from sage.categories.affine_derived_crystals import RegularAffineDerivedSubalgebraCrystals
-=======
 from sage.categories.loop_crystals import RegularLoopCrystals
->>>>>>> 7b19f906
 from sage.structure.element import parent
 from sage.structure.parent import Parent
 from sage.structure.unique_representation import UniqueRepresentation
@@ -116,11 +112,7 @@
             sage: TestSuite(A).run()
         """
         if category is None:
-<<<<<<< HEAD
-            category = RegularAffineDerivedSubalgebraCrystals()
-=======
             category = RegularLoopCrystals()
->>>>>>> 7b19f906
         self._cartan_type = cartan_type
         Parent.__init__(self, category = category)
         self.classical_crystal = classical_crystal;
