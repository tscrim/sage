--- conflicted
+++ resolved
@@ -161,7 +161,6 @@
             return True
         return BlockDesign(v, [range(v)], check=False)
 
-<<<<<<< HEAD
     if (v < k or
         k < 2 or
         (v-1) % (k-1) != 0 or
@@ -172,9 +171,6 @@
         (k==7 and v == 43) or
         # Fisher's inequality
         (v*(v-1))/(k*(k-1)) < v):
-=======
-    if v < k or k < 2 or (v-1) % (k-1) != 0 or (v*(v-1)) % (k*(k-1)) != 0:
->>>>>>> ac4abab2
         if existence:
             return False
         raise EmptySetError("There exists no ({},{},{})-BIBD".format(v,k,lmbd))
