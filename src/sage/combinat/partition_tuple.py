--- conflicted
+++ resolved
@@ -1704,11 +1704,7 @@
 
         EXAMPLES::
 
-<<<<<<< HEAD
-            sage: PartitionTuples().an_element()  # indirect doctest
-=======
             sage: PartitionTuples().an_element()
->>>>>>> 12f1d6b0
             ([1, 1, 1, 1], [2, 1, 1], [3, 1], [4])
         """
         return PartitionTuple( ([1,1,1,1],[2,1,1],[3,1],[4]) )
@@ -1780,11 +1776,7 @@
 
         EXAMPLES::
 
-<<<<<<< HEAD
-            sage: PartitionTuples().an_element()   # indirect doctest
-=======
             sage: PartitionTuples().an_element()
->>>>>>> 12f1d6b0
             ([1, 1, 1, 1], [2, 1, 1], [3, 1], [4])
         """
         return self.element_class(self,([1,1,1,1],[2,1,1],[3,1],[4]))
@@ -1887,11 +1879,7 @@
 
         EXAMPLES::
 
-<<<<<<< HEAD
-            sage: PartitionTuples(level=4).an_element()  # indirect doctest
-=======
             sage: PartitionTuples(level=4).an_element()
->>>>>>> 12f1d6b0
             ([], [1], [2], [3])
         """
         return self.element_class(self, tuple([l] for l in range(self.level()) ))
@@ -1993,11 +1981,7 @@
 
         EXAMPLES::
 
-<<<<<<< HEAD
-            sage: PartitionTuples(size=4).an_element()  # indirect doctest
-=======
             sage: PartitionTuples(size=4).an_element()
->>>>>>> 12f1d6b0
             ([1], [1], [1], [1])
         """
         return self.element_class(self, tuple([1] for l in range(self._size) ))
