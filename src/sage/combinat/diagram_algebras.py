r"""
Diagram and Partition Algebras

AUTHORS:

- Mike Hansen (2007): Initial version
- Stephen Doty, Aaron Lauve, George H. Seelinger (2012): Implementation of
  partition, Brauer, Temperley--Lieb, and ideal partition algebras
- Stephen Doty, Aaron Lauve, George H. Seelinger (2015): Implementation of
  ``*Diagram`` classes and other methods to improve diagram algebras.
- Mike Zabrocki (2018): Implementation of individual element diagram classes
- Aaron Lauve, Mike Zabrocki (2018): Implementation of orbit basis for Partition algebra.
"""

#*****************************************************************************
#  Copyright (C) 2007 Mike Hansen <mhansen@gmail.com>,
#                2012 Stephen Doty <doty@math.luc.edu>,
#                     Aaron Lauve <lauve@math.luc.edu>,
#                     George H. Seelinger <ghseeli@gmail.com>
#
#  Distributed under the terms of the GNU General Public License (GPL)
#                  http://www.gnu.org/licenses/
#****************************************************************************
# python3
from __future__ import division
from six.moves import range

from sage.categories.associative_algebras import AssociativeAlgebras
from sage.categories.finite_enumerated_sets import FiniteEnumeratedSets
from sage.arith.power import generic_power
from sage.combinat.free_module import CombinatorialFreeModule
from sage.structure.parent import Parent
from sage.structure.unique_representation import UniqueRepresentation
from sage.combinat.combinat import bell_number, catalan_number
from sage.structure.global_options import GlobalOptions
from sage.combinat.set_partition import SetPartitions, AbstractSetPartition
from sage.combinat.partition import Partitions
from sage.combinat.symmetric_group_algebra import SymmetricGroupAlgebra_n
from sage.combinat.permutation import Permutations
from sage.sets.set import Set
from sage.graphs.graph import Graph
from sage.misc.cachefunc import cached_method
from sage.misc.lazy_attribute import lazy_attribute
from sage.misc.flatten import flatten
from sage.misc.misc_c import prod
from sage.rings.all import ZZ
from sage.functions.other import ceil
<<<<<<< HEAD
=======

import itertools
>>>>>>> 309a7012

import itertools

def partition_diagrams(k):
    r"""
    Return a generator of all partition diagrams of order ``k``.

    A partition diagram of order `k \in \ZZ` to is a set partition of
    `\{1, \ldots, k, -1, \ldots, -k\}`. If we have `k - 1/2 \in ZZ`, then
    a partition diagram of order `k \in 1/2 \ZZ` is a set partition of
    `\{1, \ldots, k+1/2, -1, \ldots, -(k+1/2)\}` with `k+1/2` and `-(k+1/2)`
    in the same block. See [HR2005]_.

    INPUT:

    - ``k`` -- the order of the partition diagrams

    EXAMPLES::

        sage: import sage.combinat.diagram_algebras as da
        sage: [SetPartition(p) for p in da.partition_diagrams(2)]
        [{{-2, -1, 1, 2}}, {{-2, -1, 2}, {1}}, {{-2, -1, 1}, {2}},
         {{-2, 1, 2}, {-1}}, {{-2}, {-1, 1, 2}}, {{-2, 1}, {-1, 2}},
         {{-2, 2}, {-1, 1}}, {{-2, -1}, {1, 2}}, {{-2, -1}, {1}, {2}},
         {{-2, 2}, {-1}, {1}}, {{-2}, {-1, 2}, {1}}, {{-2, 1}, {-1}, {2}},
         {{-2}, {-1, 1}, {2}}, {{-2}, {-1}, {1, 2}}, {{-2}, {-1}, {1}, {2}}]
        sage: [SetPartition(p) for p in da.partition_diagrams(3/2)]
        [{{-2, -1, 1, 2}}, {{-2, -1, 2}, {1}}, {{-2, 2}, {-1, 1}},
         {{-2, 1, 2}, {-1}}, {{-2, 2}, {-1}, {1}}]
    """
    if k in ZZ:
        S = SetPartitions(list(range(1, k+1)) + list(range(-k,0)))
        for p in Partitions(2*k):
            for i in S._iterator_part(p):
                yield i
    elif k + ZZ(1)/ZZ(2) in ZZ: # Else k in 1/2 ZZ
        k = ZZ(k + ZZ(1) / ZZ(2))
        S = SetPartitions(list(range(1, k+1)) + list(range(-k+1,0)))
        for p in Partitions(2*k-1):
            for sp in S._iterator_part(p):
                sp = list(sp)
                for i in range(len(sp)):
                    if k in sp[i]:
                        sp[i] += Set([-k])
                        break
                yield sp

def brauer_diagrams(k):
    r"""
    Return a generator of all Brauer diagrams of order ``k``.

    A Brauer diagram of order `k` is a partition diagram of order `k`
    with block size 2.

    INPUT:

     - ``k`` -- the order of the Brauer diagrams

    EXAMPLES::

        sage: import sage.combinat.diagram_algebras as da
        sage: [SetPartition(p) for p in da.brauer_diagrams(2)]
        [{{-2, 1}, {-1, 2}}, {{-2, 2}, {-1, 1}}, {{-2, -1}, {1, 2}}]
        sage: [SetPartition(p) for p in da.brauer_diagrams(5/2)]
        [{{-3, 3}, {-2, 1}, {-1, 2}}, {{-3, 3}, {-2, 2}, {-1, 1}}, {{-3, 3}, {-2, -1}, {1, 2}}]
    """
    if k in ZZ:
        S = SetPartitions(list(range(1,k+1)) + list(range(-k,0)), [2]*k)
        for i in S._iterator_part(S.parts):
            yield list(i)
    elif k + ZZ(1) / ZZ(2) in ZZ: # Else k in 1/2 ZZ
        k = ZZ(k + ZZ(1) / ZZ(2))
        S = SetPartitions(list(range(1, k)) + list(range(-k+1,0)), [2]*(k-1))
        for i in S._iterator_part(S.parts):
            yield list(i) + [[k, -k]]

def temperley_lieb_diagrams(k):
    r"""
    Return a generator of all Temperley--Lieb diagrams of order ``k``.

    A Temperley--Lieb diagram of order `k` is a partition diagram of order `k`
    with block size  2 and is planar.

    INPUT:

    - ``k`` -- the order of the Temperley--Lieb diagrams

    EXAMPLES::

        sage: import sage.combinat.diagram_algebras as da
        sage: [SetPartition(p) for p in da.temperley_lieb_diagrams(2)]
        [{{-2, 2}, {-1, 1}}, {{-2, -1}, {1, 2}}]
        sage: [SetPartition(p) for p in da.temperley_lieb_diagrams(5/2)]
        [{{-3, 3}, {-2, 2}, {-1, 1}}, {{-3, 3}, {-2, -1}, {1, 2}}]
    """
    for i in brauer_diagrams(k):
        if is_planar(i):
            yield i

def planar_diagrams(k):
    r"""
    Return a generator of all planar diagrams of order ``k``.

    A planar diagram of order `k` is a partition diagram of order `k`
    that has no crossings.

    EXAMPLES::

        sage: import sage.combinat.diagram_algebras as da
        sage: [SetPartition(p) for p in da.planar_diagrams(2)]
        [{{-2, -1, 1, 2}}, {{-2, -1, 2}, {1}},
         {{-2, -1, 1}, {2}}, {{-2, 1, 2}, {-1}},
         {{-2}, {-1, 1, 2}}, {{-2, 2}, {-1, 1}},
         {{-2, -1}, {1, 2}}, {{-2, -1}, {1}, {2}},
         {{-2, 2}, {-1}, {1}}, {{-2}, {-1, 2}, {1}},
         {{-2, 1}, {-1}, {2}}, {{-2}, {-1, 1}, {2}},
         {{-2}, {-1}, {1, 2}}, {{-2}, {-1}, {1}, {2}}]
        sage: [SetPartition(p) for p in da.planar_diagrams(3/2)]
        [{{-2, -1, 1, 2}}, {{-2, -1, 2}, {1}}, {{-2, 2}, {-1, 1}},
         {{-2, 1, 2}, {-1}}, {{-2, 2}, {-1}, {1}}]
    """
    for i in partition_diagrams(k):
        if is_planar(i):
            yield i

def ideal_diagrams(k):
    r"""
    Return a generator of all "ideal" diagrams of order ``k``.

    An ideal diagram of order `k` is a partition diagram of order `k` with
    propagating number less than `k`.

    EXAMPLES::

        sage: import sage.combinat.diagram_algebras as da
        sage: [SetPartition(p) for p in da.ideal_diagrams(2)]
        [{{-2, -1, 1, 2}}, {{-2, -1, 2}, {1}}, {{-2, -1, 1}, {2}},
         {{-2, 1, 2}, {-1}}, {{-2}, {-1, 1, 2}}, {{-2, -1}, {1, 2}},
         {{-2, -1}, {1}, {2}}, {{-2, 2}, {-1}, {1}}, {{-2}, {-1, 2}, {1}},
         {{-2, 1}, {-1}, {2}}, {{-2}, {-1, 1}, {2}}, {{-2}, {-1}, {1, 2}},
         {{-2}, {-1}, {1}, {2}}]
        sage: [SetPartition(p) for p in da.ideal_diagrams(3/2)]
        [{{-2, -1, 1, 2}}, {{-2, -1, 2}, {1}},
         {{-2, 1, 2}, {-1}}, {{-2, 2}, {-1}, {1}}]
    """
    for i in partition_diagrams(k):
        if propagating_number(i) < k:
            yield i

class AbstractPartitionDiagram(AbstractSetPartition):
    r"""
    Abstract base class for partition diagrams.

    This class represents a single partition diagram, that is used as a
    basis key for a diagram algebra element. A partition diagram should
    be a partition of the set  `\{1, \ldots, k, -1, \ldots, -k\}`. Each
    such set partition is regarded as a graph on nodes
    `\{1, \ldots, k, -1, \ldots, -k\}` arranged in two rows, with nodes
    `1, \ldots, k` in the top row from left to right and with nodes
    `-1, \ldots, -k` in the bottom row from left to right, and an edge
    connecting two nodes if and only if the nodes lie in the same
    subset of the set partition.

    EXAMPLES::

        sage: import sage.combinat.diagram_algebras as da
        sage: pd = da.AbstractPartitionDiagrams(2)
        sage: pd1 = da.AbstractPartitionDiagram(pd, [[1,2],[-1,-2]])
        sage: pd2 = da.AbstractPartitionDiagram(pd, [[1,2],[-1,-2]])
        sage: pd1
        {{-2, -1}, {1, 2}}
        sage: pd1 == pd2
        True
        sage: pd1 == [[1,2],[-1,-2]]
        True
        sage: pd1 == ((-2,-1),(2,1))
        True
        sage: pd1 == SetPartition([[1,2],[-1,-2]])
        True
        sage: pd3 = da.AbstractPartitionDiagram(pd, [[1,-2],[-1,2]])
        sage: pd1 == pd3
        False
        sage: pd4 = da.AbstractPartitionDiagram(pd, [[1,2],[3,4]])
        Traceback (most recent call last):
        ...
        ValueError: {{1, 2}, {3, 4}} does not represent two rows of vertices of order 2
    """
    def __init__(self, parent, d):
        r"""
        Initialize ``self``.

        EXAMPLES::

            sage: import sage.combinat.diagram_algebras as da
            sage: pd = da.AbstractPartitionDiagrams(2)
            sage: pd1 = da.AbstractPartitionDiagram(pd, ((-2,-1),(1,2)) )
        """
        self._base_diagram = tuple(sorted(tuple(sorted(i)) for i in d))
        super(AbstractPartitionDiagram, self).__init__(parent, self._base_diagram)

    def check(self):
        r"""
        Check the validity of the input for the diagram.

        TESTS::

            sage: import sage.combinat.diagram_algebras as da
            sage: pd = da.AbstractPartitionDiagrams(2)
            sage: pd1 = da.AbstractPartitionDiagram(pd, [[1,2],[-1,-2]]) # indirect doctest
            sage: pd2 = da.AbstractPartitionDiagram(pd, [[1,2],[3,4]]) # indirect doctest
            Traceback (most recent call last):
            ...
            ValueError: {{1, 2}, {3, 4}} does not represent two rows of vertices of order 2
            sage: pd2 = da.AbstractPartitionDiagram(pd, [[1],[-1]]) # indirect doctest
            Traceback (most recent call last):
            ...
            ValueError: {{-1}, {1}} does not represent two rows of vertices of order 2
        """
        if self._base_diagram:
            tst = frozenset(flatten(self._base_diagram))
            if tst != self.parent()._set:
                raise ValueError("{} does not represent two rows of vertices of order {}".format(
                                     self, self.parent().order))

    def __hash__(self):
        """
        Return the hash of ``self``.
        
        TESTS::

            sage: import sage.combinat.diagram_algebras as da
            sage: pd = da.AbstractPartitionDiagrams(2)
            sage: pd1 = da.AbstractPartitionDiagram(pd, [[1,2],[-1,-2]])
            sage: pd2 = da.AbstractPartitionDiagram(pd, [[1,2],[-1,-2]])
            sage: hash(pd1) == hash(pd2)
            True
            sage: hash(pd1) == hash( ((-2,-1), (1,2)) )
            True
        """
        return hash(self._base_diagram)

    def __eq__(self, other):
        r"""
        TESTS::

            sage: import sage.combinat.diagram_algebras as da
            sage: pd = da.AbstractPartitionDiagrams(2)
            sage: pd1 = da.AbstractPartitionDiagram(pd, [[1,2],[-1,-2]])
            sage: pd2 = da.AbstractPartitionDiagram(pd, [[1,2],[-1,-2]])
            sage: pd1 == pd2
            True
            sage: pd1 == [[1,2],[-1,-2]]
            True
            sage: pd1 == ((-2,-1),(2,1))
            True
            sage: pd1 == SetPartition([[1,2],[-1,-2]])
            True
            sage: pd3 = da.AbstractPartitionDiagram(pd, [[1,-2],[-1,2]])
            sage: pd1 == pd3
            False

        Check the inherited inequality::

            sage: pd1 = da.AbstractPartitionDiagram(pd, [[1,2],[-1,-2]])
            sage: pd2 = da.AbstractPartitionDiagram(pd, [[1,-2],[-1,2]])
            sage: pd1 != pd2
            True
            sage: pd1 != ((-2,-1),(2,1))
            False
        """
        try:
            return self._base_diagram == other._base_diagram
        except AttributeError:
            pass

        try:
            other2 = self.parent(other)
            return self._base_diagram == other2._base_diagram
        except (TypeError, ValueError, AttributeError):
            return False

    def __lt__(self, other):
        """
        Compare less than.

        EXAMPLES::

            sage: import sage.combinat.diagram_algebras as da
            sage: pd = da.AbstractPartitionDiagrams(2)
            sage: pd1 = da.AbstractPartitionDiagram(pd, [[1,2],[-1,-2]])
            sage: pd2 = da.AbstractPartitionDiagram(pd, [[1,-2],[-1,2]])
            sage: pd1 < pd2
            True
            sage: pd2 < pd1
            False
            sage: pd2 > pd1
            True
            sage: pd1 > pd2
            False
        """
        if not isinstance(other, AbstractPartitionDiagram):
            return False
        return self._base_diagram < other._base_diagram

    def base_diagram(self):
        r"""
        Return the underlying implementation of the diagram.

        OUPUT:

        - tuple of tuples of integers

        EXAMPLES::

            sage: import sage.combinat.diagram_algebras as da
            sage: pd = da.AbstractPartitionDiagrams(2)
            sage: pd([[1,2],[-1,-2]]).base_diagram() == ((-2,-1),(1,2))
            True
        """
        return self._base_diagram # note, this works because self._base_diagram is immutable

    diagram = base_diagram

    def set_partition(self):
        r"""
        Return the underlying implementation of the diagram as a set of sets.

        EXAMPLES::

            sage: import sage.combinat.diagram_algebras as da
            sage: pd = da.AbstractPartitionDiagrams(2)
            sage: X = pd([[1,2],[-1,-2]]).set_partition(); X
            {{-2, -1}, {1, 2}}
            sage: X.parent()
            Set partitions
        """
        return SetPartitions()(self)

    def compose(self, other):
        r"""
        Compose ``self`` with ``other``.

        The composition of two diagrams `X` and `Y` is given by placing
        `X` on top of `Y` and removing all loops.

        OUTPUT:

        A tuple where the first entry is the composite diagram and the
        second entry is how many loop were removed.

        .. NOTE::

            This is not really meant to be called directly, but it works
            to call it this way if desired.

        EXAMPLES::

            sage: import sage.combinat.diagram_algebras as da
            sage: pd = da.AbstractPartitionDiagrams(2)
            sage: pd([[1,2],[-1,-2]]).compose(pd([[1,2],[-1,-2]]))
            ({{-2, -1}, {1, 2}}, 1)
        """
        (composite_diagram, loops_removed) = set_partition_composition(self._base_diagram, other._base_diagram)
        return (self.__class__(self.parent(), composite_diagram), loops_removed)

    def propagating_number(self):
        r"""
        Return the propagating number of the diagram.

        The propagating number is the number of blocks with both a
        positive and negative number.

        EXAMPLES::

            sage: import sage.combinat.diagram_algebras as da
            sage: pd = da.AbstractPartitionDiagrams(2)
            sage: d1 = pd([[1,-2],[2,-1]])
            sage: d1.propagating_number()
            2
            sage: d2 = pd([[1,2],[-2,-1]])
            sage: d2.propagating_number()
            0
        """
        return ZZ(sum(1 for part in self._base_diagram if min(part) < 0 and max(part) > 0))

    def count_blocks_of_size(self, n):
        r"""
        Count the number of blocks of a given size.

        INPUT:

        - ``n`` -- a positive integer

        EXAMPLES::

            sage: from sage.combinat.diagram_algebras import PartitionDiagram
            sage: pd = PartitionDiagram([[1,-3,-5],[2,4],[3,-1,-2],[5],[-4]])
            sage: pd.count_blocks_of_size(1)
            2
            sage: pd.count_blocks_of_size(2)
            1
            sage: pd.count_blocks_of_size(3)
            2
        """
        return sum(ZZ(len(block) == n) for block in self)

    def order(self):
        r"""
        Return the maximum entry in the diagram element.

        A diagram element will be a partition of the set
        `\{-1, -2, \ldots, -k, 1, 2, \ldots, k\}`.  The order of
        the diagram element is the value `k`.

        EXAMPLES::

            sage: from sage.combinat.diagram_algebras import PartitionDiagram
            sage: PartitionDiagram([[1,-1],[2,-2,-3],[3]]).order()
            3
            sage: PartitionDiagram([[1,-1]]).order()
            1
            sage: PartitionDiagram([[1,-3,-5],[2,4],[3,-1,-2],[5],[-4]]).order()
            5
        """
        return self.parent().order

    def is_planar(self):
        r"""
        Test if the diagram ``self`` is planar.

        A diagram element is planar if the graph of the nodes is planar.

        EXAMPLES::

            sage: from sage.combinat.diagram_algebras import BrauerDiagram
            sage: BrauerDiagram([[1,-2],[2,-1]]).is_planar()
            False
            sage: BrauerDiagram([[1,-1],[2,-2]]).is_planar()
            True
        """
        return is_planar(self)

class IdealDiagram(AbstractPartitionDiagram):
    r"""
    The element class for a ideal diagram.

    An ideal diagram for an integer `k` is a partition of the set
    `\{1, \ldots, k, -1, \ldots, -k\}` where the propagating number is
    strictly smaller than the order.

    EXAMPLES::

        sage: from sage.combinat.diagram_algebras import IdealDiagrams as IDs
        sage: IDs(2)
        Ideal diagrams of order 2
        sage: IDs(2).list()
        [{{-2, -1, 1, 2}}, {{-2, -1, 2}, {1}},
         {{-2, -1, 1}, {2}}, {{-2, 1, 2}, {-1}},
         {{-2}, {-1, 1, 2}}, {{-2, -1}, {1, 2}},
         {{-2, -1}, {1}, {2}}, {{-2, 2}, {-1}, {1}},
         {{-2}, {-1, 2}, {1}}, {{-2, 1}, {-1}, {2}},
         {{-2}, {-1, 1}, {2}}, {{-2}, {-1}, {1, 2}},
         {{-2}, {-1}, {1}, {2}}]
        sage: from sage.combinat.diagram_algebras import PartitionDiagrams as PDs
        sage: PDs(4).cardinality() == factorial(4) + IDs(4).cardinality()  # long time
        True
    """
    @staticmethod
    def __classcall_private__(cls, diag):
        """
        Normalize input to initialize diagram.

        The order of the diagram element is the maximum value found in
        the list of lists.

        EXAMPLES::

            sage: from sage.combinat.diagram_algebras import IdealDiagram
            sage: IdealDiagram([[1],[-1]])
            {{-1}, {1}}
            sage: IdealDiagram([[1], [-1]]).parent()
            Ideal diagrams of order 1
        """
        order = max(v for p in diag for v in p)
        return IdealDiagrams(order)(diag)

    def check(self):
        r"""
        Check the validity of the input for ``self``.

        TESTS::

            sage: from sage.combinat.diagram_algebras import IdealDiagram
            sage: pd1 = IdealDiagram([[1,2],[-1,-2]])  # indirect doctest
            sage: pd2 = IdealDiagram([[1,-2],[2,-1]])  # indirect doctest
            Traceback (most recent call last):
            ...
            ValueError: the diagram {{-2, 1}, {-1, 2}} must have a propagating number smaller than the order
            sage: pd3 = IdealDiagram([[1,2,-1,-3]])    # indirect doctest
            Traceback (most recent call last):
            ...
            ValueError: {{-3, -1, 1, 2}} does not represent two rows of vertices of order 2
            sage: pd4 = IdealDiagram([[1,-2,-1],[2]])  # indirect doctest
        """
        super(IdealDiagram, self).check()
        if self.propagating_number() >= self.order():
            raise ValueError("the diagram %s must have a propagating number smaller than the order"%(self))

class PlanarDiagram(AbstractPartitionDiagram):
    r"""
    The element class for a planar diagram.

    A planar diagram for an integer `k` is a partition of the set
    `\{1, \ldots, k, -1, \ldots, -k\}` so that the diagram is non-crossing.

    EXAMPLES::

        sage: from sage.combinat.diagram_algebras import PlanarDiagrams
        sage: PlanarDiagrams(2)
        Planar diagrams of order 2
        sage: PlanarDiagrams(2).list()
        [{{-2, -1, 1, 2}}, {{-2, -1, 2}, {1}},
         {{-2, -1, 1}, {2}}, {{-2, 1, 2}, {-1}},
         {{-2}, {-1, 1, 2}}, {{-2, 2}, {-1, 1}},
         {{-2, -1}, {1, 2}}, {{-2, -1}, {1}, {2}},
         {{-2, 2}, {-1}, {1}}, {{-2}, {-1, 2}, {1}},
         {{-2, 1}, {-1}, {2}}, {{-2}, {-1, 1}, {2}},
         {{-2}, {-1}, {1, 2}}, {{-2}, {-1}, {1}, {2}}]
    """
    @staticmethod
    def __classcall_private__(cls, diag):
        """
        Normalize input to initialize diagram.

        The order of the diagram element is the maximum value found in
        the list of lists.

        EXAMPLES::

            sage: from sage.combinat.diagram_algebras import PlanarDiagram
            sage: PlanarDiagram([[1,-1]])
            {{-1, 1}}
            sage: PlanarDiagram([[1, -1]]).parent()
            Planar diagrams of order 1
        """
        order = max(v for p in diag for v in p)
        PD = PlanarDiagrams(order)
        return PD(diag)

    def check(self):
        r"""
        Check the validity of the input for ``self``.

        TESTS::

            sage: from sage.combinat.diagram_algebras import PlanarDiagram
            sage: pd1 = PlanarDiagram([[1,2],[-1,-2]])  # indirect doctest
            sage: pd2 = PlanarDiagram([[1,-2],[2,-1]])  # indirect doctest
            Traceback (most recent call last):
            ...
            ValueError: the diagram {{-2, 1}, {-1, 2}} must be planar
            sage: pd3 = PlanarDiagram([[1,2,-1,-3]])    # indirect doctest
            Traceback (most recent call last):
            ...
            ValueError: {{-3, -1, 1, 2}} does not represent two rows of vertices of order 2
            sage: pd4 = PlanarDiagram([[1,-2,-1],[2]])  # indirect doctest
        """
        super(PlanarDiagram, self).check()
        if not self.is_planar():
            raise ValueError("the diagram %s must be planar"%(self))

class TemperleyLiebDiagram(AbstractPartitionDiagram):
    r"""
    The element class for a Temperley-Lieb diagram.

    A Temperley-Lieb diagram for an integer `k` is a partition of the set
    `\{1, \ldots, k, -1, \ldots, -k\}` so that the blocks are all of size
    2 and the diagram is planar.

    EXAMPLES::

        sage: from sage.combinat.diagram_algebras import TemperleyLiebDiagrams
        sage: TemperleyLiebDiagrams(2)
        Temperley Lieb diagrams of order 2
        sage: TemperleyLiebDiagrams(2).list()
        [{{-2, 2}, {-1, 1}}, {{-2, -1}, {1, 2}}]
    """
    @staticmethod
    def __classcall_private__(cls, diag):
        """
        Normalize input to initialize diagram.

        The order of the diagram element is the maximum value found in
        the list of lists.

        EXAMPLES::

            sage: from sage.combinat.diagram_algebras import TemperleyLiebDiagram
            sage: TemperleyLiebDiagram([[1,-1]])
            {{-1, 1}}
            sage: TemperleyLiebDiagram([[1, -1]]).parent()
            Temperley Lieb diagrams of order 1
        """
        order = max(v for p in diag for v in p)
        TLD = TemperleyLiebDiagrams(order)
        return TLD(diag)

    def check(self):
        r"""
        Check the validity of the input for ``self``.

        TESTS::

            sage: from sage.combinat.diagram_algebras import TemperleyLiebDiagram
            sage: pd1 = TemperleyLiebDiagram([[1,2],[-1,-2]])  # indirect doctest
            sage: pd2 = TemperleyLiebDiagram([[1,-2],[2,-1]])  # indirect doctest
            Traceback (most recent call last):
            ...
            ValueError: the diagram {{-2, 1}, {-1, 2}} must be planar
            sage: pd3 = TemperleyLiebDiagram([[1,2,-1,-3]])    # indirect doctest
            Traceback (most recent call last):
            ...
            ValueError: {{-3, -1, 1, 2}} does not represent two rows of vertices of order 2
            sage: pd4 = TemperleyLiebDiagram([[1,-2,-1],[2]])  # indirect doctest
            Traceback (most recent call last):
            ...
            ValueError: all blocks of {{-2, -1, 1}, {2}} must be of size 2
        """
        super(TemperleyLiebDiagram, self).check()
        if any(len(block) != 2 for block in self):
            raise ValueError("all blocks of %s must be of size 2"%(self))
        if not self.is_planar():
            raise ValueError("the diagram %s must be planar"%(self))

class PartitionDiagram(AbstractPartitionDiagram):
    r"""
    The element class for a partition diagram.

    A partition diagram for an integer `k` is a partition of the set
    `\{1, \ldots, k, -1, \ldots, -k\}`

    EXAMPLES::

        sage: from sage.combinat.diagram_algebras import PartitionDiagram, PartitionDiagrams
        sage: PartitionDiagrams(1)
        Partition diagrams of order 1
        sage: PartitionDiagrams(1).list()
        [{{-1, 1}}, {{-1}, {1}}]
        sage: PartitionDiagram([[1,-1]])
        {{-1, 1}}
        sage: PartitionDiagram(((1,-2),(2,-1))).parent()
        Partition diagrams of order 2
    """
    @staticmethod
    def __classcall_private__(cls, diag):
        """
        Normalize input to initialize diagram.

        The order of the diagram element is the maximum value found in
        the list of lists.

        EXAMPLES::

            sage: from sage.combinat.diagram_algebras import PartitionDiagram
            sage: PartitionDiagram([[1],[-1]])
            {{-1}, {1}}
            sage: PartitionDiagram([[1],[-1]]).parent()
            Partition diagrams of order 1
        """
        order = max(v for p in diag for v in p)
        PD = PartitionDiagrams(order)
        return PD(diag)

class BrauerDiagram(AbstractPartitionDiagram):
    r"""
    A Brauer diagram.

    A Brauer diagram for an integer `k` is a partition of the set
    `\{1, \ldots, k, -1, \ldots, -k\}` with block size 2.

    EXAMPLES::

        sage: import sage.combinat.diagram_algebras as da
        sage: bd = da.BrauerDiagrams(2)
        sage: bd1 = bd([[1,2],[-1,-2]])
        sage: bd2 = bd([[1,2,-1,-2]])
        Traceback (most recent call last):
        ...
        ValueError: all blocks of {{-2, -1, 1, 2}} must be of size 2

    TESTS::

        sage: import sage.combinat.diagram_algebras as da
        sage: bd = da.BrauerDiagrams(2)( ((-2,-1),(1,2)) )
        sage: TestSuite(bd).run()
    """
    @staticmethod
    def __classcall_private__(cls, diag):
        """
        Normalize input to initialize diagram.

        The order of the diagram element is the maximum value found in
        the list of lists.

        EXAMPLES::

            sage: from sage.combinat.diagram_algebras import BrauerDiagram
            sage: bd = BrauerDiagram([[1,-1]]); bd
            {{-1, 1}}
            sage: bd.parent()
            Brauer diagrams of order 1
        """
        order = max(v for p in diag for v in p)
        BD = BrauerDiagrams(order)
        return BD(diag)

    def check(self):
        r"""
        Check the validity of the input for ``self``.

        TESTS::

            sage: import sage.combinat.diagram_algebras as da
            sage: bd = da.BrauerDiagrams(2)
            sage: bd1 = bd([[1,2],[-1,-2]])  # indirect doctest
            sage: bd2 = bd([[1,2,-1,-2]])    # indirect doctest
            Traceback (most recent call last):
            ...
            ValueError: all blocks of {{-2, -1, 1, 2}} must be of size 2
        """
        super(BrauerDiagram, self).check()
        if any(len(i) != 2 for i in self):
            raise ValueError("all blocks of %s must be of size 2"%(self))

    def _repr_(self):
        r"""
        Return a string representation of a Brauer diagram.

        TESTS::

            sage: import sage.combinat.diagram_algebras as da
            sage: bd = da.BrauerDiagrams(2)
            sage: bd1 = bd([[1,2],[-1,-2]]); bd1
            {{-2, -1}, {1, 2}}
        """
        return self.parent().options._dispatch(self, '_repr_', 'display')

    # add options to class
    class options(GlobalOptions):
        r"""
        Set and display the global options for Brauer diagram (algebras). If no
        parameters are set, then the function returns a copy of the options
        dictionary.

        The ``options`` to diagram algebras can be accessed as the method
        :obj:`BrauerAlgebra.options` of :class:`BrauerAlgebra` and
        related classes.

        @OPTIONS@

        The compact representation ``[A/B;pi]`` of the Brauer algebra diagram
        (see [GL1996]_) has the following components:

        - ``A`` -- is a list of pairs of positive elements (upper row) that
          are connected,

        - ``B`` -- is a list of pairs of negative elements (lower row) that
          are connected, and

        - ``pi`` --  is a permutation that is to be interpreted as the relative
          order of the remaining elements in the top row and the bottom row.

        EXAMPLES::

            sage: R.<q> = QQ[]
            sage: BA = BrauerAlgebra(2, q)
            sage: E = BA([[1,2],[-1,-2]])
            sage: E
            B{{-2, -1}, {1, 2}}
            sage: BA8 = BrauerAlgebra(8, q)
            sage: BA8([[1,-4],[2,4],[3,8],[-7,-2],[5,7],[6,-1],[-3,-5],[-6,-8]])
            B{{-8, -6}, {-7, -2}, {-5, -3}, {-4, 1}, {-1, 6}, {2, 4}, {3, 8}, {5, 7}}
            sage: BrauerAlgebra.options.display = "compact"
            sage: E
            B[12/12;]
            sage: BA8([[1,-4],[2,4],[3,8],[-7,-2],[5,7],[6,-1],[-3,-5],[-6,-8]])
            B[24.38.57/35.27.68;21]
            sage: BrauerAlgebra.options._reset()
        """
        NAME = 'Brauer diagram'
        module = 'sage.combinat.diagram_algebras'
        option_class='BrauerDiagram'
        display = dict(default="normal",
                       description='Specifies how the Brauer diagrams should be printed',
                       values=dict(normal="Using the normal representation",
                                   compact="Using the compact representation"),
                                   case_sensitive=False)

    def _repr_normal(self):
        """
        Return a string representation of ``self``.

        EXAMPLES::

            sage: import sage.combinat.diagram_algebras as da
            sage: bd = da.BrauerDiagrams(2)
            sage: bd([[1,2],[-1,-2]])._repr_normal()
            '{{-2, -1}, {1, 2}}'
        """
        return super(BrauerDiagram, self)._repr_()

    def _repr_compact(self):
        """
        Return a compact string representation of ``self``.

        EXAMPLES::

            sage: import sage.combinat.diagram_algebras as da
            sage: bd = da.BrauerDiagrams(2)
            sage: bd([[1,2],[-1,-2]])._repr_compact()
            '[12/12;]'
            sage: bd([[1,-2],[2,-1]])._repr_compact()
            '[/;21]'
            sage: bd = da.BrauerDiagrams(7)
            sage: bd([[1,4],[6,7], [-2,-6],[-5,-7], [2,-4],[3,-1],[5,-3]])._repr_compact()
            '[14.67/26.57;312]'
        """
        (top, bot, thru) = self.involution_permutation_triple()
        bot.reverse()
        s1 = ".".join("".join(str(b) for b in block) for block in top)
        s2 = ".".join("".join(str(abs(k)) for k in sorted(block,reverse=True))
                              for block in bot)
        s3 = "".join(str(x) for x in thru)
        return "[{}/{};{}]".format(s1,s2,s3)

    def involution_permutation_triple(self, curt=True):
        r"""
        Return the involution permutation triple of ``self``.

        From Graham-Lehrer (see :class:`BrauerDiagrams`), a Brauer diagram
        is a triple `(D_1, D_2, \pi)`, where:

        - `D_1` is a partition of the top nodes;
        - `D_2` is a partition of the bottom nodes;
        - `\pi` is the induced permutation on the free nodes.

        INPUT:

        - ``curt`` -- (default: ``True``) if ``True``, then return bijection
          on free nodes as a one-line notation (standardized to look like a
          permutation), else, return the honest mapping, a list of pairs
          `(i, -j)` describing the bijection on free nodes

        EXAMPLES::

            sage: import sage.combinat.diagram_algebras as da
            sage: bd = da.BrauerDiagrams(3)
            sage: elm = bd([[1,2],[-2,-3],[3,-1]])
            sage: elm.involution_permutation_triple()
            ([(1, 2)], [(-3, -2)], [1])
            sage: elm.involution_permutation_triple(curt=False)
            ([(1, 2)], [(-3, -2)], [[3, -1]])
        """
        diagram = self.diagram()
        top = []
        bottom = []
        for v in diagram:
            if min(v)>0:
                top+=[v]
            if max(v)<0:
                bottom+=[v]
        if curt:
            perm = self.perm()
        else:
            perm = self.bijection_on_free_nodes()
        return (top,bottom,perm)

    def bijection_on_free_nodes(self, two_line=False):
        r"""
        Return the induced bijection - as a list of `(x,f(x))` values -
        from the free nodes on the top at the Brauer diagram to the free
        nodes at the bottom of ``self``.

        OUTPUT:

        If ``two_line`` is ``True``, then the output is the induced
        bijection as a two-row list ``(inputs, outputs)``.

        EXAMPLES::

            sage: import sage.combinat.diagram_algebras as da
            sage: bd = da.BrauerDiagrams(3)
            sage: elm = bd([[1,2],[-2,-3],[3,-1]])
            sage: elm.bijection_on_free_nodes()
            [[3, -1]]
            sage: elm2 = bd([[1,-2],[2,-3],[3,-1]])
            sage: elm2.bijection_on_free_nodes(two_line=True)
            [[1, 2, 3], [-2, -3, -1]]
        """
        terms = sorted(sorted(list(v), reverse=True) for v in self.diagram()
                       if max(v) > 0 and min(v) < 0)
        if two_line:
            terms = [[t[i] for t in terms] for i in range(2)]
        return terms

    def perm(self):
        r"""
        Return the induced bijection on the free nodes of ``self`` in
        one-line notation, re-indexed and treated as a permutation.

        .. SEEALSO::

            :meth:`bijection_on_free_nodes`

        EXAMPLES::

            sage: import sage.combinat.diagram_algebras as da
            sage: bd = da.BrauerDiagrams(3)
            sage: elm = bd([[1,2],[-2,-3],[3,-1]])
            sage: elm.perm()
            [1]
        """
        long_form = self.bijection_on_free_nodes()
        if not long_form:
            return long_form

        short_form = [abs(v[1]) for v in long_form]
        # given any list [i1,i2,...,ir] with distinct positive integer entries,
        # return naturally associated permutation of [r].
        # probably already defined somewhere in Permutations/Compositions/list/etc.
        std = list(range(1, len(short_form) + 1))
        j = 0
        for i in range(max(short_form)+1):
            if i in short_form:
                j += 1
                std[short_form.index(i)] = j
        return std

    def is_elementary_symmetric(self):
        r"""
        Check if is elementary symmetric.

        Let `(D_1, D_2, \pi)` be the Graham-Lehrer representation
        of the Brauer diagram `d`. We say `d` is *elementary symmetric*
        if `D_1 = D_2` and `\pi` is the identity.

        EXAMPLES::

            sage: import sage.combinat.diagram_algebras as da
            sage: bd = da.BrauerDiagrams(3)
            sage: elm = bd([[1,2],[-1,-2],[3,-3]])
            sage: elm.is_elementary_symmetric()
            True
            sage: elm2 = bd([[1,2],[-1,-3],[3,-2]])
            sage: elm2.is_elementary_symmetric()
            False
        """
        (D1,D2,pi) = self.involution_permutation_triple()
        D1 = sorted(sorted(abs(y) for y in x) for x in D1)
        D2 = sorted(sorted(abs(y) for y in x) for x in D2)
        return D1 == D2 and pi == list(range(1,len(pi)+1))

class AbstractPartitionDiagrams(Parent, UniqueRepresentation):
    r"""
    This is an abstract base class for partition diagrams.

    The primary use of this class is to serve as basis keys for
    diagram algebras, but diagrams also have properties in their
    own right. Furthermore, this class is meant to be extended to
    create more efficient contains methods.

    INPUT:

    - ``order`` -- integer or integer `+ 1/2`; the order of the diagrams
    - ``category`` -- (default: ``FiniteEnumeratedSets()``); the category

    All concrete classes should implement attributes

    - ``_name`` -- the name of the class
    - ``_diagram_func`` -- an iterator function that takes the order
      as its only input

    EXAMPLES::

        sage: import sage.combinat.diagram_algebras as da
        sage: pd = da.PartitionDiagrams(2)
        sage: pd
        Partition diagrams of order 2
        sage: pd.an_element() in pd
        True
        sage: elm = pd([[1,2],[-1,-2]])
        sage: elm in pd
        True
    """
    Element = AbstractPartitionDiagram

    def __init__(self, order, category=None):
        r"""
        Initialize ``self``.

        TESTS::

            sage: import sage.combinat.diagram_algebras as da
            sage: pd = da.AbstractPartitionDiagrams(2)
            sage: pd.category()
            Category of finite enumerated sets
            sage: pd = da.AbstractPartitionDiagrams(2, Sets().Finite())
            sage: pd.category()
            Category of finite sets

            sage: pd = da.PartitionDiagrams(2)
            sage: TestSuite(pd).run() # long time

            sage: bd = da.BrauerDiagrams(2)
            sage: TestSuite(bd).run() # long time

            sage: td = da.TemperleyLiebDiagrams(2)
            sage: TestSuite(td).run() # long time

            sage: pld = da.PlanarDiagrams(2)
            sage: TestSuite(pld).run() # long time

            sage: id = da.IdealDiagrams(2)
            sage: TestSuite(id).run() # long time
        """
        if category is None:
            category = FiniteEnumeratedSets()
        Parent.__init__(self, category=category)
        self.order = order
        if order in ZZ:
            base_set = frozenset(list(range(1,order+1)) + list(range(-order,0)))
        else:
            #order is a half-integer.
            base_set = frozenset(list(range(1,ZZ(ZZ(1)/ZZ(2) + order)+1))
                                 + list(range(ZZ(-ZZ(1)/ZZ(2) - order),0)))
        self._set = base_set

    def _repr_(self):
        r"""
        TESTS::

            sage: import sage.combinat.diagram_algebras as da
            sage: da.PartitionDiagrams(2)
            Partition diagrams of order 2
        """
        return "{} diagrams of order {}".format(self._name, self.order)

    def __iter__(self):
        r"""
        TESTS::

            sage: import sage.combinat.diagram_algebras as da
            sage: pd = da.PartitionDiagrams(2)
            sage: list(da.PartitionDiagrams(2))
            [{{-2, -1, 1, 2}}, {{-2, -1, 2}, {1}},
             {{-2, -1, 1}, {2}}, {{-2, 1, 2}, {-1}},
             {{-2}, {-1, 1, 2}}, {{-2, 1}, {-1, 2}},
             {{-2, 2}, {-1, 1}}, {{-2, -1}, {1, 2}},
             {{-2, -1}, {1}, {2}}, {{-2, 2}, {-1}, {1}},
             {{-2}, {-1, 2}, {1}}, {{-2, 1}, {-1}, {2}},
             {{-2}, {-1, 1}, {2}}, {{-2}, {-1}, {1, 2}},
             {{-2}, {-1}, {1}, {2}}]

            sage: list(da.PartitionDiagrams(3/2))
            [{{-2, -1, 1, 2}},
             {{-2, -1, 2}, {1}},
             {{-2, 2}, {-1, 1}},
             {{-2, 1, 2}, {-1}},
             {{-2, 2}, {-1}, {1}}]

            sage: list(da.BrauerDiagrams(5/2))
            [{{-3, 3}, {-2, 1}, {-1, 2}},
             {{-3, 3}, {-2, 2}, {-1, 1}},
             {{-3, 3}, {-2, -1}, {1, 2}}]
            sage: list(da.BrauerDiagrams(2))
            [{{-2, 1}, {-1, 2}}, {{-2, 2}, {-1, 1}}, {{-2, -1}, {1, 2}}]

            sage: list(da.TemperleyLiebDiagrams(5/2))
            [{{-3, 3}, {-2, 2}, {-1, 1}}, {{-3, 3}, {-2, -1}, {1, 2}}]
            sage: list(da.TemperleyLiebDiagrams(2))
            [{{-2, 2}, {-1, 1}}, {{-2, -1}, {1, 2}}]

            sage: list(da.PlanarDiagrams(3/2))
            [{{-2, -1, 1, 2}},
             {{-2, -1, 2}, {1}},
             {{-2, 2}, {-1, 1}},
             {{-2, 1, 2}, {-1}},
             {{-2, 2}, {-1}, {1}}]
            sage: list(da.PlanarDiagrams(2))
            [{{-2, -1, 1, 2}}, {{-2, -1, 2}, {1}},
             {{-2, -1, 1}, {2}}, {{-2, 1, 2}, {-1}},
             {{-2}, {-1, 1, 2}}, {{-2, 2}, {-1, 1}},
             {{-2, -1}, {1, 2}}, {{-2, -1}, {1}, {2}},
             {{-2, 2}, {-1}, {1}}, {{-2}, {-1, 2}, {1}},
             {{-2, 1}, {-1}, {2}}, {{-2}, {-1, 1}, {2}},
             {{-2}, {-1}, {1, 2}}, {{-2}, {-1}, {1}, {2}}]

            sage: list(da.IdealDiagrams(3/2))
            [{{-2, -1, 1, 2}},
            {{-2, -1, 2}, {1}},
            {{-2, 1, 2}, {-1}},
            {{-2, 2}, {-1}, {1}}]
            sage: list(da.IdealDiagrams(2))
            [{{-2, -1, 1, 2}}, {{-2, -1, 2}, {1}},
             {{-2, -1, 1}, {2}}, {{-2, 1, 2}, {-1}},
             {{-2}, {-1, 1, 2}}, {{-2, -1}, {1, 2}},
             {{-2, -1}, {1}, {2}}, {{-2, 2}, {-1}, {1}},
             {{-2}, {-1, 2}, {1}}, {{-2, 1}, {-1}, {2}},
             {{-2}, {-1, 1}, {2}}, {{-2}, {-1}, {1, 2}},
             {{-2}, {-1}, {1}, {2}}]
        """
        # The _diagram_func gets set as a method, but we want to
        #   treat it like an attribute, so we call the underlying
        #   __func__.
        for i in self._diagram_func.__func__(self.order):
            yield self.element_class(self, i)

    def __contains__(self, obj):
        r"""
        TESTS::

            sage: import sage.combinat.diagram_algebras as da
            sage: pd = da.PartitionDiagrams(2)
            sage: pd.an_element() in pd
            True
            sage: elm = pd([[1,2],[-1,-2]])
            sage: elm in pd # indirect doctest
            True
        """
        if not hasattr(obj, '_base_diagram'):
            try:
                obj = self._element_constructor_(obj)
            except (ValueError, TypeError):
                return False
        if obj.base_diagram():
            tst = sorted(flatten(obj.base_diagram()))
            if len(tst) % 2 or tst != list(range(-len(tst)//2,0)) + list(range(1,len(tst)//2+1)):
                return False
            return True
        return self.order == 0

    def _element_constructor_(self, d):
        r"""
        Construct an element of ``self``.

        EXAMPLES::

            sage: import sage.combinat.diagram_algebras as da
            sage: pd = da.AbstractPartitionDiagrams(2)
            sage: elm = pd( [[1,2], [-1,-2]] ); elm
            {{-2, -1}, {1, 2}}
            sage: pd( [{1,2}, {-1,-2}] ) == elm
            True
            sage: pd( ((1,2), (-1,-2)) ) == elm
            True
            sage: pd( SetPartition([[1,2], [-1,-2]]) ) == elm
            True

            sage: bd = da.BrauerDiagrams(2)
            sage: bd( [[1,2],[-1,-2]] )
            {{-2, -1}, {1, 2}}
        """
        return self.element_class(self, d)

class PartitionDiagrams(AbstractPartitionDiagrams):
    r"""
    This class represents all partition diagrams of integer or integer
    `+ 1/2` order.

    EXAMPLES::

        sage: import sage.combinat.diagram_algebras as da
        sage: pd = da.PartitionDiagrams(3)
        sage: pd.an_element() in pd
        True
        sage: pd.cardinality() == len(pd.list())
        True
    """
    Element = PartitionDiagram
    _name = "Partition"
    _diagram_func = partition_diagrams

    def cardinality(self):
        r"""
        The cardinality of partition diagrams of integer order `n` is
        the `2n`-th Bell number.

        EXAMPLES::

            sage: import sage.combinat.diagram_algebras as da
            sage: pd = da.PartitionDiagrams(3)
            sage: pd.cardinality()
            203
        """
        if self.order in ZZ:
            return bell_number(2 * self.order)
        return bell_number(2 * self.order - 1)


class BrauerDiagrams(AbstractPartitionDiagrams):
    r"""
    This class represents all Brauer diagrams of integer or integer
    `+1/2` order. For more information on Brauer diagrams,
    see :class:`BrauerAlgebra`.

    EXAMPLES::

        sage: import sage.combinat.diagram_algebras as da
        sage: bd = da.BrauerDiagrams(3)
        sage: bd.an_element() in bd
        True
        sage: bd.cardinality() == len(bd.list())
        True

    These diagrams also come equipped with a compact representation based
    on their bipartition triple representation. See the
    :meth:`from_involution_permutation_triple` method for more information.

    ::

        sage: bd = da.BrauerDiagrams(3)
        sage: bd.options.display="compact"
        sage: bd.list()
        [[/;321],
         [/;312],
         [23/12;1],
         [/;231],
         [/;132],
         [13/12;1],
         [/;213],
         [/;123],
         [12/12;1],
         [23/23;1],
         [13/23;1],
         [12/23;1],
         [23/13;1],
         [13/13;1],
         [12/13;1]]
        sage: bd.options._reset()
    """
    Element = BrauerDiagram
    options = BrauerDiagram.options
    _name = "Brauer"
    _diagram_func = brauer_diagrams

    def __contains__(self, obj):
        r"""
        TESTS::

            sage: import sage.combinat.diagram_algebras as da
            sage: bd = da.BrauerDiagrams(2)
            sage: bd.an_element() in bd
            True
            sage: bd([[1,2],[-1,-2]]) in bd
            True
            sage: [[1,2,-1,-2]] in bd
            False
        """
        return super(BrauerDiagrams, self).__contains__(obj) and [len(i) for i in obj] == [2]*self.order

    def cardinality(self):
        r"""
        Return the cardinality of ``self``.

        The number of Brauer diagrams of integer order `k` is `(2k-1)!!`.

        EXAMPLES::

            sage: import sage.combinat.diagram_algebras as da
            sage: bd = da.BrauerDiagrams(3)
            sage: bd.cardinality()
            15
        """
        if self.order in ZZ:
            return (2 * self.order - 1).multifactorial(2)
        else:
            return (2 * self.order - 2).multifactorial(2)

    def symmetric_diagrams(self, l=None, perm=None):
        r"""
        Return the list of Brauer diagrams with symmetric placement of `l` arcs,
        and with free nodes permuted according to `perm`.

        EXAMPLES::

            sage: import sage.combinat.diagram_algebras as da
            sage: bd = da.BrauerDiagrams(4)
            sage: bd.symmetric_diagrams(l=1,perm=[2,1])
            [{{-4, -3}, {-2, 1}, {-1, 2}, {3, 4}},
             {{-4, -2}, {-3, 1}, {-1, 3}, {2, 4}},
             {{-4, 1}, {-3, -2}, {-1, 4}, {2, 3}},
             {{-4, -1}, {-3, 2}, {-2, 3}, {1, 4}},
             {{-4, 2}, {-3, -1}, {-2, 4}, {1, 3}},
             {{-4, 3}, {-3, 4}, {-2, -1}, {1, 2}}]
        """
        # perm = permutation on free nodes
        # l = number of arcs
        n = self.order
        if l is None:
            l = 0
        if perm is None:
            perm = list(range(1, n+1-2*l))
        out = []
        partition_shape = [2]*l + [1]*(n-2*l)
        for sp in SetPartitions(n, partition_shape):
            sp0 = [block for block in sp if len(block) == 2]
            diag = self.from_involution_permutation_triple((sp0,sp0,perm))
            out.append(diag)
        return out

    def from_involution_permutation_triple(self, D1_D2_pi):
        r"""
        Construct a Brauer diagram of ``self`` from an involution
        permutation triple.

        A Brauer diagram can be represented as a triple where the first
        entry is a list of arcs on the top row of the diagram, the second
        entry is a list of arcs on the bottom row of the diagram, and the
        third entry is a permutation on the remaining nodes. This triple
        is called the *involution permutation triple*. For more
        information, see [GL1996]_.

        INPUT:

        - ``D1_D2_pi``-- a list or tuple where the first entry is a list of
          arcs on the top of the diagram, the second entry is a list of arcs
          on the bottom of the diagram, and the third entry is a permutation
          on the free nodes.

        REFERENCES:

        .. [GL1996] \J.J. Graham and G.I. Lehrer, Cellular algebras.
           Inventiones mathematicae 123 (1996), 1--34.

        EXAMPLES::

            sage: import sage.combinat.diagram_algebras as da
            sage: bd = da.BrauerDiagrams(4)
            sage: bd.from_involution_permutation_triple([[[1,2]],[[3,4]],[2,1]])
            {{-4, -3}, {-2, 3}, {-1, 4}, {1, 2}}
        """
        try:
            (D1,D2,pi) = tuple(D1_D2_pi)
        except ValueError:
            raise ValueError("argument %s not in correct form; must be a tuple (D1, D2, pi)" % D1_D2_pi)
        D1 = [[abs(x) for x in b] for b in D1 if len(b) == 2] # not needed if argument correctly passed at outset.
        D2 = [[abs(x) for x in b] for b in D2 if len(b) == 2] # ditto.
        nD2 = [[-i for i in b] for b in D2]
        pi = list(pi)
        nn = set(range(1, self.order+1))
        dom = sorted(nn.difference(flatten([list(x) for x in D1])))
        rng = sorted(nn.difference(flatten([list(x) for x in D2])))
        SP0 = D1 + nD2
        if len(pi) != len(dom) or pi not in Permutations():
            raise ValueError("in the tuple (D1, D2, pi)={}, pi must be a permutation of {} (indicating a permutation on the free nodes of the diagram)".format(
                                    (D1,D2,pi), self.order-2*len(D1)))
        Perm = [[dom[i], -rng[val-1]] for i,val in enumerate(pi)]
        SP = SP0 + Perm
        return self(SP) # could pass 'SetPartition' ?

class TemperleyLiebDiagrams(AbstractPartitionDiagrams):
    r"""
    All Temperley-Lieb diagrams of integer or integer `+1/2` order.

    For more information on Temperley-Lieb diagrams, see
    :class:`TemperleyLiebAlgebra`.

    EXAMPLES::

        sage: import sage.combinat.diagram_algebras as da
        sage: td = da.TemperleyLiebDiagrams(3)
        sage: td.an_element() in td
        True
        sage: td.cardinality() == len(td.list())
        True
    """
    Element = TemperleyLiebDiagram
    _name = "Temperley Lieb"
    _diagram_func = temperley_lieb_diagrams

    def cardinality(self):
        r"""
        Return the cardinality of ``self``.

        The number of Temperley--Lieb diagrams of integer order `k` is the
        `k`-th Catalan number.

        EXAMPLES::

            sage: import sage.combinat.diagram_algebras as da
            sage: td = da.TemperleyLiebDiagrams(3)
            sage: td.cardinality()
            5
        """
        if self.order in ZZ:
            return catalan_number(self.order)
        else:
            return catalan_number(self.order - ZZ.one() / 2)

    def __contains__(self, obj):
        r"""
        TESTS::

            sage: import sage.combinat.diagram_algebras as da
            sage: td = da.TemperleyLiebDiagrams(2)
            sage: td.an_element() in td
            True
            sage: td([[1,2],[-1,-2]]) in td
            True
            sage: [[1,2],[-1,-2]] in td
            True
            sage: [[1,-2],[-1,2]] in td
            False
        """
        if not hasattr(obj, '_base_diagram'):
            try:
                obj = self._element_constructor_(obj)
            except (ValueError, TypeError):
                return False
        if obj not in BrauerDiagrams(self.order):
            return False
        if not obj.is_planar():
            return False
        return True

class PlanarDiagrams(AbstractPartitionDiagrams):
    r"""
    All planar diagrams of integer or integer `+1/2` order.

    EXAMPLES::

        sage: import sage.combinat.diagram_algebras as da
        sage: pld = da.PlanarDiagrams(3)
        sage: pld.an_element() in pld
        True
        sage: pld.cardinality() == len(pld.list())
        True
    """
    Element = PlanarDiagram
    _name = "Planar"
    _diagram_func = planar_diagrams

    def cardinality(self):
        r"""
        Return the cardinality of ``self``.

        The number of all planar diagrams of order `k` is the
        `2k`-th Catalan number.

        EXAMPLES::

            sage: import sage.combinat.diagram_algebras as da
            sage: pld = da.PlanarDiagrams(3)
            sage: pld.cardinality()
            132
        """
        if self.order in ZZ:
            return catalan_number(2*self.order)
        else:
            return catalan_number(2*self.order-1)

    def __contains__(self, obj):
        r"""
        TESTS::

            sage: import sage.combinat.diagram_algebras as da
            sage: pld = da.PlanarDiagrams(2)
            sage: pld.an_element() in pld
            True
            sage: pld([[1,2],[-1,-2]]) in pld
            True
            sage: [[1,2],[-1,-2]] in pld
            True
            sage: [[1,-2],[-1,2]] in pld
            False
        """
        if not hasattr(obj, '_base_diagram'):
            try:
                obj = self._element_constructor_(obj)
            except (ValueError, TypeError):
                return False
        return super(PlanarDiagrams, self).__contains__(obj)

class IdealDiagrams(AbstractPartitionDiagrams):
    r"""
    All "ideal" diagrams of integer or integer `+1/2` order.

    If `k` is an integer then an ideal diagram of order `k` is a partition
    diagram of order `k` with propagating number less than `k`.

    EXAMPLES::

        sage: import sage.combinat.diagram_algebras as da
        sage: id = da.IdealDiagrams(3)
        sage: id.an_element() in id
        True
        sage: id.cardinality() == len(id.list())
        True
        sage: da.IdealDiagrams(3/2).list()
        [{{-2, -1, 1, 2}},
         {{-2, -1, 2}, {1}},
         {{-2, 1, 2}, {-1}},
         {{-2, 2}, {-1}, {1}}]
    """
    Element = IdealDiagram
    _name = "Ideal"
    _diagram_func = ideal_diagrams

    def __contains__(self, obj):
        r"""
        TESTS::

            sage: import sage.combinat.diagram_algebras as da
            sage: id = da.IdealDiagrams(2)
            sage: id.an_element() in id
            True
            sage: id([[1,2],[-1,-2]]) in id
            True
            sage: [[1,2],[-1,-2]] in id
            True
            sage: [[1,-2],[-1,2]] in id
            False
        """
        if not hasattr(obj, '_base_diagram'):
            try:
                obj = self._element_constructor_(obj)
            except (ValueError, TypeError):
                return False
        return super(IdealDiagrams, self).__contains__(obj) and obj.propagating_number() < self.order

class DiagramAlgebra(CombinatorialFreeModule):
    r"""
    Abstract class for diagram algebras and is not designed to be used
    directly.

    TESTS::

        sage: import sage.combinat.diagram_algebras as da
        sage: R.<x> = QQ[]
        sage: D = da.DiagramAlgebra(2, x, R, 'P', da.PartitionDiagrams(2))
        sage: list(D.basis())
        [P{{-2, -1, 1, 2}}, P{{-2, -1, 2}, {1}},
         P{{-2, -1, 1}, {2}}, P{{-2, 1, 2}, {-1}},
         P{{-2}, {-1, 1, 2}}, P{{-2, 1}, {-1, 2}},
         P{{-2, 2}, {-1, 1}}, P{{-2, -1}, {1, 2}},
         P{{-2, -1}, {1}, {2}}, P{{-2, 2}, {-1}, {1}},
         P{{-2}, {-1, 2}, {1}}, P{{-2, 1}, {-1}, {2}},
         P{{-2}, {-1, 1}, {2}}, P{{-2}, {-1}, {1, 2}},
         P{{-2}, {-1}, {1}, {2}}]
    """
    def __init__(self, k, q, base_ring, prefix, diagrams, category=None):
        r"""
        Initialize ``self``.

        INPUT:

        - ``k`` -- the rank
        - ``q`` -- the deformation parameter
        - ``base_ring`` -- the base ring
        - ``prefix`` -- the prefix of our monomials
        - ``diagrams`` -- the object representing all the diagrams
          (i.e. indices for the basis elements)

        TESTS::

            sage: import sage.combinat.diagram_algebras as da
            sage: R.<x> = QQ[]
            sage: D = da.DiagramBasis(2, x, R, 'P', da.PartitionDiagrams(2))
            sage: TestSuite(D).run()
        """
        self._prefix = prefix
        self._q = base_ring(q)
        self._k = k
        self._base_diagrams = diagrams
        cat = AssociativeAlgebras(base_ring.category()).FiniteDimensional().WithBasis()
        if isinstance(self, UnitDiagramMixin):
            cat = cat.Unital()
        category = cat.or_subcategory(category)
        CombinatorialFreeModule.__init__(self, base_ring, diagrams,
                    category=category, prefix=prefix, bracket=False)

    def _element_constructor_(self, set_partition):
        r"""
        Construct an element of ``self``.

        TESTS::

            sage: import sage.combinat.diagram_algebras as da
            sage: R.<x> = QQ[]
            sage: D = da.DiagramAlgebra(2, x, R, 'P', da.PartitionDiagrams(2))
            sage: sp = da.to_set_partition( [[1,2], [-1,-2]] )
            sage: b_elt = D(sp); b_elt
            P{{-2, -1}, {1, 2}}
            sage: b_elt in D
            True
            sage: D([[1,2],[-1,-2]]) == b_elt
            True
            sage: D([{1,2},{-1,-2}]) == b_elt
            True
            sage: S = SymmetricGroupAlgebra(R,2)
            sage: D(S([2,1]))
            P{{-2, 1}, {-1, 2}}
            sage: D2 = da.DiagramAlgebra(2, x, R, 'P', da.PlanarDiagrams(2))
            sage: D2(S([1,2]))
            P{{-2, 2}, {-1, 1}}
            sage: D2(S([2,1]))
            Traceback (most recent call last):
            ...
            ValueError: the diagram {{-2, 1}, {-1, 2}} must be planar
        """
        if self.basis().keys().is_parent_of(set_partition):
            return self.basis()[set_partition]
        if isinstance(set_partition, SymmetricGroupAlgebra_n.Element):
            return self._apply_module_morphism(set_partition, self._perm_to_Blst, self)
        sp = self._base_diagrams(set_partition) # attempt conversion
        if sp in self.basis().keys():
            return self.basis()[sp]

        raise ValueError("invalid input of {0}".format(set_partition))

    def __getitem__(self, d):
        """
        Get the basis item of ``self`` indexed by ``d``.

        EXAMPLES::

            sage: import sage.combinat.diagram_algebras as da
            sage: R.<x> = QQ[]
            sage: D = da.DiagramAlgebra(2, x, R, 'P', da.PartitionDiagrams(2))
            sage: sp = da.PartitionDiagrams(2)( [[1,2], [-1,-2]] )
            sage: D[sp]
            P{{-2, -1}, {1, 2}}
            sage: D[[1,-1,2,-2]]
            P{{-2, -1, 1, 2}}
            sage: D3 = da.DiagramAlgebra(3, x, R, 'P', da.PartitionDiagrams(3))
            sage: da.PartitionDiagrams(3)( [[1,2], [-1,-2]] )
            Traceback (most recent call last):
            ...
            ValueError: {{-2, -1}, {1, 2}} does not represent two rows of vertices of order 3
            sage: D3[sp]
            P{{-3, 3}, {-2, -1}, {1, 2}}
            sage: D3[[1,-1,2,-2]]
            P{{-3, 3}, {-2, -1, 1, 2}}
            sage: D3[[1,2,-2]]
            P{{-3, 3}, {-2, 1, 2}, {-1}}
            sage: P = PartitionAlgebra(3,x)
            sage: P[[1]]
            P{{-3, 3}, {-2, 2}, {-1}, {1}}
        """
        if isinstance(d, (list, tuple)) and all(a in ZZ for a in d):
            d = [d]
        d = self._base_diagrams(to_set_partition(d, self._k))
        if d in self.basis().keys():
            return self.basis()[d]
        raise ValueError("{0} is not an index of a basis element".format(d))

    def _perm_to_Blst(self, w):
        """
        Convert the permutation ``w`` to an element of ``self``.

        EXAMPLES::

            sage: R.<x> = QQ[]
            sage: S = SymmetricGroupAlgebra(R,2)
            sage: import sage.combinat.diagram_algebras as da
            sage: D2 = da.DiagramAlgebra(2, x, R, 'P', da.PlanarDiagrams(2))
            sage: D2._perm_to_Blst([2,1])
            Traceback (most recent call last):
            ...
            ValueError: the diagram {{-2, 1}, {-1, 2}} must be planar
        """
        ## 'perm' is a permutation in one-line notation
        ## turns w into an expression suitable for the element constructor.
        u = sorted(w)
        p = [[u[i],-x] for i,x in enumerate(w)]
        if len(u) < self.order():
            p1 = [[j,-j] for j in range(len(u)+1,self.order()+1)]
            p.extend(p1)
        return self[p]

    def _diag_to_Blst(self, d):
        r"""
        Return an element of ``self`` from the input ``d``.

        If ``d`` is a partial diagram of `\{1,2,\ldots,k,-1,-2,\ldots,-k\}`
        then the set partition is filled in by adding the parts `\{i,-i\}`
        if possible, and singletons sets for the remaining parts.

        INPUT:

        - ``d`` -- an iterable that behaves like
          :class:`AbstractPartitionDiagram` or :class:`Permutation`

        EXAMPLES::

            sage: R.<x> = QQ[]
            sage: PartitionAlgebra(3, x, R)._diag_to_Blst([[1,2], [-3,-1]])
            P{{-3, -1}, {-2}, {1, 2}, {3}}
            sage: BrauerAlgebra(4, x, R)._diag_to_Blst([3,1,2])
            B{{-4, 4}, {-3, 1}, {-2, 3}, {-1, 2}}
            sage: import sage.combinat.diagram_algebras as da
            sage: D3 = da.DiagramAlgebra(3, x, R, 'P', da.PlanarDiagrams(3))
            sage: D3._diag_to_Blst([[1, 2], [-2,-1]])
            P{{-3, 3}, {-2, -1}, {1, 2}}
            sage: D3._diag_to_Blst([[-1,2], [-2,1]])
            Traceback (most recent call last):
            ...
            ValueError: the diagram {{-3, 3}, {-2, 1}, {-1, 2}} must be planar
            sage: D3._diag_to_Blst([[-1,2], [-3,1]])
            Traceback (most recent call last):
            ...
            ValueError: the diagram {{-3, 1}, {-2}, {-1, 2}, {3}} must be planar
        """
        d = list(d)
        if not d:
            return self.one()
        if d[0] in ZZ:
            return self._perm_to_Blst(d)
        d = to_set_partition(d, self._k)
        return self[self._base_diagrams(d)]

    def order(self):
        r"""
        Return the order of ``self``.

        The order of a partition algebra is defined as half of the number
        of nodes in the diagrams.

        EXAMPLES::

            sage: q = var('q')
            sage: PA = PartitionAlgebra(2, q)
            sage: PA.order()
            2
        """
        return self._k

    def set_partitions(self):
        r"""
        Return the collection of underlying set partitions indexing the
        basis elements of a given diagram algebra.

        .. TODO:: Is this really necessary? deprecate?

        TESTS::

            sage: import sage.combinat.diagram_algebras as da
            sage: R.<x> = QQ[]
            sage: D = da.DiagramAlgebra(2, x, R, 'P', da.PartitionDiagrams(2))
            sage: list(D.set_partitions()) == list(da.PartitionDiagrams(2))
            True
        """
        return self.basis().keys()

    def _latex_term(self, diagram):
        r"""
        Return `\LaTeX` representation of ``diagram`` to draw
        diagram algebra element in latex using tikz.

        EXAMPLES::

            sage: R.<x> = ZZ[]
            sage: P = PartitionAlgebra(2, x, R)
            sage: latex(P([[1,2],[-2,-1]])) # indirect doctest
            \begin{tikzpicture}[scale = 0.5,thick, baseline={(0,-1ex/2)}]
            \tikzstyle{vertex} = [shape = circle, minimum size = 7pt, inner sep = 1pt]
            \node[vertex] (G--2) at (1.5, -1) [shape = circle, draw] {};
            \node[vertex] (G--1) at (0.0, -1) [shape = circle, draw] {};
            \node[vertex] (G-1) at (0.0, 1) [shape = circle, draw] {};
            \node[vertex] (G-2) at (1.5, 1) [shape = circle, draw] {};
            \draw (G--2) .. controls +(-0.5, 0.5) and +(0.5, 0.5) .. (G--1);
            \draw (G-1) .. controls +(0.5, -0.5) and +(-0.5, -0.5) .. (G-2);
            \end{tikzpicture}

            sage: latex(P.orbit_basis()([[1,2],[-2,-1]])) # indirect doctest
            \begin{tikzpicture}[scale = 0.5,thick, baseline={(0,-1ex/2)}]
            \tikzstyle{vertex} = [shape = circle, minimum size = 7pt, inner sep = 1pt]
            \node[vertex] (G--2) at (1.5, -1) [shape = circle, draw, fill] {};
            \node[vertex] (G--1) at (0.0, -1) [shape = circle, draw, fill] {};
            \node[vertex] (G-1) at (0.0, 1) [shape = circle, draw, fill] {};
            \node[vertex] (G-2) at (1.5, 1) [shape = circle, draw, fill] {};
            \draw (G--2) .. controls +(-0.5, 0.5) and +(0.5, 0.5) .. (G--1);
            \draw (G-1) .. controls +(0.5, -0.5) and +(-0.5, -0.5) .. (G-2);
            \end{tikzpicture}

        """
        # these allow the view command to work (maybe move them somewhere more appropriate?)
        from sage.misc.latex import latex
        latex.add_to_mathjax_avoid_list('tikzpicture')
        latex.add_package_to_preamble_if_available('tikz')
        if hasattr(self, '_fill'):
            filled_str = ", fill"
        else:
            filled_str = ""
        # Define the sign function
        def sgn(x):
            if x > 0:
                return 1
            if x < 0:
                return -1
            return 0
        l1 = [] #list of blocks
        l2 = [] #lsit of nodes
        for i in list(diagram):
            l1.append(list(i))
            for j in list(i):
                l2.append(j)
        output = "\\begin{tikzpicture}[scale = 0.5,thick, baseline={(0,-1ex/2)}] \n\\tikzstyle{vertex} = [shape = circle, minimum size = 7pt, inner sep = 1pt] \n" #setup beginning of picture
        for i in l2: #add nodes
            output = output + "\\node[vertex] (G-{}) at ({}, {}) [shape = circle, draw{}] {{}}; \n".format(i, (abs(i)-1)*1.5, sgn(i), filled_str)
        for i in l1: #add edges
            if len(i) > 1:
                l4 = list(i)
                posList = []
                negList = []
                for i in l4: #sort list so rows are grouped together
                    if i > 0:
                        posList.append(i)
                    elif i < 0:
                        negList.append(i)
                posList.sort()
                negList.sort()
                l4 = posList + negList
                l5 = l4[:] #deep copy
                for j in range(len(l5)):
                    l5[j-1] = l4[j] #create a permuted list
                if len(l4) == 2:
                    l4.pop()
                    l5.pop() #pops to prevent duplicating edges
                for j in zip(l4, l5):
                    xdiff = abs(j[1])-abs(j[0])
                    y1 = sgn(j[0])
                    y2 = sgn(j[1])
                    if y2-y1 == 0 and abs(xdiff) < 5: #if nodes are close to each other on same row
                        diffCo = (0.5+0.1*(abs(xdiff)-1)) #gets bigger as nodes are farther apart; max value of 1; min value of 0.5.
                        outVec = (sgn(xdiff)*diffCo, -1*diffCo*y1)
                        inVec = (-1*diffCo*sgn(xdiff), -1*diffCo*y2)
                    elif y2-y1 != 0 and abs(xdiff) == 1: #if nodes are close enough curviness looks bad.
                        outVec = (sgn(xdiff)*0.75, -1*y1)
                        inVec = (-1*sgn(xdiff)*0.75, -1*y2)
                    else:
                        outVec = (sgn(xdiff)*1, -1*y1)
                        inVec = (-1*sgn(xdiff), -1*y2)
                    output = output + "\\draw (G-{}) .. controls +{} and +{} .. (G-{}); \n".format(j[0], outVec, inVec, j[1])
        output = output + "\\end{tikzpicture} \n" #end picture
        return output

    # The following subclass provides a few additional methods for
    # (sub)partition algebra elements.
    class Element(CombinatorialFreeModule.Element):
        r"""
        An element of a diagram algebra.

        This subclass provides a few additional methods for
        partition algebra elements. Most element methods are
        already implemented elsewhere.
        """
        def diagram(self):
            r"""
            Return the underlying diagram of ``self`` if ``self`` is a basis
            element. Raises an error if ``self`` is not a basis element.

            EXAMPLES::

                sage: R.<x> = ZZ[]
                sage: P = PartitionAlgebra(2, x, R)
                sage: elt = 3*P([[1,2],[-2,-1]])
                sage: elt.diagram()
                {{-2, -1}, {1, 2}}
            """
            if len(self) != 1:
                raise ValueError("this is only defined for basis elements")
            PA = self.parent()
            ans = self.support_of_term()
            if ans not in PA.basis().keys():
                raise ValueError("element should be keyed by a diagram")
            return ans

        def diagrams(self):
            r"""
            Return the diagrams in the support of ``self``.

            EXAMPLES::

                sage: R.<x> = ZZ[]
                sage: P = PartitionAlgebra(2, x, R)
                sage: elt = 3*P([[1,2],[-2,-1]]) + P([[1,2],[-2], [-1]])
                sage: elt.diagrams()
                [{{-2}, {-1}, {1, 2}}, {{-2, -1}, {1, 2}}]
            """
            return self.support()

class UnitDiagramMixin(object):
    """
    Mixin class for diagram algebras that have the unit indexed by
    the :func:`identity_set_partition`.
    """
    @cached_method
    def one_basis(self):
        r"""
        The following constructs the identity element of ``self``.

        It is not called directly; instead one should use ``DA.one()`` if
        ``DA`` is a defined diagram algebra.

        EXAMPLES::

            sage: R.<x> = QQ[]
            sage: P = PartitionAlgebra(2, x, R)
            sage: P.one_basis()
            {{-2, 2}, {-1, 1}}
        """
        return self._base_diagrams(identity_set_partition(self._k))

class DiagramBasis(DiagramAlgebra):
    """
    Abstract base class for diagram algebras in the diagram basis.
    """
    def product_on_basis(self, d1, d2):
        r"""
        Return the product `D_{d_1} D_{d_2}` by two basis diagrams.

        TESTS::

            sage: import sage.combinat.diagram_algebras as da
            sage: R.<x> = QQ[]
            sage: D = da.DiagramBasis(2, x, R, 'P', da.PartitionDiagrams(2))
            sage: sp = da.PartitionDiagrams(2)([[1,2],[-1,-2]])
            sage: D.product_on_basis(sp, sp)
            x*P{{-2, -1}, {1, 2}}
        """
        if not self._indices.is_parent_of(d1):
            d1 = self._indices(d1)
        if not self._indices.is_parent_of(d2):
            d2 = self._indices(d2)
        (composite_diagram, loops_removed) = d1.compose(d2)
        return self.term(composite_diagram, self._q**loops_removed)

class PartitionAlgebra(DiagramBasis, UnitDiagramMixin):
    r"""
    A partition algebra.

    A partition algebra of rank `k` over a given ground ring `R` is an
    algebra with (`R`-module) basis indexed by the collection of set
    partitions of `\{1, \ldots, k, -1, \ldots, -k\}`. Each such set
    partition can be represented by a graph on nodes `\{1, \ldots, k, -1,
    \ldots, -k\}` arranged in two rows, with nodes `1, \ldots, k` in the
    top row from left to right and with nodes `-1, \ldots, -k` in the
    bottom row from left to right, and edges drawn such that the connected
    components of the graph are precisely the parts of the set partition.
    (This choice of edges is often not unique, and so there are often many
    graphs representing one and the same set partition; the representation
    nevertheless is useful and vivid. We often speak of "diagrams" to mean
    graphs up to such equivalence of choices of edges; of course, we could
    just as well speak of set partitions.)

    There is not just one partition algebra of given rank over a given
    ground ring, but rather a whole family of them, indexed by the
    elements of `R`. More precisely, for every `q \in R`, the partition
    algebra of rank `k` over `R` with parameter `q` is defined to be the
    `R`-algebra with basis the collection of all set partitions of
    `\{1, \ldots, k, -1, \ldots, -k\}`, where the product of two basis
    elements is given by the rule

    .. MATH::

        a \cdot b = q^N (a \circ b),

    where `a \circ b` is the composite set partition obtained by placing
    the diagram (i.e., graph) of `a` above the diagram of `b`, identifying
    the bottom row nodes of `a` with the top row nodes of `b`, and
    omitting any closed "loops" in the middle. The number `N` is the
    number of connected components formed by the omitted loops.

    The parameter `q` is a deformation parameter. Taking `q = 1` produces
    the semigroup algebra (over the base ring) of the partition monoid,
    in which the product of two set partitions is simply given by their
    composition.

    The Iwahori--Hecke algebra of type `A` (with a single parameter) is
    naturally a subalgebra of the partition algebra.

    The partition algebra is regarded as an example of a "diagram algebra"
    due to the fact that its natural basis is given by certain graphs
    often called diagrams.

    An excellent reference for partition algebras and their various
    subalgebras (Brauer algebra, Temperley--Lieb algebra, etc) is the
    paper [HR2005]_.

    INPUT:

    - ``k`` -- rank of the algebra

    - ``q`` -- the deformation parameter `q`

    OPTIONAL ARGUMENTS:

    - ``base_ring`` -- (default ``None``) a ring containing ``q``; if
      ``None``, then Sage automatically chooses the parent of ``q``

    - ``prefix`` -- (default ``"P"``) a label for the basis elements

    EXAMPLES:

    The following shorthand simultaneously defines the univariate polynomial
    ring over the rationals as well as the variable ``x``::

        sage: R.<x> = PolynomialRing(QQ)
        sage: R
        Univariate Polynomial Ring in x over Rational Field
        sage: x
        x
        sage: x.parent() is R
        True

    We now define the partition algebra of rank `2` with parameter ``x``
    over `\ZZ`::

        sage: R.<x> = ZZ[]
        sage: P = PartitionAlgebra(2, x, R)
        sage: P
        Partition Algebra of rank 2 with parameter x
         over Univariate Polynomial Ring in x over Integer Ring
        sage: P.basis().keys()
        Partition diagrams of order 2
        sage: P.basis().keys()([[-2, 1, 2], [-1]])
        {{-2, 1, 2}, {-1}}
        sage: P.basis().list()
        [P{{-2, -1, 1, 2}}, P{{-2, -1, 2}, {1}},
         P{{-2, -1, 1}, {2}}, P{{-2, 1, 2}, {-1}},
         P{{-2}, {-1, 1, 2}}, P{{-2, 1}, {-1, 2}},
         P{{-2, 2}, {-1, 1}}, P{{-2, -1}, {1, 2}},
         P{{-2, -1}, {1}, {2}}, P{{-2, 2}, {-1}, {1}},
         P{{-2}, {-1, 2}, {1}}, P{{-2, 1}, {-1}, {2}},
         P{{-2}, {-1, 1}, {2}}, P{{-2}, {-1}, {1, 2}},
         P{{-2}, {-1}, {1}, {2}}]
        sage: E = P([[1,2],[-2,-1]]); E
        P{{-2, -1}, {1, 2}}
        sage: E in P.basis().list()
        True
        sage: E^2
        x*P{{-2, -1}, {1, 2}}
        sage: E^5
        x^4*P{{-2, -1}, {1, 2}}
        sage: (P([[2,-2],[-1,1]]) - 2*P([[1,2],[-1,-2]]))^2
        (4*x-4)*P{{-2, -1}, {1, 2}} + P{{-2, 2}, {-1, 1}}

    One can work with partition algebras using a symbol for the parameter,
    leaving the base ring unspecified. This implies that the underlying
    base ring is Sage's symbolic ring.

    ::

        sage: q = var('q')
        sage: PA = PartitionAlgebra(2, q); PA
        Partition Algebra of rank 2 with parameter q over Symbolic Ring
        sage: PA([[1,2],[-2,-1]])^2 == q*PA([[1,2],[-2,-1]])
        True
        sage: (PA([[2, -2], [1, -1]]) - 2*PA([[-2, -1], [1, 2]]))^2 == (4*q-4)*PA([[1, 2], [-2, -1]]) + PA([[2, -2], [1, -1]])
        True

    The identity element of the partition algebra is the set
    partition `\{\{1,-1\}, \{2,-2\}, \ldots, \{k,-k\}\}`::

        sage: P = PA.basis().list()
        sage: PA.one()
        P{{-2, 2}, {-1, 1}}
        sage: PA.one()*P[7] == P[7]
        True
        sage: P[7]*PA.one() == P[7]
        True

    We now give some further examples of the use of the other arguments.
    One may wish to "specialize" the parameter to a chosen element of
    the base ring::

        sage: R.<q> = RR[]
        sage: PA = PartitionAlgebra(2, q, R, prefix='B')
        sage: PA
        Partition Algebra of rank 2 with parameter q over
         Univariate Polynomial Ring in q over Real Field with 53 bits of precision
        sage: PA([[1,2],[-1,-2]])
        1.00000000000000*B{{-2, -1}, {1, 2}}
        sage: PA = PartitionAlgebra(2, 5, base_ring=ZZ, prefix='B')
        sage: PA
        Partition Algebra of rank 2 with parameter 5 over Integer Ring
        sage: (PA([[2, -2], [1, -1]]) - 2*PA([[-2, -1], [1, 2]]))^2 == 16*PA([[-2, -1], [1, 2]]) + PA([[2, -2], [1, -1]])
        True

    TESTS:

    A computation that returned an incorrect result until :trac:`15958`::

        sage: A = PartitionAlgebra(1,17)
        sage: g = SetPartitionsAk(1).list()
        sage: a = A[g[1]]
        sage: a
        P{{-1}, {1}}
        sage: a*a
        17*P{{-1}, {1}}

    Symmetric group algebra elements and elements from other subalgebras of the
    partition algebra (e.g., ``BrauerAlgebra`` and ``TemperleyLiebAlgebra``) can also
    be coerced into the partition algebra::

        sage: S = SymmetricGroupAlgebra(SR, 2)
        sage: B = BrauerAlgebra(2, x, SR)
        sage: A = PartitionAlgebra(2, x, SR)
        sage: S([2,1])*A([[1,-1],[2,-2]])
        P{{-2, 1}, {-1, 2}}
        sage: B([[-1,-2],[2,1]]) * A([[1],[-1],[2,-2]])
        P{{-2}, {-1}, {1, 2}}
        sage: A([[1],[-1],[2,-2]]) * B([[-1,-2],[2,1]])
        P{{-2, -1}, {1}, {2}}

    The same is true if the elements come from a subalgebra of a partition algebra of
    smaller order, or if they are defined over a different base ring::

        sage: R = FractionField(ZZ['q']); q = R.gen()
        sage: S = SymmetricGroupAlgebra(ZZ, 2)
        sage: B = BrauerAlgebra(2, q, ZZ[q])
        sage: A = PartitionAlgebra(3, q, R)
        sage: S([2,1])*A([[1,-1],[2,-3],[3,-2]])
        P{{-3, 1}, {-2, 3}, {-1, 2}}
        sage: A(B([[-1,-2],[2,1]]))
        P{{-3, 3}, {-2, -1}, {1, 2}}

    Shorthands for working with basis elements are as follows::

        sage: S = SymmetricGroupAlgebra(ZZ, 3)
        sage: A = PartitionAlgebra(3, x, SR)

        sage: A([[1,3],[-1],[-3]]) # pair up the omitted nodes as `{-i, i}`, if possible
        P{{-3}, {-2, 2}, {-1}, {1, 3}}
        sage: A([[1,3],[-1],[-3]]) == A[[1,3],[-1],[-3]]
        True

        sage: A([[1,2]])
        P{{-3, 3}, {-2}, {-1}, {1, 2}}
        sage: A([[1,2]]) == A[[1,2]]
        True

        sage: A([2,3,1]) # permutations in one-line notation are imported as well
        P{{-3, 2}, {-2, 1}, {-1, 3}}
        sage: A([2,3,1]) == A(S([2,3,1]))
        True

    REFERENCES:

    .. [HR2005] Tom Halverson and Arun Ram, *Partition algebras*. European
       Journal of Combinatorics **26** (2005), 869--921.
    """
    @staticmethod
    def __classcall_private__(cls, k, q, base_ring=None, prefix="P"):
        r"""
        Standardize the input by getting the base ring from the parent of
        the parameter ``q`` if no ``base_ring`` is given.

        TESTS::

            sage: R.<q> = QQ[]
            sage: PA1 = PartitionAlgebra(2, q)
            sage: PA2 = PartitionAlgebra(2, q, R, 'P')
            sage: PA1 is PA2
            True
        """
        if base_ring is None:
            base_ring = q.parent()
        return super(PartitionAlgebra, cls).__classcall__(cls, k, q, base_ring, prefix)

    # The following is the basic constructor method for the class.
    # The purpose of the "prefix" is to label the basis elements
    def __init__(self, k, q, base_ring, prefix):
        r"""
        Initialize ``self``.

        TESTS::

            sage: R.<q> = QQ[]
            sage: PA = PartitionAlgebra(2, q, R)
            sage: TestSuite(PA).run()
        """
        self._k = k
        self._prefix = prefix
        self._q = base_ring(q)
        DiagramAlgebra.__init__(self, k, q, base_ring, prefix, PartitionDiagrams(k))

    def _element_constructor_(self, x):
        r"""
        Construct an element of ``self``.

        EXAMPLES::

            sage: R.<x> = QQ[]
            sage: A2 = PartitionAlgebra(2, x, R)
            sage: O2 = A2.orbit_basis()
            sage: S = SymmetricGroupAlgebra(ZZ, 3)
            sage: A = PartitionAlgebra(3, x, R)
            sage: B = BrauerAlgebra(3, x, R)
            sage: O = A.orbit_basis()
            sage: O2.an_element()
            3*O{{-2, -1, 1}, {2}} + 2*O{{-2, -1, 1, 2}} + 2*O{{-2, -1, 2}, {1}}
            sage: A(O2.an_element())
            3*P{{-3, 3}, {-2, -1, 1}, {2}} - 3*P{{-3, 3}, {-2, -1, 1, 2}}
             + 2*P{{-3, 3}, {-2, -1, 2}, {1}}
            sage: A2.an_element()
            3*P{{-2, -1, 1}, {2}} + 2*P{{-2, -1, 1, 2}} + 2*P{{-2, -1, 2}, {1}}
            sage: A(A2.an_element())
            3*P{{-3, 3}, {-2, -1, 1}, {2}} + 2*P{{-3, 3}, {-2, -1, 1, 2}}
             + 2*P{{-3, 3}, {-2, -1, 2}, {1}}
            sage: S.an_element()
            [1, 2, 3] + 2*[1, 3, 2] + 3*[2, 1, 3] + [3, 1, 2]
            sage: A(S.an_element())
            P{{-3, 1}, {-2, 3}, {-1, 2}} + 2*P{{-3, 2}, {-2, 3}, {-1, 1}}
             + 3*P{{-3, 3}, {-2, 1}, {-1, 2}} + P{{-3, 3}, {-2, 2}, {-1, 1}}
            sage: B.an_element()
            3*B{{-3, 1}, {-2, -1}, {2, 3}} + 2*B{{-3, 1}, {-2, 2}, {-1, 3}}
             + 2*B{{-3, 1}, {-2, 3}, {-1, 2}}
            sage: A(B.an_element())
            3*P{{-3, 1}, {-2, -1}, {2, 3}} + 2*P{{-3, 1}, {-2, 2}, {-1, 3}}
             + 2*P{{-3, 1}, {-2, 3}, {-1, 2}}
            sage: O.an_element()
            2*O{{-3, -2, -1, 1, 2, 3}} + 3*O{{-3, -2, -1, 1, 3}, {2}}
             + 2*O{{-3, -2, -1, 2, 3}, {1}}
            sage: A(O.an_element())
            -3*P{{-3, -2, -1, 1, 2, 3}} + 3*P{{-3, -2, -1, 1, 3}, {2}}
             + 2*P{{-3, -2, -1, 2, 3}, {1}}
            sage: A([])
            P{{-3, 3}, {-2, 2}, {-1, 1}}
            sage: A(4)
            4*P{{-3, 3}, {-2, 2}, {-1, 1}}
            sage: A([2,1])
            P{{-3, 3}, {-2, 1}, {-1, 2}}
            sage: A([[2,1]])
            P{{-3, 3}, {-2}, {-1}, {1, 2}}
            sage: A([[-1,3],[-2,-3,1]])
            P{{-3, -2, 1}, {-1, 3}, {2}}

        TESTS::

            sage: import sage.combinat.diagram_algebras as da
            sage: R.<x> = QQ[]
            sage: PA = PartitionAlgebra(2, x, R, 'P')
            sage: PA([]) == PA.one()
            True
            sage: D = da.DiagramAlgebra(2, x, R, 'P', da.PartitionDiagrams(2))
            sage: D([]) == D.one()
            Traceback (most recent call last):
            ...
            ValueError: invalid input of []
            sage: sp = da.to_set_partition( [[1,2], [-1,-2]] )
            sage: b_elt = D(sp); b_elt
            P{{-2, -1}, {1, 2}}
            sage: b_elt in D
            True
            sage: D([[1,2],[-1,-2]]) == b_elt
            True
            sage: D([{1,2},{-1,-2}]) == b_elt
            True
            sage: S = SymmetricGroupAlgebra(R,2)
            sage: D(S([2,1]))
            P{{-2, 1}, {-1, 2}}
            sage: D2 = da.DiagramAlgebra(2, x, R, 'P', da.PlanarDiagrams(2))
            sage: D2(S([1,2]))
            P{{-2, 2}, {-1, 1}}
            sage: D2(S([2,1]))
            Traceback (most recent call last):
            ...
            ValueError: the diagram {{-2, 1}, {-1, 2}} must be planar
        """
        # coercion from basis keys
        if self.basis().keys().is_parent_of(x):
            return self.basis()[x]

        # conversion from (smaller) diagram or permutation
        if isinstance(x, (AbstractPartitionDiagram, list, tuple, Permutations.Element)):
            return self._diag_to_Blst(x)

        # conversion from orbit basis
        if (isinstance(x, OrbitBasis.Element)
                and self.base_ring().has_coerce_map_from(x.parent().base_ring())):
            return self(x.parent().to_diagram_basis(x))

        # conversion from SubPartitionAlgebra
        if (isinstance(x, (PartitionAlgebra.Element, SubPartitionAlgebra.Element))
                and self.has_coerce_map_from(x.parent().base_ring())):
            return sum(a * self._diag_to_Blst(d) for (d,a) in x)

        return super(PartitionAlgebra, self)._element_constructor_(x)

    def _repr_(self):
        """
        Return a string representation of ``self``.

        EXAMPLES::

            sage: R.<q> = QQ[]
            sage: PartitionAlgebra(2, q, R)
            Partition Algebra of rank 2 with parameter q
             over Univariate Polynomial Ring in q over Rational Field
        """
        return "Partition Algebra of rank {} with parameter {} over {}".format(
                self._k, self._q, self.base_ring())

    def _coerce_map_from_(self, R):
        """
        Return a coerce map from ``R`` if one exists and ``None`` otherwise.

        .. TODO::

            - Refactor some of these generic morphisms as compositions
              of morphisms.
            - Allow for coercion if base_rings and parameters are the same,
              up to relabeling/isomorphism?

        EXAMPLES::

            sage: R.<x> = QQ[]
            sage: S = SymmetricGroupAlgebra(R, 4)
            sage: A = PartitionAlgebra(4, x, R)
            sage: O = A.orbit_basis()
            sage: A._coerce_map_from_(S)
            Generic morphism:
              From: Symmetric group algebra of order 4 over Univariate Polynomial Ring in x over Rational Field
              To:   Partition Algebra of rank 4 with parameter x over Univariate Polynomial Ring in x over Rational Field
            sage: A._coerce_map_from_(O)
            Generic morphism:
              From: Orbit basis of Partition Algebra of rank 4 with parameter x over Univariate Polynomial Ring in x over Rational Field
              To:   Partition Algebra of rank 4 with parameter x over Univariate Polynomial Ring in x over Rational Field
            sage: Sp3 = SymmetricGroupAlgebra(ZZ, 3)
            sage: A._coerce_map_from_(Sp3)
            Generic morphism:
              From: Symmetric group algebra of order 3 over Integer Ring
              To:   Partition Algebra of rank 4 with parameter x over Univariate Polynomial Ring in x over Rational Field
            sage: B3 = BrauerAlgebra(3, x, R)
            sage: A._coerce_map_from_(B3)
            Generic morphism:
              From: Brauer Algebra of rank 3 with parameter x over Univariate Polynomial Ring in x over Rational Field
              To:   Partition Algebra of rank 4 with parameter x over Univariate Polynomial Ring in x over Rational Field
            sage: A3 = PartitionAlgebra(3, x, R)
            sage: A._coerce_map_from_(A3)
            Generic morphism:
              From: Partition Algebra of rank 3 with parameter x over Univariate Polynomial Ring in x over Rational Field
              To:   Partition Algebra of rank 4 with parameter x over Univariate Polynomial Ring in x over Rational Field
            sage: O3 = A3.orbit_basis()
            sage: A._coerce_map_from_(O3)
            Generic morphism:
              From: Orbit basis of Partition Algebra of rank 3 with parameter x over Univariate Polynomial Ring in x over Rational Field
              To:   Partition Algebra of rank 4 with parameter x over Univariate Polynomial Ring in x over Rational Field

        TESTS::

            sage: elt = O3.an_element(); elt
            2*O{{-3, -2, -1, 1, 2, 3}} + 3*O{{-3, -2, -1, 1, 3}, {2}}
             + 2*O{{-3, -2, -1, 2, 3}, {1}}
            sage: A._coerce_map_from_(O3)(elt)
            -3*P{{-4, 4}, {-3, -2, -1, 1, 2, 3}}
             + 3*P{{-4, 4}, {-3, -2, -1, 1, 3}, {2}}
             + 2*P{{-4, 4}, {-3, -2, -1, 2, 3}, {1}}
          """
        # coerce from Orbit basis.
        if isinstance(R, OrbitBasis):
            if R._k <= self._k and self.base_ring().has_coerce_map_from(R.base_ring()):
                return R.module_morphism(self._orbit_to_diagram_on_basis, codomain=self)
            return None

        # coerce from sub-partition algebras.
        if isinstance(R, (PartitionAlgebra, SubPartitionAlgebra)):
            if R._k <= self._k and self.base_ring().has_coerce_map_from(R.base_ring()):
                return R.module_morphism(self._diag_to_Blst, codomain=self)
            return None

        # coerce from Symmetric group algebras.
        if isinstance(R, SymmetricGroupAlgebra_n):
            if R.n <= self._k and self.base_ring().has_coerce_map_from(R.base_ring()):
                return R.module_morphism(self._perm_to_Blst, codomain=self)
            return None
        return super(PartitionAlgebra, self)._coerce_map_from_(R)

    def orbit_basis(self):
        r"""
        Return the orbit basis of ``self``.

        EXAMPLES::

            sage: R.<x> = QQ[]
            sage: P2 = PartitionAlgebra(2, x, R)
            sage: O2 = P2.orbit_basis(); O2
            Orbit basis of Partition Algebra of rank 2 with parameter x over
             Univariate Polynomial Ring in x over Rational Field
            sage: pp = 7 * P2[{-1}, {-2, 1, 2}] - 2 * P2[{-2}, {-1, 1}, {2}]; pp
            -2*P{{-2}, {-1, 1}, {2}} + 7*P{{-2, 1, 2}, {-1}}
            sage: op = pp.to_orbit_basis(); op
            -2*O{{-2}, {-1, 1}, {2}} - 2*O{{-2}, {-1, 1, 2}}
             - 2*O{{-2, -1, 1}, {2}} + 5*O{{-2, -1, 1, 2}}
             + 7*O{{-2, 1, 2}, {-1}} - 2*O{{-2, 2}, {-1, 1}}
            sage: op == O2(op)
            True
            sage: pp * op.leading_term()
            4*P{{-2}, {-1, 1}, {2}} - 4*P{{-2, -1, 1}, {2}}
             + 14*P{{-2, -1, 1, 2}} - 14*P{{-2, 1, 2}, {-1}}
        """
        return OrbitBasis(self)

    def _orbit_to_diagram_on_basis(self, d):
        r"""
        Return the orbit basis element, indexed by the partition
        diagram ``d``, in the diagram basis of the partition algebra.

        EXAMPLES::

            sage: R.<x> = QQ[]
            sage: P2 = PartitionAlgebra(2, x, R)
            sage: from sage.combinat.diagram_algebras import PartitionDiagrams
            sage: PD = PartitionDiagrams(2)
            sage: P2._orbit_to_diagram_on_basis(PD([[1,2,-2],[-1]]))
            -P{{-2, -1, 1, 2}} + P{{-2, 1, 2}, {-1}}
        """
        # Mobius inversion in the poset of coarsenings of ``d``
        SPd = SetPartitions(len(d))
        return self.sum((-1)**(len(d)-len(sp)) * prod(ZZ(len(p)-1).factorial() for p in sp)
                        * self([sum((list(d[i-1]) for i in p),[]) for p in sp])
                        for sp in SPd)

    class Element(DiagramBasis.Element):
        def to_orbit_basis(self):
            """
            Return ``self`` in the orbit basis of the associated
            partition algebra.

            EXAMPLES::

                sage: R.<x> = QQ[]
                sage: P = PartitionAlgebra(2, x, R)
                sage: pp = P.an_element(); pp
                3*P{{-2, -1, 1}, {2}} + 2*P{{-2, -1, 1, 2}} + 2*P{{-2, -1, 2}, {1}}
                sage: pp.to_orbit_basis()
                3*O{{-2, -1, 1}, {2}} + 7*O{{-2, -1, 1, 2}} + 2*O{{-2, -1, 2}, {1}}
            """
            OP = self.parent().orbit_basis()
            return OP(self)

class OrbitBasis(DiagramAlgebra):
    r"""
    The orbit basis of the partition algebra.

    Let `D_\pi` represent the diagram basis element indexed by the
    partition `\pi`, then (see equations (2.14), (2.17) and (2.18) of [BH2017]_)

    .. MATH::

        D_\pi = \sum_{\tau \geq \pi} O_\tau,

    where the sum is over all partitions `\tau` which are coarser than `\pi`
    and `O_\tau` is the orbit basis element indexed by the partition `\tau`.

    If `\mu_{2k}(\pi,\tau)` represents the mobius function of the partition
    lattice, then

    .. MATH::

        O_\pi = \sum_{\tau \geq \pi} \mu_{2k}(\pi, \tau) D_\tau.

    If `\tau` is a partition of `\ell` blocks and the `i^{th}` block of
    `\tau` is a union of `b_i` blocks of `\pi`, then

    .. MATH::

        \mu_{2k}(\pi, \tau) = \prod_{i=1}^\ell (-1)^{b_i-1} (b_i-1)! .

    EXAMPLES::

        sage: R.<x> = QQ[]
        sage: P2 = PartitionAlgebra(2, x, R)
        sage: O2 = P2.orbit_basis(); O2
        Orbit basis of Partition Algebra of rank 2 with parameter x over
         Univariate Polynomial Ring in x over Rational Field
        sage: oa = O2([[1],[-1],[2,-2]]); ob = O2([[-1,-2,2],[1]]); oa, ob
        (O{{-2, 2}, {-1}, {1}}, O{{-2, -1, 2}, {1}})
        sage: oa * ob
        (x-2)*O{{-2, -1, 2}, {1}}

    We can convert between the two bases::

        sage: pa = P2(oa); pa
        2*P{{-2, -1, 1, 2}} - P{{-2, -1, 2}, {1}} - P{{-2, 1, 2}, {-1}}
         + P{{-2, 2}, {-1}, {1}} - P{{-2, 2}, {-1, 1}}
        sage: pa * ob
        (-x+2)*P{{-2, -1, 1, 2}} + (x-2)*P{{-2, -1, 2}, {1}}
        sage: _ == pa * P2(ob)
        True
        sage: O2(pa * ob)
        (x-2)*O{{-2, -1, 2}, {1}}

    Note that the unit in the orbit basis is not a single diagram,
    in contrast to the natural diagram basis::

        sage: P2.one()
        P{{-2, 2}, {-1, 1}}
        sage: O2.one()
        O{{-2, -1, 1, 2}} + O{{-2, 2}, {-1, 1}}
        sage: O2.one() == P2.one()
        True

    TESTS:

    Check that going between the two bases is the identity::

        sage: R.<x> = QQ[]
        sage: P2 = PartitionAlgebra(2, x, R)
        sage: O2 = P2.orbit_basis(); O2
        Orbit basis of Partition Algebra of rank 2 with parameter x over
         Univariate Polynomial Ring in x over Rational Field
        sage: PD = P2.basis().keys()
        sage: all(O2(P2(O2(m))) == O2(m) for m in PD)
        True
        sage: all(P2(O2(P2(m))) == P2(m) for m in PD)
        True
    """
    @staticmethod
    def __classcall_private__(cls, *args):
        """
        Normalize input to ensure a unique representation.

        INPUT:

        Either:

        - ``A`` -- an abstract diagram algebra

        or the arguments to construct a diagram algebra:

        - ``k`` -- the rank
        - ``q`` -- the parameter
        - ``R`` -- the base ring

        EXAMPLES::

            sage: R.<x> = QQ[]
            sage: P2 = PartitionAlgebra(2, x, R)
            sage: from sage.combinat.diagram_algebras import OrbitBasis
            sage: O2a = P2.orbit_basis()
            sage: O2b = OrbitBasis(P2)
            sage: O2c = OrbitBasis(2, x, R)
            sage: O2a is O2b and O2a is O2c
            True
            sage: O2d = OrbitBasis(2, x, QQ[x])
            sage: O2a is O2d
            True
        """
        if len(args) == 1:
            PA = args[0]
            if not isinstance(PA, DiagramAlgebra):
                raise ValueError("{} is not a partition algebra".format(PA))
            alg = PA
        elif len(args) != 3:
            raise ValueError("expected 1 or 3 arguments, received %s: %s"%(len(args), args))
        else:
            (k,q,R) = args
            q = R(q)
            alg = PartitionAlgebra(k, q, R)
        return super(OrbitBasis, cls).__classcall__(cls, alg)

    def __init__(self, alg):
        """
        Initialize ``self``.

        EXAMPLES::

            sage: O2 = PartitionAlgebra(2, -1, QQ).orbit_basis()
            sage: TestSuite(O2).run()
        """
        base_ring = alg.base_ring()
        k = alg._k
        q = alg._q
        diagrams = alg._base_diagrams
        # TODO: should we add additional categories?
        category = alg.category()
        DiagramAlgebra.__init__(self, k, q, base_ring, "O", diagrams, category)
        self._fill = True
        self._alg = alg

    def _repr_(self):
        """
        Return a string representation of ``self``.

        EXAMPLES::

            sage: PartitionAlgebra(2, -1, QQ).orbit_basis()
            Orbit basis of Partition Algebra of rank 2 with parameter -1 over Rational Field
        """
        return "Orbit basis of {}".format(self._alg)

    def _element_constructor_(self, x):
        """
        Convert ``x`` into ``self``.

        EXAMPLES::

            sage: R.<x> = QQ[]
            sage: P2 = PartitionAlgebra(2, x, R)
            sage: O2 = P2.orbit_basis()
            sage: O2(P2([]))
            O{{-2, -1, 1, 2}} + O{{-2, 2}, {-1, 1}}
            sage: O2(3).to_diagram_basis() == 3 * P2.one()
            True
            sage: O2(P2([[1,2,-2],[-1]]))
            O{{-2, -1, 1, 2}} + O{{-2, 1, 2}, {-1}}
        """
        if isinstance(x, (PartitionAlgebra.Element, SubPartitionAlgebra.Element)):
            return self._alg(x).to_orbit_basis()
        d = self._alg._diag_to_Blst(x).diagram()
        return CombinatorialFreeModule._element_constructor_(self, d)

    def _coerce_map_from_(self, R):
        r"""
        Return a coerce map from ``R`` if one exists and ``None`` otherwise.

        EXAMPLES::

            sage: R.<x> = QQ[]
            sage: P2 = PartitionAlgebra(2, x, R)
            sage: O2 = P2.orbit_basis()
            sage: O2(P2([]))
            O{{-2, -1, 1, 2}} + O{{-2, 2}, {-1, 1}}
            sage: O2(3)
            3*O{{-2, -1, 1, 2}} + 3*O{{-2, 2}, {-1, 1}}
            sage: O2([[1,2,-2],[-1]])
            O{{-2, 1, 2}, {-1}}
        """
        if R is self._alg:
            return self._alg.module_morphism(self._diagram_to_orbit_on_basis, codomain=self)
        if self._alg.coerce_map_from(R):
            return self._coerce_map_via([self._alg], R)
        return super(OrbitBasis, self)._coerce_map_from_(R)

    @cached_method
    def one(self):
        """
        Return the element `1` of the partition algebra in the orbit basis.

        EXAMPLES::

            sage: R.<x> = QQ[]
            sage: P2 = PartitionAlgebra(2, x, R)
            sage: O2 = P2.orbit_basis()
            sage: O2.one()
            O{{-2, -1, 1, 2}} + O{{-2, 2}, {-1, 1}}
        """
        PDs = self._base_diagrams
        base = SetPartitions()(identity_set_partition(self._k))
        brone = self.base_ring().one()
        return self._from_dict({PDs(d): brone for d in base.coarsenings()},
                               coerce=False, remove_zeros=False)

    def diagram_basis(self):
        """
        Return the associated partition algebra of ``self``
        in the diagram basis.

        EXAMPLES::

            sage: R.<x> = QQ[]
            sage: O2 = PartitionAlgebra(2, x, R).orbit_basis()
            sage: P2 = O2.diagram_basis(); P2
            Partition Algebra of rank 2 with parameter x over Univariate
            Polynomial Ring in x over Rational Field
            sage: P2(O2.an_element())
            3*P{{-2, -1, 1}, {2}} - 3*P{{-2, -1, 1, 2}} + 2*P{{-2, -1, 2}, {1}}

        TESTS::

            sage: R.<x> = QQ[]
            sage: P2 = PartitionAlgebra(2, x, R)
            sage: O2 = P2.orbit_basis()
            sage: op = O2([]); op
            O{{-2, 2}, {-1, 1}}
            sage: PA = O2.diagram_basis()
            sage: P2 == PA
            True
            sage: PA([]) == P2.one()
            True
            sage: PA(op)
            -P{{-2, -1, 1, 2}} + P{{-2, 2}, {-1, 1}}
            sage: op == PA(op).to_orbit_basis()
            True
        """
        return self._alg

    def _diagram_to_orbit_on_basis(self, diag):
        """
        Return the element ``diag`` in the orbit basis.

        EXAMPLES::

            sage: R.<x> = QQ[]
            sage: P2 = PartitionAlgebra(2, x, R)
            sage: O2 = P2.orbit_basis()
            sage: from sage.combinat.diagram_algebras import PartitionDiagrams
            sage: PD = PartitionDiagrams(2)
            sage: O2._diagram_to_orbit_on_basis(PD([[1,2,-2],[-1]]))
            O{{-2, -1, 1, 2}} + O{{-2, 1, 2}, {-1}}
            sage: P2.one().to_orbit_basis()
            O{{-2, -1, 1, 2}} + O{{-2, 2}, {-1, 1}}
            sage: pp = P2[{-2}, {-1, 1}, {2}]
            sage: O2(pp)
            O{{-2}, {-1, 1}, {2}} + O{{-2}, {-1, 1, 2}} + O{{-2, -1, 1}, {2}}
             + O{{-2, -1, 1, 2}} + O{{-2, 2}, {-1, 1}}

        TESTS::

            sage: P2([]).to_orbit_basis() == O2.one()
            True
            sage: O2([]) == O2.one()
            False
            sage: op = O2.an_element()
            sage: op == op.to_diagram_basis().to_orbit_basis()
            True
        """
        PDs = PartitionDiagrams(self._alg._k)
        one = self.base_ring().one()
        return self._from_dict({PDs(d): one for d in diag.set_partition().coarsenings()},
                               coerce=False, remove_zeros=False)

    def product_on_basis(self, d1, d2):
        r"""
        Return the product `O_{d_1} O_{d_2}` of two elements
        in the orbit basis ``self``.

        EXAMPLES::

            sage: R.<x> = QQ[]
            sage: OP = PartitionAlgebra(2, x, R).orbit_basis()
            sage: SP = OP.basis().keys()
            sage: OP.product_on_basis(SP.an_element(), SP.an_element())
            O{{-2, -1, 1, 2}}
            sage: o1 = OP.one(); o2 = OP([]); o3 = OP.an_element()
            sage: o2 == o1
            False
            sage: o1 * o1 == o1
            True
            sage: o3 * o1 == o1 * o3 and o3 * o1 == o3
            True
            sage: o3 * o3
            6*O{{-2, -1, 1}, {2}} + 4*O{{-2, -1, 1, 2}} + 4*O{{-2, -1, 2}, {1}}

        We compute Examples 4.5 in [BH2017]_::

            sage: R.<x> = QQ[]
            sage: P = PartitionAlgebra(3,x); O = P.orbit_basis()
            sage: O[[1,2,3],[-1,-2,-3]] * O[[1,2,3],[-1,-2,-3]]
            (x-2)*O{{-3, -2, -1}, {1, 2, 3}} + (x-1)*O{{-3, -2, -1, 1, 2, 3}}

            sage: P = PartitionAlgebra(4,x); O = P.orbit_basis()
            sage: O[[1],[-1],[2,3],[4,-2],[-3,-4]] * O[[1],[2,-2],[3,4],[-1,-3],[-4]]
            (x^2-11*x+30)*O{{-4}, {-3, -1}, {-2, 4}, {1}, {2, 3}}
             + (x^2-9*x+20)*O{{-4}, {-3, -1, 1}, {-2, 4}, {2, 3}}
             + (x^2-9*x+20)*O{{-4}, {-3, -1, 2, 3}, {-2, 4}, {1}}
             + (x^2-9*x+20)*O{{-4, 1}, {-3, -1}, {-2, 4}, {2, 3}}
             + (x^2-7*x+12)*O{{-4, 1}, {-3, -1, 2, 3}, {-2, 4}}
             + (x^2-9*x+20)*O{{-4, 2, 3}, {-3, -1}, {-2, 4}, {1}}
             + (x^2-7*x+12)*O{{-4, 2, 3}, {-3, -1, 1}, {-2, 4}}

            sage: O[[1,-1],[2,-2],[3],[4,-3],[-4]] * O[[1,-2],[2],[3,-1],[4],[-3],[-4]]
            (x-6)*O{{-4}, {-3}, {-2, 1}, {-1, 4}, {2}, {3}}
             + (x-5)*O{{-4}, {-3, 3}, {-2, 1}, {-1, 4}, {2}}
             + (x-5)*O{{-4, 3}, {-3}, {-2, 1}, {-1, 4}, {2}}

            sage: P = PartitionAlgebra(6,x); O = P.orbit_basis()
            sage: (O[[1,-2,-3],[2,4],[3,5,-6],[6],[-1],[-4,-5]]
            ....:  * O[[1,-2],[2,3],[4],[5],[6,-4,-5,-6],[-1,-3]])
            0

            sage: (O[[1,-2],[2,-3],[3,5],[4,-5],[6,-4],[-1],[-6]]
            ....:  * O[[1,-2],[2,-1],[3,-4],[4,-6],[5,-3],[6,-5]])
            O{{-6, 6}, {-5}, {-4, 2}, {-3, 4}, {-2}, {-1, 1}, {3, 5}}

        TESTS:

        Check that multiplication agrees with the multiplication in the
        partition algebra::

            sage: R.<x> = QQ[]
            sage: OP = PartitionAlgebra(2, x).orbit_basis()
            sage: P = OP.diagram_basis()
            sage: o1 = OP.one(); o2 = OP([]); o3 = OP.an_element()
            sage: p1 = P(o1); p2 = P(o2); p3 = P(o3)
            sage: (p2 * p3).to_orbit_basis() == o2 * o3
            True
            sage: (3*p3 * (p1 - 2*p2)).to_orbit_basis() == 3*o3 * (o1 - 2*o2)
            True

            sage: R.<x> = QQ[]
            sage: P = PartitionAlgebra(2,x); O = P.orbit_basis()
            sage: all(b * bp == OP(P(b) * P(bp)) for b in OP.basis() # long time
            ....:     for bp in OP.basis())
            True

        REFERENCES:

        - [BH2017]_
        """
        ## According to Corollary 4.12 in [BH2017]_, product is zero unless the
        ## stacked diagrams "exactly match" in the middle.
        pi_1 = [frozenset([-i for i in part if i < 0]) for part in d1]
        pi_2 = [frozenset([i for i in part if i > 0]) for part in d2]
        if set([part for part in pi_1 if part]) != set([part for part in pi_2 if part]):
            return self.zero()

        q = self._q
        R = q.parent()
        PDs = self._base_diagrams
        def matchings(A, B):
            for i in range(min(len(A), len(B))+1):
                for X in itertools.combinations(A, i):
                    restA = list(A.difference(X))
                    for Y in itertools.combinations(B, i):
                        restB = list(B.difference(Y))
                        for sigma in Permutations(Y):
                            yield [x.union(y) for x,y in zip(X, sigma)] + restA + restB

        D, removed = d1.compose(d2)
        only_top = set([frozenset(part) for part in d1 if all(i > 0 for i in part)])
        only_bottom = set([frozenset(part) for part in d2 if all(i < 0 for i in part)])
        only_both = only_top.union(only_bottom)
        restD = [P for P in D if frozenset(P) not in only_both]
        term_dict = {PDs(restD + X):
                      R.prod(q - t for t in range(len(X)+len(restD),
                                                  len(X)+len(restD)+removed))
                     for X in matchings(only_top, only_bottom)}
        return self._from_dict(term_dict)

    class Element(PartitionAlgebra.Element):
        def to_diagram_basis(self):
            """
            Expand ``self`` in the natural diagram basis of the partition algebra.

            EXAMPLES::

                sage: R.<x> = QQ[]
                sage: P = PartitionAlgebra(2, x, R)
                sage: O = P.orbit_basis()
                sage: elt = O.an_element(); elt
                3*O{{-2, -1, 1}, {2}} + 2*O{{-2, -1, 1, 2}} + 2*O{{-2, -1, 2}, {1}}
                sage: elt.to_diagram_basis()
                3*P{{-2, -1, 1}, {2}} - 3*P{{-2, -1, 1, 2}} + 2*P{{-2, -1, 2}, {1}}
                sage: pp = P.an_element()
                sage: op = pp.to_orbit_basis(); op
                3*O{{-2, -1, 1}, {2}} + 7*O{{-2, -1, 1, 2}} + 2*O{{-2, -1, 2}, {1}}
                sage: pp == op.to_diagram_basis()
                True
            """
            # use _coerce_map_from_
            return self.parent()._alg(self)
            #return self._alg.coerce_map_from(self)

class SubPartitionAlgebra(DiagramBasis):
    """
    A subalgebra of the partition algebra in the diagram basis indexed
    by a subset of the diagrams.
    """
    def __init__(self, k, q, base_ring, prefix, diagrams, category=None):
        """
        Initialize ``self`` by adding a coercion to the ambient space.

        EXAMPLES::

            sage: R.<x> = QQ[]
            sage: BA = BrauerAlgebra(2, x, R)
            sage: BA.ambient().has_coerce_map_from(BA)
            True
        """
        DiagramBasis.__init__(self, k, q, base_ring, prefix, diagrams, category)

    #These methods allow for a subalgebra to be correctly identified in a partition algebra
    def ambient(self):
        r"""
        Return the partition algebra ``self`` is a sub-algebra of.

        EXAMPLES::

            sage: x = var('x')
            sage: BA = BrauerAlgebra(2, x)
            sage: BA.ambient()
            Partition Algebra of rank 2 with parameter x over Symbolic Ring
        """
        return self.lift.codomain()

    @lazy_attribute
    def lift(self):
        r"""
        Return the lift map from diagram subalgebra to the ambient space.

        EXAMPLES::

            sage: R.<x> = QQ[]
            sage: BA = BrauerAlgebra(2, x, R)
            sage: E = BA([[1,2],[-1,-2]])
            sage: lifted = BA.lift(E); lifted
            B{{-2, -1}, {1, 2}}
            sage: lifted.parent() is BA.ambient()
            True
        """
        amb = PartitionAlgebra(self._k, self._q, self.base_ring(), prefix=self._prefix)
        phi = self.module_morphism(amb.monomial, codomain=amb, category=self.category())
        phi.register_as_coercion()
        return phi

    def retract(self, x):
        r"""
        Retract an appropriate partition algebra element to the
        corresponding element in the partition subalgebra.

        EXAMPLES::

            sage: R.<x> = QQ[]
            sage: BA = BrauerAlgebra(2, x, R)
            sage: PA = BA.ambient()
            sage: E = PA([[1,2], [-1,-2]])
            sage: BA.retract(E) in BA
            True
        """
        if ( x not in self.ambient()
                or any(i not in self._indices for i in x.support()) ):
            raise ValueError("{0} cannot retract to {1}".format(x, self))
        return self._from_dict(x._monomial_coefficients, remove_zeros=False)

    class Element(DiagramBasis.Element):
        def to_orbit_basis(self):
            """
            Return ``self`` in the orbit basis of the associated
            ambient partition algebra.

            EXAMPLES::

                sage: R.<x> = QQ[]
                sage: B = BrauerAlgebra(2, x, R)
                sage: bb = B.an_element(); bb
                3*B{{-2, -1}, {1, 2}} + 2*B{{-2, 1}, {-1, 2}} + 2*B{{-2, 2}, {-1, 1}}
                sage: bb.to_orbit_basis()
                3*O{{-2, -1}, {1, 2}} + 7*O{{-2, -1, 1, 2}} + 2*O{{-2, 1}, {-1, 2}}
                 + 2*O{{-2, 2}, {-1, 1}}
            """
            P = self.parent().lift.codomain()
            OP = P.orbit_basis()
            return OP(P(self))

class BrauerAlgebra(SubPartitionAlgebra, UnitDiagramMixin):
    r"""
    A Brauer algebra.

    The Brauer algebra of rank `k` is an algebra with basis indexed by the
    collection of set partitions of `\{1, \ldots, k, -1, \ldots, -k\}`
    with block size 2.

    This algebra is a subalgebra of the partition algebra.
    For more information, see :class:`PartitionAlgebra`.

    INPUT:

    - ``k`` -- rank of the algebra

    - ``q`` -- the deformation parameter `q`

    OPTIONAL ARGUMENTS:

    - ``base_ring`` -- (default ``None``) a ring containing ``q``; if ``None``
      then just takes the parent of ``q``

    - ``prefix`` -- (default ``"B"``) a label for the basis elements

    EXAMPLES:

    We now define the Brauer algebra of rank `2` with parameter ``x``
    over `\ZZ`::

        sage: R.<x> = ZZ[]
        sage: B = BrauerAlgebra(2, x, R)
        sage: B
        Brauer Algebra of rank 2 with parameter x
         over Univariate Polynomial Ring in x over Integer Ring
        sage: B.basis()
        Lazy family (Term map from Brauer diagrams of order 2 to Brauer Algebra
         of rank 2 with parameter x over Univariate Polynomial Ring in x
         over Integer Ring(i))_{i in Brauer diagrams of order 2}
        sage: B.basis().keys()
        Brauer diagrams of order 2
        sage: B.basis().keys()([[-2, 1], [2, -1]])
        {{-2, 1}, {-1, 2}}
        sage: b = B.basis().list()
        sage: b
        [B{{-2, 1}, {-1, 2}}, B{{-2, 2}, {-1, 1}}, B{{-2, -1}, {1, 2}}]
        sage: b[2]
        B{{-2, -1}, {1, 2}}
        sage: b[2]^2
        x*B{{-2, -1}, {1, 2}}
        sage: b[2]^5
        x^4*B{{-2, -1}, {1, 2}}

    Note, also that since the symmetric group algebra is contained in
    the Brauer algebra, there is also a conversion between the two. ::

        sage: R.<x> = ZZ[]
        sage: B = BrauerAlgebra(2, x, R)
        sage: S = SymmetricGroupAlgebra(R, 2)
        sage: S([2,1])*B([[1,-1],[2,-2]])
        B{{-2, 1}, {-1, 2}}
    """

    @staticmethod
    def __classcall_private__(cls, k, q, base_ring=None, prefix="B"):
        r"""
        Standardize the input by getting the base ring from the parent of
        the parameter ``q`` if no ``base_ring`` is given.

        TESTS::

            sage: R.<q> = QQ[]
            sage: BA1 = BrauerAlgebra(2, q)
            sage: BA2 = BrauerAlgebra(2, q, R, 'B')
            sage: BA1 is BA2
            True
        """
        if base_ring is None:
            base_ring = q.parent()
        return super(BrauerAlgebra, cls).__classcall__(cls, k, q, base_ring, prefix)

    def __init__(self, k, q, base_ring, prefix):
        r"""
        Initialize ``self``.

        TESTS::

            sage: R.<q> = QQ[]
            sage: BA = BrauerAlgebra(2, q, R)
            sage: TestSuite(BA).run()
        """
        SubPartitionAlgebra.__init__(self, k, q, base_ring, prefix, BrauerDiagrams(k))

    options = BrauerDiagram.options

    def _repr_(self):
        """
        Return a string representation of ``self``.

        EXAMPLES::

            sage: R.<q> = QQ[]
            sage: BrauerAlgebra(2, q, R)
            Brauer Algebra of rank 2 with parameter q
             over Univariate Polynomial Ring in q over Rational Field
        """
        return "Brauer Algebra of rank {} with parameter {} over {}".format(
                self._k, self._q, self.base_ring())

    # TODO: Make a mixin class for diagram algebras that have coercions from SGA?
    def _coerce_map_from_(self, R):
        """
        Return a coerce map from ``R`` if one exists and ``None`` otherwise.

        EXAMPLES::

            sage: R.<x> = QQ[]
            sage: S = SymmetricGroupAlgebra(R, 4)
            sage: A = BrauerAlgebra(4, x, R)
            sage: A._coerce_map_from_(S)
            Generic morphism:
              From: Symmetric group algebra of order 4 over Univariate Polynomial Ring in x over Rational Field
              To:   Brauer Algebra of rank 4 with parameter x over Univariate Polynomial Ring in x over Rational Field
            sage: Sp = SymmetricGroupAlgebra(QQ, 4)
            sage: A._coerce_map_from_(Sp)
            Generic morphism:
              From: Symmetric group algebra of order 4 over Rational Field
              To:   Brauer Algebra of rank 4 with parameter x over Univariate Polynomial Ring in x over Rational Field
            sage: Sp3 = SymmetricGroupAlgebra(QQ, 3)
            sage: A._coerce_map_from_(Sp3)
            Generic morphism:
              From: Symmetric group algebra of order 3 over Rational Field
              To:   Brauer Algebra of rank 4 with parameter x over Univariate Polynomial Ring in x over Rational Field
        """
        if isinstance(R, SymmetricGroupAlgebra_n):
            if R.n <= self._k and self.base_ring().has_coerce_map_from(R.base_ring()):
                return R.module_morphism(self._perm_to_Blst, codomain=self)
            return None
        return super(BrauerAlgebra, self)._coerce_map_from_(R)

    def _element_constructor_(self, set_partition):
        r"""
        Construct an element of ``self``.

        EXAMPLES::

            sage: R.<q> = QQ[]
            sage: BA = BrauerAlgebra(2, q, R)
            sage: sp = SetPartition([[1,2], [-1,-2]])
            sage: b_elt = BA(sp); b_elt
            B{{-2, -1}, {1, 2}}
            sage: b_elt in BA
            True
            sage: BA([[1,2],[-1,-2]]) == b_elt
            True
            sage: BA([{1,2},{-1,-2}]) == b_elt
            True
        """
        set_partition = to_Brauer_partition(set_partition, k=self.order())
        return DiagramAlgebra._element_constructor_(self, set_partition)

    def jucys_murphy(self, j):
        r"""
        Return the ``j``-th generalized Jucys-Murphy element of ``self``.

        The `j`-th Jucys-Murphy element of a Brauer algebra is simply
        the `j`-th Jucys-Murphy element of the symmetric group algebra
        with an extra `(z-1)/2` term, where ``z`` is the parameter
        of the Brauer algebra.

        REFERENCES:

        .. [Naz96] Maxim Nazarov, Young's Orthogonal Form for Brauer's
           Centralizer Algebra. Journal of Algebra 182 (1996), 664--693.

        EXAMPLES::

            sage: z = var('z')
            sage: B = BrauerAlgebra(3,z)
            sage: B.jucys_murphy(1)
            (1/2*z-1/2)*B{{-3, 3}, {-2, 2}, {-1, 1}}
            sage: B.jucys_murphy(3)
            -B{{-3, -2}, {-1, 1}, {2, 3}} - B{{-3, -1}, {-2, 2}, {1, 3}}
             + B{{-3, 1}, {-2, 2}, {-1, 3}} + B{{-3, 2}, {-2, 3}, {-1, 1}}
             + (1/2*z-1/2)*B{{-3, 3}, {-2, 2}, {-1, 1}}
        """
        if j < 1:
            raise ValueError("Jucys-Murphy index must be positive")
        k = self.order()
        if j > k:
            raise ValueError("Jucys-Murphy index cannot be greater than the order of the algebra")
        I = lambda x: self._indices(to_Brauer_partition(x, k=k))
        R = self.base_ring()
        one = R.one()
        d = {self.one_basis(): R( (self._q-1) / 2 )}
        for i in range(1,j):
            d[I([[i,-j],[j,-i]])] = one
            d[I([[i,j],[-i,-j]])] = -one
        return self._from_dict(d, remove_zeros=True)

class TemperleyLiebAlgebra(SubPartitionAlgebra, UnitDiagramMixin):
    r"""
    A Temperley--Lieb algebra.

    The Temperley--Lieb algebra of rank `k` is an algebra with basis
    indexed by the collection of planar set partitions of
    `\{1, \ldots, k, -1, \ldots, -k\}` with block size 2.

    This algebra is thus a subalgebra of the partition algebra.
    For more information, see :class:`PartitionAlgebra`.

    INPUT:

    - ``k`` -- rank of the algebra

    - ``q`` -- the deformation parameter `q`

    OPTIONAL ARGUMENTS:

    - ``base_ring`` -- (default ``None``) a ring containing ``q``; if ``None``
      then just takes the parent of ``q``

    - ``prefix`` -- (default ``"T"``) a label for the basis elements

    EXAMPLES:

    We define the Temperley--Lieb algebra of rank `2` with parameter
    `x` over `\ZZ`::

        sage: R.<x> = ZZ[]
        sage: T = TemperleyLiebAlgebra(2, x, R); T
        Temperley-Lieb Algebra of rank 2 with parameter x
         over Univariate Polynomial Ring in x over Integer Ring
        sage: T.basis()
        Lazy family (Term map from Temperley Lieb diagrams of order 2
         to Temperley-Lieb Algebra of rank 2 with parameter x over
         Univariate Polynomial Ring in x over Integer
         Ring(i))_{i in Temperley Lieb diagrams of order 2}
        sage: T.basis().keys()
        Temperley Lieb diagrams of order 2
        sage: T.basis().keys()([[-1, 1], [2, -2]])
        {{-2, 2}, {-1, 1}}
        sage: b = T.basis().list()
        sage: b
        [T{{-2, 2}, {-1, 1}}, T{{-2, -1}, {1, 2}}]
        sage: b[1]
        T{{-2, -1}, {1, 2}}
        sage: b[1]^2 == x*b[1]
        True
        sage: b[1]^5 == x^4*b[1]
        True
    """
    @staticmethod
    def __classcall_private__(cls, k, q, base_ring=None, prefix="T"):
        r"""
        Standardize the input by getting the base ring from the parent of
        the parameter ``q`` if no ``base_ring`` is given.

        TESTS::

            sage: R.<q> = QQ[]
            sage: T1 = TemperleyLiebAlgebra(2, q)
            sage: T2 = TemperleyLiebAlgebra(2, q, R, 'T')
            sage: T1 is T2
            True
        """
        if base_ring is None:
            base_ring = q.parent()
        return super(TemperleyLiebAlgebra, cls).__classcall__(cls, k, q, base_ring, prefix)

    def __init__(self, k, q, base_ring, prefix):
        r"""
        Initialize ``self``.

        TESTS::

            sage: R.<q> = QQ[]
            sage: TL = TemperleyLiebAlgebra(2, q, R)
            sage: TestSuite(TL).run()
        """
        SubPartitionAlgebra.__init__(self, k, q, base_ring, prefix, TemperleyLiebDiagrams(k))

    def _repr_(self):
        """
        Return a string representation of ``self``.

        EXAMPLES::

            sage: R.<q> = QQ[]
            sage: TemperleyLiebAlgebra(2, q, R)
            Temperley-Lieb Algebra of rank 2 with parameter q
             over Univariate Polynomial Ring in q over Rational Field
        """
        return "Temperley-Lieb Algebra of rank {} with parameter {} over {}".format(
                self._k, self._q, self.base_ring())

    def _element_constructor_(self, set_partition):
        r"""
        Construct an element of ``self``.

        EXAMPLES::

            sage: R.<q> = QQ[]
            sage: TL = TemperleyLiebAlgebra(2, q, R)
            sage: sp = SetPartition([[1,2], [-1,-2]])
            sage: b_elt = TL(sp); b_elt
            T{{-2, -1}, {1, 2}}
            sage: b_elt in TL
            True
            sage: TL([[1,2],[-1,-2]]) == b_elt
            True
            sage: TL([{1,2},{-1,-2}]) == b_elt
            True
            sage: S = SymmetricGroupAlgebra(R, 2)
            sage: TL(S([1,2]))
            T{{-2, 2}, {-1, 1}}
            sage: TL(S([2,1]))
            Traceback (most recent call last):
            ...
            ValueError: the diagram {{-2, 1}, {-1, 2}} must be planar
        """
        if isinstance(set_partition, SymmetricGroupAlgebra_n.Element):
            return SubPartitionAlgebra._element_constructor_(self, set_partition)
        set_partition = to_Brauer_partition(set_partition, k=self.order())
        return SubPartitionAlgebra._element_constructor_(self, set_partition)


class PlanarAlgebra(SubPartitionAlgebra, UnitDiagramMixin):
    r"""
    A planar algebra.

    The planar algebra of rank `k` is an algebra with basis indexed by the
    collection of all planar set partitions of
    `\{1, \ldots, k, -1, \ldots, -k\}`.

    This algebra is thus a subalgebra of the partition algebra. For more
    information, see :class:`PartitionAlgebra`.

    INPUT:

    - ``k`` -- rank of the algebra

    - ``q`` -- the deformation parameter `q`

    OPTIONAL ARGUMENTS:

    - ``base_ring`` -- (default ``None``) a ring containing ``q``; if ``None``
      then just takes the parent of ``q``

    - ``prefix`` -- (default ``"Pl"``) a label for the basis elements

    EXAMPLES:

    We define the planar algebra of rank `2` with parameter
    `x` over `\ZZ`::

        sage: R.<x> = ZZ[]
        sage: Pl = PlanarAlgebra(2, x, R); Pl
        Planar Algebra of rank 2 with parameter x over Univariate Polynomial Ring in x over Integer Ring
        sage: Pl.basis().keys()
        Planar diagrams of order 2
        sage: Pl.basis().keys()([[-1, 1], [2, -2]])
        {{-2, 2}, {-1, 1}}
        sage: Pl.basis().list()
        [Pl{{-2, -1, 1, 2}},
         Pl{{-2, -1, 2}, {1}},
         Pl{{-2, -1, 1}, {2}},
         Pl{{-2, 1, 2}, {-1}},
         Pl{{-2}, {-1, 1, 2}},
         Pl{{-2, 2}, {-1, 1}},
         Pl{{-2, -1}, {1, 2}},
         Pl{{-2, -1}, {1}, {2}},
         Pl{{-2, 2}, {-1}, {1}},
         Pl{{-2}, {-1, 2}, {1}},
         Pl{{-2, 1}, {-1}, {2}},
         Pl{{-2}, {-1, 1}, {2}},
         Pl{{-2}, {-1}, {1, 2}},
         Pl{{-2}, {-1}, {1}, {2}}]
        sage: E = Pl([[1,2],[-1,-2]])
        sage: E^2 == x*E
        True
        sage: E^5 == x^4*E
        True
    """
    @staticmethod
    def __classcall_private__(cls, k, q, base_ring=None, prefix="Pl"):
        r"""
        Standardize the input by getting the base ring from the parent of
        the parameter ``q`` if no ``base_ring`` is given.

        TESTS::

            sage: R.<q> = QQ[]
            sage: Pl1 = PlanarAlgebra(2, q)
            sage: Pl2 = PlanarAlgebra(2, q, R, 'Pl')
            sage: Pl1 is Pl2
            True
        """
        if base_ring is None:
            base_ring = q.parent()
        return super(PlanarAlgebra, cls).__classcall__(cls, k, q, base_ring, prefix)

    def __init__(self, k, q, base_ring, prefix):
        r"""
        Initialize ``self``.

        TESTS::

            sage: R.<q> = QQ[]
            sage: PlA = PlanarAlgebra(2, q, R)
            sage: TestSuite(PlA).run()
        """
        SubPartitionAlgebra.__init__(self, k, q, base_ring, prefix, PlanarDiagrams(k))

    def _repr_(self):
        """
        Return a string representation of ``self``.

        EXAMPLES::

            sage: R.<x> = ZZ[]
            sage: Pl = PlanarAlgebra(2, x, R); Pl
            Planar Algebra of rank 2 with parameter x
             over Univariate Polynomial Ring in x over Integer Ring
        """
        return "Planar Algebra of rank {} with parameter {} over {}".format(self._k,
                self._q, self.base_ring())

class PropagatingIdeal(SubPartitionAlgebra):
    r"""
    A propagating ideal.

    The propagating ideal of rank `k` is a non-unital algebra with basis
    indexed by the collection of ideal set partitions of `\{1, \ldots, k, -1,
    \ldots, -k\}`. We say a set partition is *ideal* if its propagating
    number is less than `k`.

    This algebra is a non-unital subalgebra and an ideal of the partition
    algebra.
    For more information, see :class:`PartitionAlgebra`.

    EXAMPLES:

    We now define the propagating ideal of rank `2` with parameter
    `x` over `\ZZ`::

        sage: R.<x> = QQ[]
        sage: I = PropagatingIdeal(2, x, R); I
        Propagating Ideal of rank 2 with parameter x
         over Univariate Polynomial Ring in x over Rational Field
        sage: I.basis().keys()
        Ideal diagrams of order 2
        sage: I.basis().list()
        [I{{-2, -1, 1, 2}},
         I{{-2, -1, 2}, {1}},
         I{{-2, -1, 1}, {2}},
         I{{-2, 1, 2}, {-1}},
         I{{-2}, {-1, 1, 2}},
         I{{-2, -1}, {1, 2}},
         I{{-2, -1}, {1}, {2}},
         I{{-2, 2}, {-1}, {1}},
         I{{-2}, {-1, 2}, {1}},
         I{{-2, 1}, {-1}, {2}},
         I{{-2}, {-1, 1}, {2}},
         I{{-2}, {-1}, {1, 2}},
         I{{-2}, {-1}, {1}, {2}}]
        sage: E = I([[1,2],[-1,-2]])
        sage: E^2 == x*E
        True
        sage: E^5 == x^4*E
        True
    """
    @staticmethod
    def __classcall_private__(cls, k, q, base_ring=None, prefix="I"):
        r"""
        Standardize the input by getting the base ring from the parent of
        the parameter ``q`` if no ``base_ring`` is given.

        TESTS::

            sage: R.<q> = QQ[]
            sage: IA1 = PropagatingIdeal(2, q)
            sage: IA2 = PropagatingIdeal(2, q, R, 'I')
            sage: IA1 is IA2
            True
        """
        if base_ring is None:
            base_ring = q.parent()
        return super(PropagatingIdeal, cls).__classcall__(cls, k, q, base_ring, prefix)

    def __init__(self, k, q, base_ring, prefix):
        r"""
        Initialize ``self``.

        TESTS::

            sage: R.<q> = QQ[]
            sage: I = PropagatingIdeal(2, q, R)
            sage: TestSuite(I).run()
        """
        category = AssociativeAlgebras(base_ring.category()).FiniteDimensional().WithBasis()
        SubPartitionAlgebra.__init__(self, k, q, base_ring, prefix,
                                     IdealDiagrams(k), category)

    def _repr_(self):
        """
        Return a string representation of ``self``.

        EXAMPLES::

            sage: R.<x> = QQ[]
            sage: PropagatingIdeal(2, x, R)
            Propagating Ideal of rank 2 with parameter x over Univariate
             Polynomial Ring in x over Rational Field
        """
        return "Propagating Ideal of rank {} with parameter {} over {}".format(
                self._k, self._q, self.base_ring())

    class Element(SubPartitionAlgebra.Element):
        """
        An element of a propagating ideal.

        We need to take care of exponents since we are not unital.
        """
        def __pow__(self, n):
            """
            Return ``self`` to the `n`-th power.

            INPUT:

            - ``n`` -- a positive integer

            EXAMPLES::

                sage: R.<x> = QQ[]
                sage: I = PropagatingIdeal(2, x, R)
                sage: E = I([[1,2],[-1,-2]])
                sage: E^2
                x*I{{-2, -1}, {1, 2}}
                sage: E^0
                Traceback (most recent call last):
                ...
                ValueError: can only take positive integer powers
            """
            if n <= 0:
                raise ValueError("can only take positive integer powers")
            return generic_power(self, n)

#########################################################################
# START BORROWED CODE
#########################################################################
# Borrowed from Mike Hansen's original code -- global methods for dealing
# with partition diagrams, compositions of partition diagrams, and so on.
# --> CHANGED 'identity' to 'identity_set_partition' for enhanced clarity.
#########################################################################

def is_planar(sp):
    r"""
    Return ``True`` if the diagram corresponding to the set partition ``sp``
    is planar; otherwise, return ``False``.

    EXAMPLES::

        sage: import sage.combinat.diagram_algebras as da
        sage: da.is_planar( da.to_set_partition([[1,-2],[2,-1]]))
        False
        sage: da.is_planar( da.to_set_partition([[1,-1],[2,-2]]))
        True
    """
    #Singletons don't affect planarity
    to_consider = [x for x in map(list, sp) if len(x) > 1]
    n = len(to_consider)

    for i in range(n):
        #Get the positive and negative entries of this part
        ap = [x for x in to_consider[i] if x > 0]
        an = [abs(x) for x in to_consider[i] if x < 0]

        #Check if a includes numbers in both the top and bottom rows
        if ap and an:
            for j in range(n):
                if i == j:
                    continue
                #Get the positive and negative entries of this part
                bp = [x for x in to_consider[j] if x > 0]
                bn = [abs(x) for x in to_consider[j] if x < 0]

                #Skip the ones that don't involve numbers in both
                #the bottom and top rows
                if not bn or not bp:
                    continue

                #Make sure that if min(bp) > max(ap)
                #then min(bn) >  max(an)
                if max(bp) > max(ap):
                    if min(bn) < min(an):
                        return False

        #Go through the bottom and top rows
        for row in [ap, an]:
            if len(row) > 1:
                row.sort()
                for s in range(len(row)-1):
                    if row[s] + 1 == row[s+1]:
                        #No gap, continue on
                        continue

                    rng = list(range(row[s] + 1, row[s+1]))

                    #Go through and make sure any parts that
                    #contain numbers in this range are completely
                    #contained in this range
                    for j in range(n):
                        if i == j:
                            continue

                        #Make sure we make the numbers negative again
                        #if we are in the bottom row
                        if row is ap:
                            sr = set(rng)
                        else:
                            sr = set((-1*x for x in rng))

                        sj = set(to_consider[j])
                        intersection = sr.intersection(sj)
                        if intersection:
                            if sj != intersection:
                                return False

    return True


def to_graph(sp):
    r"""
    Return a graph representing the set partition ``sp``.

    EXAMPLES::

        sage: import sage.combinat.diagram_algebras as da
        sage: g = da.to_graph( da.to_set_partition([[1,-2],[2,-1]])); g
        Graph on 4 vertices

        sage: g.vertices()
        [-2, -1, 1, 2]
        sage: g.edges()
        [(-2, 1, None), (-1, 2, None)]
    """
    g = Graph()
    for part in sp:
        part_list = list(part)
        if len(part_list) > 0:
            g.add_vertex(part_list[0])
        for i in range(1, len(part_list)):
            g.add_vertex(part_list[i])
            g.add_edge(part_list[i-1], part_list[i])
    return g

def pair_to_graph(sp1, sp2):
    r"""
    Return a graph consisting of the disjoint union of the graphs of set
    partitions ``sp1`` and ``sp2`` along with edges joining the bottom
    row (negative numbers) of ``sp1`` to the top row (positive numbers)
    of ``sp2``.

    The vertices of the graph ``sp1`` appear in the result as pairs
    ``(k, 1)``, whereas the vertices of the graph ``sp2`` appear as
    pairs ``(k, 2)``.

    EXAMPLES::

        sage: import sage.combinat.diagram_algebras as da
        sage: sp1 = da.to_set_partition([[1,-2],[2,-1]])
        sage: sp2 = da.to_set_partition([[1,-2],[2,-1]])
        sage: g = da.pair_to_graph( sp1, sp2 ); g
        Graph on 8 vertices

        sage: g.vertices()
        [(-2, 1), (-2, 2), (-1, 1), (-1, 2), (1, 1), (1, 2), (2, 1), (2, 2)]
        sage: g.edges()
        [((-2, 1), (1, 1), None), ((-2, 1), (2, 2), None),
         ((-2, 2), (1, 2), None), ((-1, 1), (1, 2), None),
         ((-1, 1), (2, 1), None), ((-1, 2), (2, 2), None)]

    Another example which used to be wrong until :trac:`15958`::

        sage: sp3 = da.to_set_partition([[1, -1], [2], [-2]])
        sage: sp4 = da.to_set_partition([[1], [-1], [2], [-2]])
        sage: g = da.pair_to_graph( sp3, sp4 ); g
        Graph on 8 vertices

        sage: g.vertices()
        [(-2, 1), (-2, 2), (-1, 1), (-1, 2), (1, 1), (1, 2), (2, 1), (2, 2)]
        sage: g.edges()
        [((-2, 1), (2, 2), None), ((-1, 1), (1, 1), None),
         ((-1, 1), (1, 2), None)]
    """
    g = Graph()

    #Add the first set partition to the graph
    for part in sp1:
        part_list = list(part)
        if part_list:
            g.add_vertex( (part_list[0], 1) )

            #Add the edge to the second part of the graph
            if part_list[0] < 0:
                g.add_edge( (part_list[0], 1), (abs(part_list[0]), 2)  )

        for i in range(1, len(part_list)):
            g.add_vertex( (part_list[i], 1) )

            #Add the edge to the second part of the graph
            if part_list[i] < 0:
                g.add_edge( (part_list[i], 1), (abs(part_list[i]), 2) )

            #Add the edge between adjacent elements of a part
            g.add_edge( (part_list[i-1], 1), (part_list[i], 1) )

    #Add the second set partition to the graph
    for part in sp2:
        part_list = list(part)
        if part_list:
            g.add_vertex( (part_list[0], 2) )
        for i in range(1, len(part_list)):
            g.add_vertex( (part_list[i], 2) )
            g.add_edge( (part_list[i-1], 2), (part_list[i], 2) )

    return g

def propagating_number(sp):
    r"""
    Return the propagating number of the set partition ``sp``.

    The propagating number is the number of blocks with both a positive and
    negative number.

    EXAMPLES::

        sage: import sage.combinat.diagram_algebras as da
        sage: sp1 = da.to_set_partition([[1,-2],[2,-1]])
        sage: sp2 = da.to_set_partition([[1,2],[-2,-1]])
        sage: da.propagating_number(sp1)
        2
        sage: da.propagating_number(sp2)
        0
    """
    pn = 0
    for part in sp:
        if min(part) < 0  and max(part) > 0:
            pn += 1
    return pn

def to_set_partition(l, k=None):
    r"""
    Convert input to a set partition of `\{1, \ldots, k, -1, \ldots, -k\}`

    Convert a list of a list of numbers to a set partitions. Each list
    of numbers in the outer list specifies the numbers contained in one
    of the blocks in the set partition.

    If `k` is specified, then the set partition will be a set partition
    of `\{1, \ldots, k, -1, \ldots, -k\}`. Otherwise, `k` will default to
    the minimum number needed to contain all of the specified numbers.

    INPUT:

    - ``l`` - a list of lists of integers
    - ``k`` - integer (optional, default ``None``)

    OUTPUT:

    - a list of sets

    EXAMPLES::

        sage: import sage.combinat.diagram_algebras as da
        sage: f = lambda sp: SetPartition(da.to_set_partition(sp))
        sage: f([[1,-1],[2,-2]]) == SetPartition(da.identity_set_partition(2))
        True
        sage: da.to_set_partition([[1]])
        [{1}, {-1}]
        sage: da.to_set_partition([[1,-1],[-2,3]],9/2)
        [{-1, 1}, {-2, 3}, {2}, {-4, 4}, {-5, 5}, {-3}]
    """
    if k is None:
        if l == []:
            return []
        else:
            k = max( (max( map(abs, x) ) for x in l) )

    to_be_added = set( list(range(1, ceil(k+1))) + [-1*x for x in range(1, ceil(k+1))] )

    sp = []
    for part in l:
        spart = set(part)
        to_be_added -= spart
        sp.append(spart)

    while to_be_added:
        i = to_be_added.pop()
        if -i in to_be_added:
            to_be_added.remove(-i)
            sp.append(set([i,-i]))
        else:
            sp.append(set([i]))

    return sp

def to_Brauer_partition(l, k=None):
    r"""
    Same as :func:`to_set_partition` but assumes omitted elements are
    connected straight through.

    EXAMPLES::

        sage: import sage.combinat.diagram_algebras as da
        sage: f = lambda sp: SetPartition(da.to_Brauer_partition(sp))
        sage: f([[1,2],[-1,-2]]) == SetPartition([[1,2],[-1,-2]])
        True
        sage: f([[1,3],[-1,-3]]) == SetPartition([[1,3],[-3,-1],[2,-2]])
        True
        sage: f([[1,-4],[-3,-1],[3,4]]) == SetPartition([[-3,-1],[2,-2],[1,-4],[3,4]])
        True
        sage: p = SetPartition([[1,2],[-1,-2],[3,-3],[4,-4]])
        sage: SetPartition(da.to_Brauer_partition([[1,2],[-1,-2]], k=4)) == p
        True
    """
    L = to_set_partition(l, k=k)
    L2 = []
    paired = []
    not_paired = []
    for i in L:
        L2.append(list(i))
    for i in L2:
        if len(i) > 2:
            raise ValueError("blocks must have size at most 2, but {} has {}".format(i, len(i)))
        if len(i) == 2:
            paired.append(i)
        if len(i) == 1:
            not_paired.append(i)
    if any(i[0] in j or -1*i[0] in j for i in not_paired for j in paired):
        raise ValueError("unable to convert {} to a Brauer partition due to the invalid block {}".format(l, i))
    for i in not_paired:
        if [-i[0]] in not_paired:
            not_paired.remove([-i[0]])
        paired.append([i[0], -i[0]])
    return to_set_partition(paired)

def identity_set_partition(k):
    r"""
    Return the identity set partition `\{\{1, -1\}, \ldots, \{k, -k\}\}`.

    EXAMPLES::

        sage: import sage.combinat.diagram_algebras as da
        sage: SetPartition(da.identity_set_partition(2))
        {{-2, 2}, {-1, 1}}
    """
    if k in ZZ:
        return [[i,-i] for i in range(1, k + 1)]
    # Else k in 1/2 ZZ
    return [[i, -i] for i in range(1, k + ZZ(3)/ZZ(2))]

def set_partition_composition(sp1, sp2):
    r"""
    Return a tuple consisting of the composition of the set partitions
    ``sp1`` and ``sp2`` and the number of components removed from the middle
    rows of the graph.

    EXAMPLES::

        sage: import sage.combinat.diagram_algebras as da
        sage: sp1 = da.to_set_partition([[1,-2],[2,-1]])
        sage: sp2 = da.to_set_partition([[1,-2],[2,-1]])
        sage: p, c = da.set_partition_composition(sp1, sp2)
        sage: (SetPartition(p), c) == (SetPartition(da.identity_set_partition(2)), 0)
        True
    """
    g = pair_to_graph(sp1, sp2)
    connected_components = g.connected_components()

    res = []
    total_removed = 0
    for cc in connected_components:
        #Remove the vertices that live in the middle two rows
        new_cc = [x for x in cc if not ( (x[0]<0 and x[1] == 1) or (x[0]>0 and x[1]==2))]

        if new_cc == []:
            if len(cc) > 1:
                total_removed += 1
        else:
            res.append( set((x[0] for x in new_cc)) )

    return (res, total_removed)

##########################################################################
# END BORROWED CODE
##########################################################################
<|MERGE_RESOLUTION|>--- conflicted
+++ resolved
@@ -45,13 +45,9 @@
 from sage.misc.misc_c import prod
 from sage.rings.all import ZZ
 from sage.functions.other import ceil
-<<<<<<< HEAD
-=======
 
 import itertools
->>>>>>> 309a7012
-
-import itertools
+
 
 def partition_diagrams(k):
     r"""
