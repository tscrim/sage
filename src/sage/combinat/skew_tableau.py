--- conflicted
+++ resolved
@@ -114,16 +114,6 @@
             st = map(tuple, st)
         except TypeError:
             raise TypeError("each element of the skew tableau must be an iterable")
-<<<<<<< HEAD
-
-        for row in st:
-            if not row:
-                raise TypeError("a skew tableau cannot have an empty list for a row")
-
-        CombinatorialObject.__init__(self, st)
-        Element.__init__(self, parent)
-=======
->>>>>>> 2c3dac1c
 
         ClonableList.__init__(self, parent, st)
 
@@ -239,14 +229,9 @@
         """
         return repr([list(row) for row in self])
 
-<<<<<<< HEAD
-    # Overwrite the object from CombinatorialObject
-    # until this is no longer around
-=======
     # See #18024. CombinatorialObject provided __str__, though ClonableList
     # doesn't. Emulate the old functionality. Possibly remove when
     # CombinatorialObject is removed.
->>>>>>> 2c3dac1c
     __str__ = _repr_list
 
     def _repr_diagram(self):
@@ -278,11 +263,7 @@
             sage: Tableau([])._repr_compact()
             '-'
         """
-<<<<<<< HEAD
-        if not self._list:
-=======
         if not self:
->>>>>>> 2c3dac1c
             return '-'
         str_rep = lambda x: '%s'%x if x is not None else '.'
         return '/'.join(','.join(str_rep(r) for r in row) for row in self)
