--- conflicted
+++ resolved
@@ -103,11 +103,7 @@
         ...
         NotImplementedError: Coxeter group of type ['A', 4, 1] as permutation group not implemented
 
-<<<<<<< HEAD
-        sage: W = CoxeterGroup(["A",4], implementation="chevie"); W
-=======
         sage: W = CoxeterGroup(["A",4], implementation="chevie"); W     # optional - gap3
->>>>>>> c04fdff1
         Irreducible real reflection group of rank 4 and type A4
 
     We use the different options for the "reflection" implementation::
@@ -224,12 +220,8 @@
         from sage.categories.finite_permutation_groups import FinitePermutationGroups
         from sage.categories.finite_coxeter_groups import FiniteCoxeterGroups
         PermutationGroup_generic.__init__(self, gens=generators,
-<<<<<<< HEAD
-                                          category=(FinitePermutationGroups(), FiniteCoxeterGroups()))
-=======
                                           category=(FinitePermutationGroups(),
                                                     FiniteCoxeterGroups().Irreducible()))
->>>>>>> c04fdff1
 
     def _element_class(self):
         """
