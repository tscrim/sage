r"""
Database of distance regular graphs

In this module we construct several distance regular graphs
and group them in a function that maps intersection arrays
to graphs.

For a survey on distance-regular graph see [BCN1989]_ or [VDKT2016]_.

EXAMPLES::

    sage: G = graphs.cocliques_HoffmannSingleton()
    sage: G.is_distance_regular()
    True
    sage: H = graphs.distance_regular_graph([15, 14, 10, 3, 1, 5, 12, 15])
    sage: H == G
    True
    sage: G = graphs.distance_regular_graph([27, 10, 1, 1, 10, 27])
    sage: G.is_distance_regular(True)
    ([27, 10, 1, None], [None, 1, 10, 27])

AUTHORS:

- Ivo Maffei (2020-07-28): initial version

"""

# ****************************************************************************
#       Copyright (C) 2020 Ivo Maffei <ivomaffei@gmail.com>
#
# This program is free software: you can redistribute it and/or modify
# it under the terms of the GNU General Public License as published by
# the Free Software Foundation, either version 2 of the License, or
# (at your option) any later version.
#                  https://www.gnu.org/licenses/
# ****************************************************************************

from sage.coding import codes_catalog as codes
from sage.graphs.graph import Graph
from sage.libs.gap.libgap import libgap
from sage.modules.free_module import VectorSpace
from sage.modules.free_module_element import vector
from sage.rings.finite_rings.finite_field_constructor import GF
from sage.matrix.constructor import Matrix
import itertools
from cysignals.signals cimport sig_check

def cocliques_HoffmannSingleton():
    r"""
    Return the graph obtained from the cocliques of the Hoffmann-Singleton graph.

    This is a distance-regular graph with intersection array
    `[15, 14, 10, 3; 1, 5, 12, 15]`.

    EXAMPLES::

        sage: G = graphs.cocliques_HoffmannSingleton()
        sage: G.is_distance_regular(True)
        ([15, 14, 10, 3, None], [None, 1, 5, 12, 15])

    REFERENCES:

    The construction of this graph can be found in [BCN1989]_ p. 392.
    """
    from sage.graphs.graph_generators import GraphGenerators

    D = GraphGenerators.HoffmanSingletonGraph()
    DC = D.complement()

    cocliques = [frozenset(c) for c in DC.cliques_maximum()]  # 100 of this

    edges = []
    for c1, c2 in itertools.combinations(cocliques, 2):
        if len(c1.intersection(c2)) == 8:
            edges.append((c1, c2))

    G = Graph(edges, format="list_of_edges")
    return G

def locally_GQ42_distance_transitive_graph():
    r"""
    Return the unique amply regular graph with `\mu = 6` which is locally
    a generalised quadrangle.

    This graph is distance-regular with intersection array
    `[45, 32, 12, 1; 1, 6, 32, 45]`.

    This graph is also distance-transitive.

    EXAMPLES::

        sage: G = graphs.locally_GQ42_distance_transitive_graph()  # optional - internet gap_packages
        sage: G.is_distance_regular(True)  # optional - internet gap_packages
        ([45, 32, 12, 1, None], [None, 1, 6, 32, 45])

    REFERENCES:

    A description of this graph can be found in [BCN1989]_ p.399.
    This construction is due to Dima Pasechnik.
    """
    H = libgap.AtlasGroup("3^2.U4(3).D8", libgap.NrMovedPoints, 756)
    Ns = H.NormalSubgroups()
    for N in Ns:
        if len(N.GeneratorsSmallest()) == 7:  # there is only one
            break

    G = Graph(libgap.Orbit(N, [1, 9], libgap.OnSets), format='list_of_edges')
    G.name("locally GQ(4,2) distance transitive graph")
    return G


def ConwaySmith_for_3S7():
    r"""
    Return the Conway-Smith graph related to `3 Sym(7)`.

    This is a distance-regular graph with intersection array
    `[10, 6, 4, 1; 1, 2, 6, 10]`.

    EXAMPLES::

        sage: G = graphs.ConwaySmith_for_3S7()
        sage: G.is_distance_regular(True)
        ([10, 6, 4, 1, None], [None, 1, 2, 6, 10])

    REFERENCES:

    A description and construction of this graph can be found in
    [BCN1989]_ p. 399.
    """
    from sage.rings.number_field.number_field import CyclotomicField

    F = CyclotomicField(3)
    w = F.gen()

    V= VectorSpace(GF(4), 6)
    z2 = GF(4)('z2') # GF(4) = {0, 1, z2, z2+1}

    W = V.span([(0,0,1,1,1,1), (0,1,0,1,z2,z2+1), (1,0,0,1,z2+1,z2)])
    # we only need the 45 vectors with 2 zero entries
    # we also embed everything into CC

    K = []
    for v in W:
        # check zero entries
        zeros = 0
        for x in v:
            if x.is_zero():
                zeros += 1

        if zeros == 2:
            # send to F and in K
            # z2 -> w
            # z2+1 -> w^2
            vv = []  # new vector
            for x in v:
                if x == z2:
                    vv.append(w)
                elif x == z2 + 1:
                    vv.append(w**2)
                else:
                    vv.append(int(x))

            # now vv is the new vector in F
            vv = vector(F, vv)
            K.append(vv)

    # we need to add other vectors
    for i in range(6):
        # create e_i
        ei = [0, 0, 0, 0, 0, 0]
        ei[i] = 1
        ei = vector(F, ei)

        K.append(2 * ei)
        K.append(2 * w * ei)
        K.append(2 * w**2 * ei)
    # now K is all the 63 vertices

    for v in K:
        v.set_immutable()

    def has_edge(u, v):
        return sum(u[i].conjugate() * v[i] for i in range(6)) == 2

    G = Graph()
    for Ki, Kj in itertools.combinations(K, 2):
        if has_edge(Ki, Kj):
            G.add_edge((Ki, Kj))

    G.name("Conway-Smith graph for 3S7")
    return G

def graph_3O73():
    r"""
    Return the graph related to the group `3 O(7,3)`.

    This graph is distance-regular with intersection array
    `[117, 80, 24, 1; 1, 12, 80, 117]`.

    The graph is also distance transitive with "3.O(7,3)" as automorphism
    group

    EXAMPLES::

        sage: G = graphs.graph_3O73()  # optional - internet gap_packages
        sage: G.is_distance_regular(True)  # optional - internet gap_packages
        ([117, 80, 24, 1, None], [None, 1, 12, 80, 117])

    REFERENCES:

    A description and construction of this graph can be found in
    [BCN1989]_ p. 400.
    """
    group = libgap.AtlasGroup("3.O7(3)", libgap.NrMovedPoints, 1134)
    G = Graph(libgap.Orbit(group, [1, 3], libgap.OnSets), format='list_of_edges')
    G.name("Distance transitive graph with automorphism group 3.O_7(3)")
    return G

def FosterGraph3S6():
    r"""
    Return the Foster graph for `3.Sym(6)`.

    This graph is distance-regular with intersection array
    `[6, 4, 2, 1; 1, 1, 4, 6]`.

    The graph is also distance transitive.

    EXAMPLES::

        sage: G = graphs.FosterGraph3S6()
        sage: G.is_distance_regular(True)
        ([6, 4, 2, 1, None], [None, 1, 1, 4, 6])

    REFERENCES:

    A description and construction of this graph can be found in
    [BCN1989]_ p. 397.
    """

    a = libgap.eval(("(2,6)(3,5)(4,11)(7,17)(8,16)(9,14)(13,22)(15,25)"
                    "(18,29)(19,28)(20,21)(24,30)(26,35)(27,33)(31,39)"
                     "(34,38)(36,43)(37,40)(42,44)"))
    b = libgap.eval(("(1,2,7,12,4)(3,8,18,20,10)(5,9,19,21,11)(6,13,17,26,15)"
                     "(14,23,28,31,24)(16,22,29,36,27)(25,32,35,42,34)"
                     "(30,37,39,44,38)(33,40,43,45,41)"))

    group = libgap.Group(a,b)

    G = Graph(group.Orbit([1, 7], libgap.OnSets), format='list_of_edges')
    G.name("Foster graph for 3.Sym(6) graph")
    return G

def J2Graph():
    r"""
    Return the distance-transitive graph with automorphism group `J_2`.

    EXAMPLES::

        sage: G = graphs.J2Graph()  # optional - internet gap_packages
        sage: G.is_distance_regular(True) # optional - internet gap_packages
        ([10, 8, 8, 2, None], [None, 1, 1, 4, 5])

    REFERENCES:

    A description and construction of this graph can be found in
    [BCN1989]_ p. 408.
    """
    group = libgap.AtlasGroup("J2", libgap.NrMovedPoints, 315)
    G = Graph(group.Orbit([1, 9], libgap.OnSets), format='list_of_edges')
    G.name("J_2 graph")
    return G

def IvanovIvanovFaradjevGraph():
    r"""
    Return the IvanovIvanovFaradjev graph.

    The graph is distance-transitive with automorphism group `3.M_{22}`.

    EXAMPLES::

        sage: G = graphs.IvanovIvanovFaradjevGraph()  # optional - internet gap_packages
        sage: G.is_distance_regular(True)  # optional - internet gap_packages
        ([7, 6, 4, 4, 4, 1, 1, 1, None], [None, 1, 1, 1, 2, 4, 4, 6, 7])

    REFERENCES:

    A description and construction of this graph can be found in
    [BCN1989]_ p. 369.
    """

    group = libgap.AtlasGroup("3.M22", libgap.NrMovedPoints, 990)
    graph = Graph(group.Orbit([1, 22], libgap.OnSets), format='list_of_edges')

    graph.name("Ivanov-Ivanov-Faradjev Graph")
    return graph

def LargeWittGraph():
    r"""
    Return the large Witt graph.

    This is a distance-regular graph with intersection array
    `[30,28,24;1,3,15]`.

    EXAMPLES::

        sage: g = graphs.LargeWittGraph()
        sage: g.is_distance_regular(True)
        ([30, 28, 24, None], [None, 1, 3, 15])

    REFERENCES:

    A description of this graph can be found in
    [BCN1989]_ p. 366.
    This construction is taken from
    http://mathworld.wolfram.com/LargeWittGraph.html
    """
    import itertools

    C = codes.GolayCode(GF(2), extended=True)
    vertices = [c for c in C if c.hamming_weight() == 8]

    edges = []
    for v, w in itertools.combinations(vertices, 2):
        if not set(v.support()).intersection(w.support()):
            edges.append((v, w))

    W = Graph(edges, format='list_of_edges')
    W.name("Large Witt graph")
    return W

def TruncatedWittGraph():
    r"""
    Return the truncated Witt graph.

    This builds the large Witt graph, then removes
    all vertices whose codeword start with a 1.

    The graph is distance-regular with intersection array
    `[15,14,12;1,1,9]`.

    EXAMPLES::

         sage: G = graphs.TruncatedWittGraph()
         sage: G.is_distance_regular(True)
         ([15, 14, 12, None], [None, 1, 1, 9])

    REFERENCES:

    A description and construction of this graph can be found in
    [BCN1989]_ p. 367.
    """
    # get large witt graph and remove all vertices which start with a 1
    G = LargeWittGraph()
    G.delete_vertices(filter(lambda x : x[0] == 1, G.vertices()))

    G.name("Truncated Witt graph")
    return G

def DoublyTruncatedWittGraph():
    r"""
    Return the doubly truncated Witt graph.

    This builds the truncated Witt graph, then removes
    all vertices whose codeword start with a 1.

    The graph is distance-regular with intersection array
    `[7,6,4,4;1,1,1,6]`.

    EXAMPLES::

         sage: G = graphs.DoublyTruncatedWittGraph()
         sage: G.is_distance_regular(True)
         ([7, 6, 4, 4, None], [None, 1, 1, 1, 6])

    REFERENCES:

    A description and construction of this graph can be found in
    [BCN1989]_ p. 368.
    """

    G = TruncatedWittGraph()
    G.delete_vertices(filter(lambda x : x[1] == 1, G.vertices()))

    G.name("Doubly Truncated Witt graph")
    return G

def distance_3_doubly_truncated_Golay_code_graph():
    r"""
    Return a distance-regular graph with intersection array
    `[9, 8, 6, 3; 1, 1, 3, 8]`.

    EXAMPLES::

        sage: G = graphs.distance_3_doubly_truncated_Golay_code_graph()
        sage: G.is_distance_regular(True)
        ([9, 8, 6, 3, None], [None, 1, 1, 3, 8])

    ALGORITHM:

    Compute the binary Golay code and truncate it twice. Compute its coset graph.
    Take a vertex and compute the set of vertices at distance 3
    from the vertex choosen. This set constitutes the set of vertices of our
    distance-regular graph. Moreover we have an edge `(u,v)` if the coset graph
    contains such edge.

    REFERENCES:

    Description and construction of this graph are taken from [BCN1989]_ p. 364.
    """
    G = codes.GolayCode(GF(2),extended=False).punctured([0,1]).cosetGraph()
    v = G.vertices(sort=False)[0]
    it = G.breadth_first_search(v, distance=3, report_distance=True)
    vertices = [w for (w,d) in it if d == 3]

    edges =[(a ,b) for a, b in itertools.combinations(vertices, 2)
            if G.has_edge((a, b))]

    H = Graph(edges, format='list_of_edges')
    return H

def shortened_00_11_binary_Golay_code_graph():
    r"""
    Return a distance-regular graph with intersection array
    `[21, 20, 16, 6, 2, 1; 1, 2, 6, 16, 20, 21]`.

    EXAMPLES::

        sage: G = graphs.shortened_00_11_binary_Golay_code_graph() # long time (25 s)
        sage: G.is_distance_regular(True) # long time
        ([21, 20, 16, 6, 2, 1, None], [None, 1, 2, 6, 16, 20, 21])

    ALGORITHM:

    Compute the binary Golay code. Compute the subcode whose codewords start
    with 00 or 11. Remove the first two entries from all codewords of the newly
    found linear code and compute its coset graph.

    REFERENCES:

    Description and construction of this graph can be found in [BCN1989]_ p. 365.
    """
    from sage.coding.linear_code import LinearCode

    code = codes.GolayCode(GF(2), False)
    C_basis = code.basis()

    # Now special shortening
    v = C_basis[0] + C_basis[1] # v has 11 at the start
    C_basis = C_basis[2:]
    C_basis.append(v)
    C_basis = list(map(lambda x: x[2:], C_basis))

    code = LinearCode(Matrix(GF(2), C_basis))

    G = code.cosetGraph()
    G.name("Shortened 00 11 binary Golay code")
    return G

def shortened_000_111_extended_binary_Golay_code_graph():
    r"""
    Return a distance-regular graph with intersection array
    `[21, 20, 16, 9, 2, 1; 1, 2, 3, 16, 20, 21]`.

    EXAMPLES::

        sage: G = graphs.shortened_000_111_extended_binary_Golay_code_graph() # long time (2 min)
        sage: G.is_distance_regular(True)  # long time
        ([21, 20, 16, 9, 2, 1, None], [None, 1, 2, 3, 16, 20, 21])

    ALGORITHM:

    Compute the extended binary Golay code. Compute its subcode whose codewords
    start with 000 or 111. Remove the first 3 entries from all the codewords
    from the new linear code and compute its coset graph.

    REFERENCES:

    Description and construction of this graph can be found in [BCN1989]_ p. 365.
    """
    from sage.coding.linear_code import LinearCode

    code = codes.GolayCode(GF(2))
    C_basis = code.basis()

    # now special shortening
    v = C_basis[0] + C_basis[1] + C_basis[2] # v has 111 at the start
    C_basis = C_basis[3:]
    C_basis.append(v)
    C_basis = list(map(lambda x: x[3:], C_basis))

    code = LinearCode(Matrix(GF(2), C_basis))

    G = code.cosetGraph()
    G.name("Shortened 000 111 extended binary Golay code")
    return G

def LintSchrijverGraph():
    r"""
    Return the van Lint-Schrijver graph.

    The graph is distance-regular with intersection array
    `[6, 5, 5, 4; 1, 1, 2, 6]`.

    EXAMPLES::

         sage: G = graphs.LintSchrijverGraph()
         sage: G.is_distance_regular(True)
         ([6, 5, 5, 4, None], [None, 1, 1, 2, 6])

    REFERENCES:

    For a description of this graph see [BCN1989]_ p. 373.
    """
    from sage.coding.linear_code import LinearCode

    one = vector(GF(3), [1, 1, 1, 1, 1, 1])
    G = LinearCode(Matrix(GF(3), one)).cosetGraph()

    vertices = [v for v in G.vertices() if v.dot_product(one) in {1, 2}]
    edges = [(v, w) for v, w in itertools.combinations(vertices, 2)
             if G.has_edge((v, w))]

    H = Graph(edges, format='list_of_edges')
    H.name("Linst-Schrijver graph")
    return H

def LeonardGraph():
    r"""
    Return the Leonard graph.

    The graph is distance-regular with intersection array
    `[12, 11, 10, 7; 1, 2, 5, 12]`.

    EXAMPLES::

         sage: G = graphs.LeonardGraph()
         sage: G.is_distance_regular(True)
         ([12, 11, 10, 7, None], [None, 1, 2, 5, 12])

    REFERENCES:

    For a description of this graph see [BCN1989]_ p. 371.
    """
    from sage.combinat.matrices.hadamard_matrix import hadamard_matrix

    M = hadamard_matrix(12)
    edges = []
    for i, j, k, l in itertools.product(range(12), repeat=4):
        if i == k or j == l: continue
        if M[i, j] * M[i, l] * M[k, j] * M[k, l] == -1:
            edges.append(((i, j), (k, l)))

    D = Graph(edges, format="list_of_edges")
    blocks = [frozenset(cl) for cl in D.cliques_maximum()]

    edges = [(p, b) for b in blocks for p in b]
    G = Graph(edges, format="list_of_edges")
    return G

def UstimenkoGraph(const int m, const int q):
    r"""
    Return the Ustimenko graph with parameters `(m, q)`.

    This is the distance 1 or 2 graph of the dual polar graph `C_{m-1}(q)`.
    The graph is distance-regular with classical with parameters
    `(d,q^2, qbinom(3,1,q) -1, qbinom(m+1,1,q) -1)`

    INPUT:

    - ``m, q`` -- integers; ``q`` must be a prime power and ``m > 1``.

    EXAMPLES::

        sage: G = graphs.UstimenkoGraph(4, 2)
        sage: G.is_distance_regular(True)
        ([70, 32, None], [None, 1, 35])

    REFERENCES:

    See [BCN1989]_ p. 279 or [VDKT2016]_ p. 22.

    TESTS::

        sage: G = graphs.UstimenkoGraph(5, 2)
        sage: G.order()
        2295
        sage: G.is_distance_regular(True)
        ([310, 224, None], [None, 1, 35])
        sage: G = graphs.UstimenkoGraph(4,3)
        sage: G.is_distance_regular(True)
        ([390, 243, None], [None, 1, 130])
    """
    from sage.graphs.graph_generators import graphs

    G = graphs.SymplecticDualPolarGraph(2*m - 2, q)

    edgesToAdd = []
    for v in G:
        for w in G.neighbor_iterator(v):
            for u in G.neighbor_iterator(w):
                sig_check()
                if u != v and not G.has_edge(u, v):
                    # then u,v are at distance 2
                    edgesToAdd.append((u, v))

    G.add_edges(edgesToAdd)
    G.name(f"Ustimenko graph ({m}, {q})")
    return G

def BilinearFormsGraph(const int d, const int e, const int q):
    r"""
    Return a bilienar forms graph with the given parameters.

    This build a graph whose vertices are all ``d``x``e`` matrices over
    ``GF(q)``. Two vertices are adjecent if the difference of the two
    matrices has rank 1.

    The graph is distance-regular with classical parameters
    `(\min(d, e), q, q-1 , q^{\max(d, e)}-1)`.

    INPUT:

    - ``d, e`` -- integers; dimension of the matrices
    - ``q`` -- integer; a prime power

    EXAMPLES::

        sage: G = graphs.BilinearFormsGraph(3, 3, 2)  # optional - meataxe
        sage: G.is_distance_regular(True)  # optional - meataxe; due to above
        ([49, 36, 16, None], [None, 1, 6, 28])
        sage: G = graphs.BilinearFormsGraph(3,3,3)  # long time (1 min)  optional - meataxe
        sage: G.order()  # long time; optional - meataxe (because of above)
        19683

    .. NOTE::

        This function needs the additional package MeatAxe.
        Install it with ``sage -i meataxe``.

    REFERENCES:

    See [BCN1989]_ pp. 280-282 for a rather detailed discussion, otherwise
    see [VDKT2016]_ p. 21.

    TESTS::

        sage: G = graphs.BilinearFormsGraph(2,3,2)  # optional - meataxe
        sage: G.is_distance_regular(True)  # optional - meataxe; due to above
        ([21, 12, None], [None, 1, 6])
        sage: H = graphs.BilinearFormsGraph(3,2,2)  # optional - meataxe
        sage: H.is_isomorphic(G)  # optional - meataxe; due to above
        True
        sage: G = graphs.BilinearFormsGraph(5, 1, 3)  # optional - meataxe
        sage: K = graphs.CompleteGraph(G.order())  # optional - meataxe; due to above
        sage: K.is_isomorphic(G)  # optional - meataxe
        True
    """
    from sage.matrix.matrix_space import MatrixSpace

    matricesOverq = MatrixSpace(GF(q), d, e, implementation='meataxe')

    rank1Matrices = []
    for m in matricesOverq:
        sig_check()
        if m.rank() == 1:
            rank1Matrices.append(m)

    edges = []
    for m1 in matricesOverq:
        m1.set_immutable()
        for m2 in rank1Matrices:
            sig_check()  # this loop may take a long time; check for interrupts
            m3 = m1 + m2
            m3.set_immutable()
            edges.append((m1, m3))

    G = Graph(edges, format='list_of_edges')
    G.name("Bilinear forms graphs over F_%d with parameters (%d, %d)"%(q, d, e))
    return G

def AlternatingFormsGraph(const int n, const int q):
    r"""
    Return the alternating forms graph with the given parameters.

    This construct a graph whose vertices are all ``n``x``n`` skew-symmetric
    matrices over ``GF(q)`` with zero diagonal. Two vertices are adjecent
    if and only if the difference of the tow matrices has rank 2.

    This grap is distance-regular with classical parameters
    `(\lfloor \frac n 2 \rfloor,  q^2, q^2 - 1, q^{2 \lceil \frac n 2 \rceil -1})`.

    INPUT:

    - ``n`` -- integer
    - ``q`` -- a prime power

    EXAMPLES::

        sage: G = graphs.AlternatingFormsGraph(5,2)  # long time (5 min) optional - meataxe
        sage: G.is_distance_regular(True) # long time; optional - meataxe (due to above)
        ([155, 112, None], [None, 1, 20])

    .. NOTE::

        This function needs the additional package MeatAxe.
        Install it with ``sage -i meataxe``.

    REFERENCES:

    See [BCN1989]_ pp. 282-284 for a rather detailed discussion, otherwise
    see [VDKT2016]_ p. 22.

    TESTS::

         sage: G = graphs.AlternatingFormsGraph(6,2)  # long time (> 30 min) optional - meataxe
         sage: G.order()  # long time optional - meataxe (because of above)
         32768
         sage: G.is_distance_regular(True)  # long time (33 min)  optional - meataxe
         ([651, 560, 256, None], [None, 1, 20, 336])
         sage: G = graphs.AlternatingFormsGraph(4,2)  # optional - meataxe
         sage: G.is_distance_regular(True) # optional - meataxe
         ([35, 16, None], [None, 1, 20])
    """
    def build_matrix(v):
        # v represents upper triangular entries
        v = list(v)

        mat = []  # our matrix

        # number entries used from v
        used_v = 0

        row_constructed = 0
        zeros = [0] * (n-1)
        while row_constructed < n:
            sig_check()
            row = (zeros[:row_constructed] + [0] +
                   v[used_v : used_v + (n - 1 - row_constructed)])
            mat.append(row)

            used_v += n - 1 - row_constructed
            row_constructed += 1

        # fix lower diagonal
        for r in range(n):
            for c in range(r):
                mat[r][c] = - mat[c][r]

        return Matrix(GF(q), mat, immutable=True, implementation="meataxe")

    # n x n zero-diagonal skew-symmetric matrix
    # can be represented by the upper triangular entries
    # there are n*(n+1) // 2 of them
    size = (n * (n+1)) // 2
    V = VectorSpace(GF(q), size)
    skewSymmetricMatrices = [build_matrix(v) for v in V]

    rank2Matrices = []
    for mat in skewSymmetricMatrices:
        sig_check()
        if mat.rank() == 2:
            rank2Matrices.append(mat)

    # now we have all matrices of rank 2
    edges = []
    for m1 in skewSymmetricMatrices:
        for m2 in rank2Matrices:
            sig_check()
            m3 = m1 + m2
            m3.set_immutable()
            edges.append((m1, m3))

    G = Graph(edges, format='list_of_edges')
    G.name("Alternating forms graph on (F_%d)^%d"%(q, n))
    return G

def HermitianFormsGraph(const int n, const int q):
    r"""
    Return the Hermitian froms graph with the given parameters.

    We build a graph whose vertices are all ``n``x``n`` Hermitian matrices
    over ``GF(q)``. Two  vertices are adjecent if the difference of the two
    vertices has rank 1.

    This graph is distance-regular with classical parameters
    `(n, - \sqrt{q}, - \sqrt{q} - 1, - (- \sqrt{q})^d - 1)`.

    INPUT:

    - ``n`` -- integer
    - ``q`` -- square of aprime power

    EXAMPLES::

        sage: G = graphs.HermitianFormsGraph(2,4)  # optional - meataxe
        sage: G.is_distance_regular(True) # optional - meataxe
        ([5, 4, None], [None, 1, 2])
        sage: G = graphs.HermitianFormsGraph(3,9)  # long time (> 10 min)  optional - meataxe
        sage: G.order()  # long time (bacuase of the above)
        19683

    .. NOTE::

        If ``q`` does not satisfy the requirements, then this function
        will raise a ``ValueError``. This function needs the additional
        package MeatAxe. Install it with ``sage -i meataxe``.

    REFERENCES:

    See [BCN1989]_ p. 285 or [VDKT2016]_ p. 22.

    TESTS::

         sage: G = graphs.HermitianFormsGraph(3,4) # long time (5 min)  optional - meataxe
         sage: G.is_distance_regular(True) # long time optional - meataxe; due to above
         ([21, 20, 16, None], [None, 1, 2, 12])
         sage: G = graphs.HermitianFormsGraph(2,9) # optional - meataxe
         sage: G.is_distance_regular(True) # optional - meataxe; due to above
         ([20, 18, None], [None, 1, 6])
    """
    from sage.arith.misc import is_prime_power

    b, k = is_prime_power(q, get_data=True)
    if k == 0 or k % 2 != 0:
        raise ValueError("We need q=r^2 where r is a prime power")

    # here we have b^k = q, b is prime and k is even
    r = b**(k//2)
    # so r^2 = b^k = q

    def build_matrix(v, d):
        # v represents upper triangular entries
        # d represents the diagonal entries
        v = list(v)
        d = list(d)

        mat = []  # our matrix

        # number entries used from v
        used_v = 0

        row_constructed = 0
        zeros = [0] * (n-1)
        while row_constructed < n:
            sig_check()
            row = (zeros[:row_constructed] + [d[row_constructed]] +
                   v[used_v : used_v + (n - 1 - row_constructed)])
            mat.append(row)

            used_v += n - 1 - row_constructed
            row_constructed += 1

        # fix lower diagonal
        for row in range(n):
            for c in range(row):
                mat[row][c] = (mat[c][row])**r

        return Matrix(GF(q), mat, immutable=True, implementation="meataxe")


    size = (n * (n+1)) // 2
    V = VectorSpace(GF(q), size)  # upper triangular entries
    D = VectorSpace(GF(r), n)  # diagonal entries
    hermitianMatrices = [build_matrix(v, d) for v in V for d in D]

    rank1Matrices = []
    for mat in hermitianMatrices:
        sig_check()
        if mat.rank() == 1:
            rank1Matrices.append(mat)

    edges = []
    for mat in hermitianMatrices:
        for mat2 in rank1Matrices:
            sig_check()
            mat3 = mat + mat2
            mat3.set_immutable()
            edges.append((mat, mat3))

    G = Graph(edges, format='list_of_edges')
    G.name("Hermitian forms graph on (F_%d)^%d"%(q, n))
    return G

def DoubleOddGraph(const int n):
    r"""
    Return the double odd graph on `2*n+1` points.

    The graph is obtained using the subsets of size `n` and `n+1`
    of `{1, 2, ..., 2*n+1}` as vertices. Two vertices are adjacent if one
    is included in the other.

    The graph is distance-transitive.

    INPUT:

    - ``n`` -- integer; must be greater than 0

    EXAMPLES::

         sage: G = graphs.DoubleOddGraph(5)
         sage: G.is_distance_regular(True)
         ([6, 5, 5, 4, 4, 3, 3, 2, 2, 1, 1, None],
          [None, 1, 1, 2, 2, 3, 3, 4, 4, 5, 5, 6])
         sage: G = graphs.DoubleOddGraph(3)
         sage: G.diameter()
         7
         sage: G.is_distance_regular(True)
         ([4, 3, 3, 2, 2, 1, 1, None], [None, 1, 1, 2, 2, 3, 3, 4])

    REFERENCES:

    See [BCN1989]_ pp. 259-261 or [VDKT2016]_ p. 25.

    TESTS:

    DoubleOddGraph is bipartite double of OddGraph::

         sage: H = graphs.OddGraph(4)
         sage: G1 = graphs.DoubleOddGraph(3)
         sage: vertices = [(x, 0) for x in H] + [(x, 1) for x in H]
         sage: G2 = Graph([vertices, lambda i, j: i[1] != j[1] and H.has_edge(i[0], j[0])])
         sage: G2.is_isomorphic(G1)
         True
    """
    from sage.combinat.integer_vector import IntegerVectors

    if n < 1:
        raise ValueError("n must be >= 1")

    cdef list edges, s1
    cdef int i

    # a binary vector of size 2n + 1 represents a set
    edges = []
    for s in IntegerVectors(n, k=2*n + 1, max_part=1):
        s1 = list(s)
        for i in range(2*n + 1):
            sig_check()
            if s1[i] == 0:
                s2 = list(s)  # duplicate list
                s2[i] = 1
                edges.append((tuple(s1), tuple(s2)))

    G = Graph(edges, format='list_of_edges')
    G.name("Bipartite double of Odd graph on a set of %d elements"%(2*n + 1))
    return G

def HalfCube(int n):
    r"""
    Return the halved cube in `n` dimensions.

    The graph is distance-regular with calssical parameters
    `(\lfloor \frac n 2 \rfloor, 1, 2, 2 \lceil \frac n 2 \rceil -1)`.

    INPUT:

    - ``n`` -- integer; must be greater than 2

    EXAMPLES::

        sage: G = graphs.HalfCube(8)
        sage: G.is_distance_regular(True)
        ([28, 15, 6, 1, None], [None, 1, 6, 15, 28])
        sage: G = graphs.HalfCube(4)
        sage: G.is_distance_regular(True)
        ([6, 1, None], [None, 1, 6])

    REFERENCES:

    See [BCN1989]_ pp. 264, 265 or [VDKT2016]_ p. 21.
    This construction can be found on
    https://en.wikipedia.org/wiki/Halved_cube_graph#Equivalent_constructions

    TESTS:

    HalfCube is a half of the CubeGraph::

         sage: H = graphs.CubeGraph(8)
         sage: s1, s2 = H.bipartite_sets()
         sage: G1 = Graph([s1, lambda i, j: H.distance(i, j) == 2])
         sage: G2 = graphs.HalfCube(8)
         sage: G1.is_isomorphic(G2)
         True
    """
    from sage.graphs.graph_generators import graphs

    def hamming_distance(str v, str w):
        cdef int i, counter

        counter = 0
        for i in range(len(v)):
            if (v[i] != w[i]):
                counter = counter + 1

        return counter

    if n <= 2:
        raise ValueError("we need n > 2")

    G = graphs.CubeGraph(n-1)
    # we use the fact that the vertices are strings
    # and their distance is their hamming_distance
    for v, w in itertools.combinations(G, 2):
        sig_check()
        if hamming_distance(v, w) == 2:
            G.add_edge(v, w)

    G.relabel()  # relabel vertices to 0,1,2,...

    G.name("Half %d Cube"%n)
    return G


def GrassmannGraph(const int q, const int n, const int input_e):
    r"""
    Return the Grassmann graph with parameters `(q, n, e)`.

    This build the Grassmann graph $J_q(n,e)$. That is, for a vector
    space $V = \mathbb F(q))^n$ the output is the graph on the subspaces
    of dimension $e$ where two subspaces are adjancent if their intersection
    has dimension $e-1$.

    This graph is distance-regular with classical parameters
    `(\min(e, n-e), q, q, \gbinom {n-e+1} 1 _q -1)`

    INPUT:

    - ``q`` -- a prime power
    - ``n, e`` -- integers with ``n > e+1``

    EXAMPLES::

        sage: G = graphs.GrassmannGraph(2, 4, 2)
        sage: G.is_distance_regular(True)
        ([18, 8, None], [None, 1, 9])

    REFERENCES:

    See [BCN1989]_ pp. 268-272 or [VDKT2016]_ p. 21.

    TESTS::

        sage: G = graphs.GrassmannGraph(2, 6, 3)
        sage: G.is_distance_regular(True)
        ([98, 72, 32, None], [None, 1, 9, 49])
        sage: G = graphs.GrassmannGraph(3, 4, 2)
        sage: G.is_distance_regular(True)
        ([48, 27, None], [None, 1, 16])
    """
    from sage.combinat.designs import design_catalog as designs

    if n <= input_e + 1:
        raise ValueError(
            "Impossible parameters n <= e+1 (%d > %d)" %(n,input_e) )

    e = input_e
    if n < 2*input_e:
        e = n - input_e

    PG = designs.ProjectiveGeometryDesign(n-1, e-1, q)
    # we want the intersection graph
    # the size of the intersection must be (q^{e-1} - 1) / (q-1)
    size = (q**(e-1) -  1) / (q-1)
    G = PG.intersection_graph([size])
    G.name("Grassmann graph J_%d(%d, %d)"%(q, n, e))
    return G

def DoubleGrassmannGraph(const int q, const int e):
    r"""
    Return the bipartite double of the distance-`e` graph of the
    Grassmann graph with parameters `(q, 2*e+1, e)`.

    This graph is distance-transitive.

    INPUT:

    - ``q`` -- a prime power
    - ``e`` -- integer

    EXAMPLES::

        sage: G = graphs.DoubleGrassmannGraph(2,1)
        sage: G.diameter()
        3
        sage: G.is_distance_regular(True)
        ([3, 2, 2, None], [None, 1, 1, 3])


    REFERENCES:

    See [BCN1989]_ pp. 272, 273 or [VDKT2016]_ p. 25.

    TESTS::

         sage: G = graphs.DoubleGrassmannGraph(5,1)
         sage: G.order()
         62
         sage: G.is_distance_regular(True)
         ([6, 5, 5, None], [None, 1, 1, 6])
         sage: G = graphs.DoubleGrassmannGraph(3, 2)
         sage: G.order()
         2420
         sage: G.is_distance_regular(True)
         ([13, 12, 12, 9, 9, None], [None, 1, 1, 4, 4, 13])
    """
    n = 2*e+1
    V = VectorSpace(GF(q), n)

    edges = []
    for W in V.subspaces(e + 1):
        Wbasis = frozenset(W.basis())
        for U in W.subspaces(e):
            sig_check()
            Ubasis = frozenset(U.basis())
            edges.append((Wbasis, Ubasis))

    G = Graph(edges, format='list_of_edges')
    G.name("Double Grassmann graph (%d, %d, %d)"%(n, e, q))
    return G


def is_from_GQ_spread(list arr):
    r"""
    Return a pair `(s, t)` if the graph obtained from a GQ of order `(s, t)`
    with a spread has the intersection array passed. We also require that such
    GQ can be built by Sage.
    If no such pair exists, then return ``False``.

    INPUT:

    - ``arr`` -- list; an intersection array

    EXAMPLES::

         sage: from sage.graphs.generators.distance_regular import \
         ....: is_from_GQ_spread, graph_from_GQ_spread
         sage: is_from_GQ_spread([125, 120, 1, 1, 24, 125])
         (5, 25)
         sage: G = graph_from_GQ_spread(5, 25)
         sage: G.is_distance_regular(True)
         ([125, 120, 1, None], [None, 1, 24, 125])

    REFERENCES:

    The graphs we are looking for are antipodal covers of complete graphs.
    See [BCN1989]_ pp. 385, 386 for a discussion on these particular case.

    TESTS::

         sage: from sage.graphs.generators.distance_regular import \
         ....: is_from_GQ_spread
         sage: is_from_GQ_spread([343, 336, 1, 1, 48, 343])
         (7, 49)
         sage: is_from_GQ_spread([343, 336, 1, 2, 48, 343])
         False

    Check that we don't get ``True`` for inexisting GQs::

         sage: from sage.graphs.generators.distance_regular import \
         ....: is_from_GQ_spread
         sage: s = 5
         sage: t = 6
         sage: [s * t, s * (t-1), 1, 1, t - 1, s * t]
         [30, 25, 1, 1, 5, 30]
         sage: is_from_GQ_spread([30, 25, 1, 1, 5, 30])
         False
    """
    from sage.combinat.designs import design_catalog as designs

    if len(arr) != 6:
        return False

    t = arr[4] + 1
    if t <= 1:  # avoid division by 0
        return False

    s = arr[1] // (t-1)
    if s == 1 and t == 1:  # in this case we don't get a connected graph
        return False

    if arr != [s * t, s * (t-1), 1, 1, t - 1, s * t]:
        return False

    # check Sage can build it (it may not exist)
    if designs.generalised_quadrangle_with_spread(s, t, existence=True) \
       is not True:
        return False

    return (s,t)

def graph_from_GQ_spread(const int s, const int t):
    r"""
    Return the point graph of the generalised quandrangle with
    order `(s, t)` after removing one of its spreads.

    These graphs are antipodal covers of complete graphs and, in particular,
    distance-regular graphs of diameter 3.

    INPUT:

    - ``s, t`` -- integers; order of the generalised quadrangle

    EXAMPLES::

         sage: from sage.graphs.generators.distance_regular import \
         ....: graph_from_GQ_spread
         sage: G = graph_from_GQ_spread(4, 16)
         sage: G.is_distance_regular(True)
         ([64, 60, 1, None], [None, 1, 15, 64])

    REFERENCES:

    The graphs constructed here follow [BCN1989]_ pp. 385, 386.

    TESTS::

         sage: from sage.graphs.generators.distance_regular import \
         ....: graph_from_GQ_spread, is_from_GQ_spread
         sage: is_from_GQ_spread([64, 60, 1, 1, 15, 64])
         (4, 16)
         sage: graph_from_GQ_spread(*is_from_GQ_spread([27, 24, 1, 1, 8, 27]))
         Graph on 112 vertices
         sage: _.is_distance_regular(True)
         ([27, 24, 1, None], [None, 1, 8, 27])
    """
    from sage.combinat.designs import design_catalog as designs

    (GQ, S) = designs.generalised_quadrangle_with_spread(s, t, check=False)

    k = len(GQ.blocks()[0])
    edges = []
    for b in GQ.blocks():
        if b in S:  # skip blocks in spread
            continue
        for p1, p2 in itertools.combinations(b, 2):
            sig_check()
            edges.append((p1, p2))

    G = Graph(edges, format="list_of_edges")
    return G

def GeneralisedDodecagonGraph(const int s, const int t):
    r"""
    Return the point-graph of a generalised dodecagon of order `(s,t)`.

    INPUT:

    - ``s, t`` -- integers; order of the generalised dodecagon

    EXAMPLES::

        sage: G = graphs.GeneralisedDodecagonGraph(1, 5)  # optional - gap_packages internet
        sage: G.is_distance_regular(True)  # optional - gap_packages internet
        ([6, 5, 5, 5, 5, 5, None], [None, 1, 1, 1, 1, 1, 6])
        sage: H = graphs.GeneralisedDodecagonGraph(5, 1)  # optional - gap_packages internet
        sage: H.order()  # optional - gap_packages internet
        23436
        sage: H.is_distance_regular(True) # long time (6 min); optional - gap_packages internet
        ([10, 5, 5, 5, 5, 5, None], [None, 1, 1, 1, 1, 1, 2])

    .. NOTE::

        This function indirectly uses the GAP's AtlasRep package.
        Thus you may need an internet connection and the optional Sage's
        package ``gap_packages``.

    REFERENCES:

    See [BCN1989]_ pp. 200-205 for a discussion of distance-regular graphs from
    generalised polygons.

    TESTS:

    Test all graphs of order `(1, q)`::

        sage: G = graphs.GeneralisedDodecagonGraph(1, 4)  # optional - gap_packages internet
        sage: G.is_distance_regular(True)  # optional - gap_packages internet
        ([5, 4, 4, 4, 4, 4, None], [None, 1, 1, 1, 1, 1, 5])
        sage: G = graphs.GeneralisedDodecagonGraph(1, 3)  # optional - gap_packages internet
        sage: G.is_distance_regular(True)  # optional - gap_packages internet
        ([4, 3, 3, 3, 3, 3, None], [None, 1, 1, 1, 1, 1, 4])
        sage: G = graphs.GeneralisedDodecagonGraph(1, 2)  # optional - gap_packages internet
        sage: G.is_distance_regular(True)  # optional - gap_packages internet
        ([3, 2, 2, 2, 2, 2, None], [None, 1, 1, 1, 1, 1, 3])
        sage: G = graphs.GeneralisedDodecagonGraph(1, 1)  # optional - gap_packages internet
        sage: G.is_distance_regular(True)  # optional - gap_packages internet
        ([2, 1, 1, 1, 1, 1, None], [None, 1, 1, 1, 1, 1, 2])

    Now test all graphs of order `(q, 1)`::

        sage: G = graphs.GeneralisedDodecagonGraph(4, 1)  # optional - gap_packages internet
        sage: G.is_distance_regular(True)  # optional - gap_packages internet
        ([8, 4, 4, 4, 4, 4, None], [None, 1, 1, 1, 1, 1, 2])
        sage: G = graphs.GeneralisedDodecagonGraph(3, 1)  # optional - gap_packages internet
        sage: G.is_distance_regular(True)  # optional - gap_packages internet
        ([6, 3, 3, 3, 3, 3, None], [None, 1, 1, 1, 1, 1, 2])
        sage: G = graphs.GeneralisedDodecagonGraph(2, 1)  # optional - gap_packages internet
        sage: G.is_distance_regular(True)  # optional - gap_packages internet
        ([4, 2, 2, 2, 2, 2, None], [None, 1, 1, 1, 1, 1, 2])

    """
    from sage.arith.misc import is_prime_power

    cdef int q = 0
    cdef int orderType = 0

    # decide the type of graph
    if s == 1:  # (1, q)
        q = t
    elif t == 1:  # (q, 1)
        q = s
        orderType = 1
    else:
        raise ValueError(f"No generalised dodacagon of order ({s}, {t}) exists")

    if q == 1:  # order (1, 1)
        from sage.graphs.generators.basic import CycleGraph
        return CycleGraph(12)

    if not is_prime_power(q):
        raise ValueError(f"No generalised dodacagon of order ({s}, {t}) exists")

    if orderType == 0:
        # incidence graph of hexagon (q,q)
        H = GeneralisedHexagonGraph(q, q)
        lines = _extract_lines(H)

        edges = []
        for l in lines:
            for p in l:
                sig_check()
                edges.append((p, l))

        G = Graph(edges, format='list_of_edges')
        G.name("Generalised dodecagon of order (1, %d)"%q)
        return G

    else:  # orderType == 1
        # dual
        H = GeneralisedDodecagonGraph(t, s)
        G = _line_graph_generalised_polygon(H)
        G.name("Generalised dodecagon of order (%s, %d)"%(s, t))
        return G

def GeneralisedOctagonGraph(const int s, const int t):
    r"""
    Return the point-graph of a generalised octagon of order `(s,t)`.

    INPUT:

    - ``s, t`` -- integers; order of the generalised octagon

    EXAMPLES::

         sage: G = graphs.GeneralisedOctagonGraph(1, 4)
         sage: G.is_distance_regular(True)
         ([5, 4, 4, 4, None], [None, 1, 1, 1, 5])
         sage: G = graphs.GeneralisedOctagonGraph(2, 4)  # optional - gap_packages internet
         sage: G.is_distance_regular(True)  # optional - gap_packages internet
         ([10, 8, 8, 8, None], [None, 1, 1, 1, 5])
         sage: G = graphs.GeneralisedOctagonGraph(5, 1)
         sage: G.is_distance_regular(True)
         ([10, 5, 5, 5, None], [None, 1, 1, 1, 2])

    .. NOTE::

        This function uses the GAP's AtlasRep package to build the graphs
        of order `(2, 4)` or `(4, 2)`. For those graphs you need an internet
        connection and Sage's optional package ``gap_packages``.

    REFERENCES:

    See [BCN1989]_ pp. 200-205 for a discussion of distance-regular graphs from
    generalised polygons.

    TESTS::

        sage: G = graphs.GeneralisedOctagonGraph(8, 64)
        Traceback (most recent call last):
        ...
        NotImplementedError: Graph would be too big
        sage: G = graphs.GeneralisedOctagonGraph(4, 16)
        Traceback (most recent call last):
        ...
        ValueError: generalised octagons of order (q, q^2) exist only for q odd powers of 2

    """
    from sage.arith.misc import is_prime_power
    from sage.libs.gap.libgap import libgap
    from sage.graphs.strongly_regular_db import strongly_regular_graph

    cdef int q = 0
    cdef int orderType = 0

    if s == 1:  # (1, q)
        q = t
    elif t == 1:  # (q, 1)
        q = s
        orderType = 1
    elif s**2 ==  t:  # (q, q^2)
        q = s
        (p, k) = is_prime_power(q, get_data=True)

        if p != 2 or k % 2 != 1:
            raise ValueError(("generalised octagons of order (q, q^2) "
                              "exist only for q odd powers of 2"))
        orderType = 2
    elif t**2 == s:  # (q^2, q)
        q = t
        orderType = 1
    else:
        raise ValueError(f"No generalised octagon of order ({s}, {t}) exists")

    if q == 1:  # order (1, 1)
        from sage.graphs.generators.basic import CycleGraph
        return CycleGraph(8)

    if not is_prime_power(q):
        raise ValueError(f"No generalised octagon of order ({s}, {t}) exists")

    if orderType == 0:
        # incidence graph of generalised quadrangle (q, q)

        H = strongly_regular_graph((q+1) * (q*q + 1), q * (q+1), q - 1, q + 1,
                                   check=False)

        lines = _extract_lines(H)

        edges = []
        for l in lines:
            for p in l:
                sig_check()
                edges.append((p, l))

        G = Graph(edges, format='list_of_edges')
        G.name("Generalised octagon of order (1, %d)"%q)
        return G

    elif orderType == 1:
        # dual
        H = GeneralisedOctagonGraph(t,s)
        G = _line_graph_generalised_polygon(H)
        G.name("Generalised octagon of order(%d, %d)"%(s, t))
        return G
    else:
        if q == 2:
            group = libgap.AtlasGroup("2F4(2)", libgap.NrMovedPoints, 1755)
            G = Graph(libgap.Orbit(group, [1, 73], libgap.OnSets),
                      format='list_of_edges')
            G.name("Generalised octagon of order (2, 4)")
            return G
        else:
            raise NotImplementedError("Graph would be too big")


def GeneralisedHexagonGraph(const int s, const int t):
    r"""
    Return the point-graph of a generalised octagon of order `(s,t)`.

    INPUT:

    - ``s, t`` -- integers; order of the generalised octagon

    EXAMPLES::

        sage: G = graphs.GeneralisedHexagonGraph(5, 5)  # optional - gap_packages internet
        sage: G.is_distance_regular(True)  # optional - gap_packages internet
        ([30, 25, 25, None], [None, 1, 1, 6])
        sage: G = graphs.GeneralisedHexagonGraph(7, 1)
        sage: G.is_distance_regular(True)
        ([14, 7, 7, None], [None, 1, 1, 2])
        sage: graphs.GeneralisedHexagonGraph(1, 1)
        Cycle graph: Graph on 6 vertices

    .. NOTE::

        This function uses the GAP's AtlasRep package to build the graphs
        of order `(q, q)`, `(q, q^3)` or `(q^3, q)`. For those graphs you need
        an internet connection and Sage's optional package ``gap_packages``.

    REFERENCES:

    See [BCN1989]_ pp. 200-205 for a discussion of distance-regular graphs from
    generalised polygons.

    TESTS::

        sage: G = graphs.GeneralisedHexagonGraph(4, 4)  # optional - gap_packages internet
        sage: G.is_distance_regular(True)  # optional - gap_packages internet
        ([20, 16, 16, None], [None, 1, 1, 5])
        sage: G = graphs.GeneralisedHexagonGraph(3, 3)  # optional - gap_packages internet
        sage: G.is_distance_regular(True)  # optional - gap_packages internet
        ([12, 9, 9, None], [None, 1, 1, 4])
        sage: G = graphs.GeneralisedHexagonGraph(2, 2)  # optional - gap_packages internet
        sage: G.is_distance_regular(True)  # optional - gap_packages internet
        ([6, 4, 4, None], [None, 1, 1, 3])
        sage: G = graphs.GeneralisedHexagonGraph(2, 8)  # optional - gap_packages internet
        sage: G.is_distance_regular(True)  # optional - gap_packages internet
        ([18, 16, 16, None], [None, 1, 1, 9])

    """
    from sage.arith.misc import is_prime_power
    from sage.libs.gap.libgap import libgap
    from sage.combinat.designs import design_catalog as designs

    cdef int q = 0
    cdef int orderType = 0

    if s == 1:  # (1, q)
        q = t
    elif t == 1:  # (q, 1)
        q = s
        orderType = 1
    elif s == t:  # (q, q)
        q = s
        orderType = 2
    elif s**3 == t:  # (q, q^3)
        q = s
        orderType = 3
    elif t**3 == s:  # (q^3, q)
        q = t
        orderType = 1
    else:
        raise ValueError(f"No generalised octagon of order ({s}, {t}) exists")

    if q == 1:  # order (1, 1)
        from sage.graphs.generators.basic import CycleGraph
        return CycleGraph(6)

    if not is_prime_power(q):
        raise ValueError(f"No generalised octagon of order ({s}, {t}) exists")

    if orderType == 0:
        # incident graph of generalised 3-gon of order (q, q)
        PG2 = designs.ProjectiveGeometryDesign(2,1,q)

        edges = []
        for l in PG2.blocks():
            for p in l:
                sig_check()
                edges.append((p, tuple(l)))

        G = Graph(edges, format='list_of_edges')
        G.name("Generalised hexagon of order (1, %d)"%q)
        return G

    elif orderType == 1:
        # dual graph
        H = GeneralisedHexagonGraph(t, s)
        G = _line_graph_generalised_polygon(H)
        G.name("Generalised hexagon of order(%d, %d)"%(s, t))
        return G

    elif orderType == 2:
        # we use the group G2(q)
        # if q == 2, then G2(2) is isomorphic to U3(3).2
        if q == 2:
            group = libgap.AtlasGroup("U3(3).2", libgap.NrMovedPoints, 63)
            G = Graph(libgap.Orbit(group, [1, 19], libgap.OnSets),
                      format='list_of_edges')
            G.name("Generalised hexagon of order (%d, %d)"%(q, q))
            return G

        elif q == 3:  # we don't have permutation representation; so we build it
            matrixRep = libgap.AtlasGroup("G2(3)", libgap.Position, 7)
            e1 = vector(GF(3), [1, 0, 0, 0, 0, 0, 0])
            orb = libgap.Orbit(matrixRep, e1, libgap.OnLines)
            group = libgap.Action(matrixRep, orb, libgap.OnLines)

            # now group is our permutation representation
            G = Graph(libgap.Orbit(group, [1, 52], libgap.OnSets),
                      format='list_of_edges')
            G.name("Generealised hexagon of order (%d, %d)"%(q, q))
            return G

        elif q <= 5:
            n = 1365 if q == 4 else 3906
            p = 43 if q == 4 else 185
            group = libgap.AtlasGroup("G2(%d)"%q, libgap.NrMovedPoints, n)

            G = Graph(libgap.Orbit(group, [1, p], libgap.OnSets),
                      format='list_of_edges')
            G.name("Generalised hexagon of order (%d, %d)"%(q, q))
            return G

        else:
            raise NotImplementedError("Graph would be too big")

    elif orderType == 3:
        if q > 3:
            raise NotImplementedError("Graph would be too big")

        movedPoints = 819 if q==2 else 26572
        group = libgap.AtlasGroup("3D4(%d)"%q, libgap.NrMovedPoints, movedPoints)

        G = Graph(libgap.Orbit(group, [1, 2],libgap.OnSets),
                  format='list_of_edges')
        G.name("Generalised hexagon of order (%d, %d)"%(q, q**3))
        return G

def _extract_lines(G):
    r"""
    Return the set of lines from the point-graph of a generalised polygon.

    In particular, given a graph `G` we return the set of singular lines:
    Let `(x,y)` be an edge, then `\{x,y\}^\bot^\bot` is a singular line.
    We define `x^\bot =` neighbours of `x` and `x` for `x` a vertex and
    `S^\bot =` intersection of `x^\bot` for all `x \in S`.

    INPUT:

    - ``G`` -- a graph

    OUTPUT:

    A list of tuples where each tuple represent a line through the vertices
    contained in that line.

    EXAMPLES::

        sage: from sage.graphs.generators.distance_regular import _extract_lines
        sage: G = graphs.GeneralisedHexagonGraph(1, 8)
        sage: lines = _extract_lines(G)
        sage: len(lines)
        657
        sage: type(lines)
        <class 'list'>
        sage: line = lines[0]
        sage: type(line)
        <class 'tuple'>
        sage: line[0] in G  # elements in line are vertices
        True

    REFERENCES:

    See [BCN1989]_ pp. 200-205 for a discussion of distance-regular graphs from
    generalised polygons. See also [BCN1989]_ pp. 28, 29 for some theory about
    singular lines.
    """

    lines = []
    edges = set(G.edges(labels=False, sort=False))

    while edges :
        (x, y) = edges.pop()

        #compute line
        botX = set(G.neighbors(x, closed=True))
        botY = set(G.neighbors(y, closed=True))
        bot1 = botX.intersection(botY)

        b = bot1.pop()
        bot2 = frozenset(G.neighbors(b, closed=True))
        for v in bot1:
            sig_check()
            s = frozenset(G.neighbors(v, closed=True))
            bot2 = bot2.intersection(s)

        # now bot2 is a line
        lines.append(tuple(bot2))  # we need tuple or GAP will complain later

        # remove already handled edges
        for u, v in itertools.product(bot2, repeat=2):
            try :
                edges.remove((u, v))
            except KeyError:
                pass  # ignore this
    #end while edges

    return lines

def _line_graph_generalised_polygon(H):
    r"""
    Return the line-graph of the generalised polygon whose point-graph is `H`.

    In particular, return the line-graph of the incidence structure defined
    by the singular lines of the graph `H`.

    See also :func:`sage.graphs.generators.distance_regular._extract_lines`.

    INPUT:

    - ``H`` -- a graph

    EXAMPLES::

         sage: from sage.graphs.generators.distance_regular import \
         ....: _line_graph_generalised_polygon
         sage: G = graphs.GeneralisedHexagonGraph(1, 8)
         sage: H = _line_graph_generalised_polygon(G)
         sage: H.is_distance_regular(True)
         ([16, 8, 8, None], [None, 1, 1, 2])
         sage: G = graphs.GeneralisedHexagonGraph(3, 3)
         sage: H = _line_graph_generalised_polygon(G)
         sage: G.is_isomorphic(H)
         True

    REFERENCES:

    See [BCN1989]_ pp. 200-205 for a discussion of distance-regular graphs from
    generalised polygons. See also [BCN1989]_ pp. 28, 29 for some theory about
    singular lines.
    """
    lines = _extract_lines(H)

    # get a map (point -> all lines incident to point)
    vToLines = {v: [] for v in H}
    for l in lines:
        for p in l:
            sig_check()
            vToLines[p].append(l)

    k = len(vToLines[lines[0][0]])

    edges = []
    for v in vToLines:
        lines = vToLines[v]
        for l1, l2 in itertools.combinations(lines, 2):
            sig_check()
            edges.append((l1, l2))

    G = Graph(edges, format="list_of_edges")
    return G

def _intersection_array_from_graph(G):
    r"""
    Return the intersection array of the graph `G`.
    If `G` is not distance-regular, then return ``False``.

    This is a simple wrapper around
    :meth:`sage.graphs.distances_all_pairs.is_distance_regular` to return a list
    instead of a pair of lists

    INPUT:

    - G -- a graph

    EXAMPLES::

    TESTS::

    """

    t = G.is_distance_regular(True)
    if t is False:
        return False

    return t[0][:-1] + t[1][1:]

<<<<<<< HEAD

cdef enum ClassicalParametersGraph:
    NonExisting = 0,
    Johnson,
    Hamming,
    HalvedCube,
    UnitaryDualPolar,
    HermitianForms,
    GeneralisedHexagon,
    Grassmann,
    OrthogonalDualPolar1,
    SymplecticDualPolar,
    OrthogonalDualPolar2,
    UnitaryDualPolar1,
    UnitaryDualPolar2,
    Ustimenko,
    BilinearForms,
    AlternatingForms,
    LieE77,
    AffineE6

def is_classical_parameters_graph(list array):
    r"""
    Return a tuple of parameters representing the array given. If such no tuple
    can be produced, it returns ``False``.

    Given an intersection array, if it represents a family of  distance-regular
    graphs with classical parameters, then this function  returns a tuple
    consisting of the  parameters `(d, b, \alpha, \beta)` and a fourth parameter
    which is the enum ``CalssicalParametersGraph`` indicating the family with
    the given itersection array.
    If the array doesn't belong to any classical parameter graph, then this
    function returns ``False``.
    If the array belongs to a sporadic graph rather than a family of graphs,
    then the function returns ``False``. This is to reduce the overlap with
    ``sage.graphs.generators.distance_regular._sporadic_graph_database``.


    .. NOTE::

        The array given as an input is expected to be an intersection array.
        If this is not the case, then some exception may be raised.

    INPUT:

    - ``array`` -- list; an intersection array

    OUTPUT:

    ``False`` or a tuple ``(d, b, alpha, beta, gamma)``.

    EXAMPLES::

        sage: from sage.graphs.generators.distance_regular import \
        ....: is_classical_parameters_graph
        sage: G = graphs.HammingGraph(5, 4)
        sage: G.is_distance_regular(True)
        ([15, 12, 9, 6, 3, None], [None, 1, 2, 3, 4, 5])
        sage: is_classical_parameters_graph([15, 12, 9, 6, 3, 1, 2, 3, 4, 5])
        (5, 1, 0, 3, 2)

    REFERENCES:

    See [BCN1989]_ chapter 9 for a discussion of distance-regular graphs with
    classical parameters. See [BCN1989]_ chapter 6.2 for a method to compute
    the classical parameters of a graph. See also [VDKT2016]_ section 3.1.1.

    TESTS::

        sage: from sage.graphs.generators.distance_regular import \
        ....: is_classical_parameters_graph
        sage: is_classical_parameters_graph([68, 64, 1, 17])  # srg not drg
        False
        sage: G = graphs.GossetGraph() # sporadic classical parameters graph
        sage: G.is_distance_regular(True)
        ([27, 10, 1, None], [None, 1, 10, 27])
        sage: is_classical_parameters_graph([27, 10, 1, 1, 10, 27])
        False
    """
    from sage.functions.log import log
    from sage.rings.integer_ring import ZZ
    from sage.arith.misc import is_prime_power
    from sage.combinat.q_analogues import q_binomial

    def integral_log(const int x, const int b):
        # compute log_b(x) if is not a positive iteger, return -1
        if x <= 0:
            return -1
        k = log(x, b)
        if k in ZZ and k > 0:
            return int(k)
        return -1

    def check_parameters(int d, int b, int alpha, int beta, list arr):
        bs = [(q_binomial(d, 1, b) - q_binomial(i, 1, b)) * \
              (beta - alpha * q_binomial(i, 1, b)) for i in range(d)]
        cs = [q_binomial(i, 1, b) * (1 + alpha*q_binomial(i-1, 1, b))
              for i in range(1, d+1)]
        return arr == bs + cs

    def b_(i):
        if i == d:
            return 0
        return array[i]

    def c_(i):
        if i == 0:
            return 0
        return array[d - 1 + i]

    def a_(i):
        return b_(0) - b_(i) - c_(i)

    if len(array) % 2 != 0 :
        return False

    d = len(array) // 2
    if d < 3:
        return False

    # if array is classical parameters, then we have 2 cases:
    # 1. a_i != \lambda c_i for 2<= i <= d
    # 2. a_i == \lambda c_i for 0<= i <= d
    if all(a_(i) == a_(1) * c_(i) for i in range(2, d+1)):
        case = 2
    elif all(a_(i) != a_(1) * c_(i) for i in range(2, d+1)):
        case = 1
    else:
        return False

    if case == 1:
        # b = (a_2 c_3 - c_2 a_3) / (a_1 c_3 - a_3)
        num = a_(2) * c_(3) - c_(2) * a_(3)
        den = a_(1) * c_(3) - a_(3)
        b = num / den
        if b in {0, -1}:
            return False

        alpha = c_(2) / (1 + b) - 1
        beta = b_(0) / q_binomial(d, 1, b)

    else:  # case 2
        # b is either c_2 - 1 or - a_1 - 1
        # try c_2 - 1
        valid = True
        b = c_(2) - 1
        if b in {0, -1}:
            valid = False
        else:
            alpha = c_(2) / (1 + b) - 1
            beta = b_(0) / q_binomial(d, 1, b)
            valid = check_parameters(d, b, alpha, beta, array)

        if not valid:  # must have -a_1 - 1
            b = -a_(1) - 1
            if b in {0, -1}:
                return False  # even this case is invalid

            alpha = c_(2) / (1 + b) - 1
            beta = a_(1) + 1 - alpha*(q_binomial(d, 1, b) - 1)

    if not check_parameters(d, b, alpha, beta, array):
        return False

    gamma = ClassicalParametersGraph.NonExisting

    if b == 1 :
        if alpha == 1 and beta >= d:  # since beta+d = n >= 2*d
            # Johnson Graph
            gamma = ClassicalParametersGraph.Johnson
        elif alpha == 0:
            # Hamming Graph
            gamma = ClassicalParametersGraph.Hamming
        elif alpha == 2 and (beta == 2*d + 1 or beta == 2*d - 1):
            # Halved cube graph
            gamma = ClassicalParametersGraph.HalvedCube
        else :
            return False  # no other (unbounbded) drg exists with b = 1

    elif b < 0 and is_prime_power(-b):
        if alpha + 1 == (1 + b*b) / (1 + b) and \
           beta + 1 == (1 - b**(d+1)) / (1 + b):
            # U(2d,r)
            gamma = ClassicalParametersGraph.UnitaryDualPolar1
        elif alpha + 1 == b and beta + 1 == - (b**d):
            gamma = ClassicalParametersGraph.HermitianForms
        elif d == 3 and alpha + 1 == 1 / (1+b) and \
             beta + 1 == q_binomial(3, 1, -b):
            gamma = ClassicalParametersGraph.GeneralisedHexagon
        else:
            return False

    if gamma != ClassicalParametersGraph.NonExisting:
        return (d, b, alpha, beta, gamma)

    # all remaining cases need b to be a prime power
    (p, k) = is_prime_power(b, get_data=True)
    if k == 0:  # b not a prime power
        return False
    r = p**(k//2)  # will be used later

    if alpha == b and integral_log((beta+1) * (b-1) + 1, b) >= d + 1:
        # we checked that beta + 1 = (b^(n-d+1) - 1)/(b - 1) for n >= 2d
        # Grassmann graph
        gamma = ClassicalParametersGraph.Grassmann

    elif alpha == 0 and  beta * beta in {1, b, b * b, b**3, b**4}:
        # checked beta in {b^0, b^(0.5), b, b^(1.5), b^2}
        # dual polar graphs
        if beta == 1:
            gamma = ClassicalParametersGraph.OrthogonalDualPolar1
        elif beta == b:
            gamma = ClassicalParametersGraph.SymplecticDualPolar
        elif beta == b * b:
            gamma = ClassicalParametersGraph.OrthogonalDualPolar2
        else:
            if k % 2 == 1:
                return False  # we need b a square
            if beta == r**3:
                gamma = ClassicalParametersGraph.UnitaryDualPolar1
            elif beta == r:
                gamma = ClassicalParametersGraph.UnitaryDualPolar2

    elif k % 2 == 0 and alpha + 1 == q_binomial(3, 1, r) and \
         beta + 1 in {q_binomial(2*d + 2, 1, r),
                      q_binomial(2*d + 1, 1, r)}:
        gamma = ClassicalParametersGraph.Ustimenko

    elif alpha + 1 == b and integral_log(beta + 1, b) >= d:
        gamma = ClassicalParametersGraph.BilinearForms

    elif k % 2 == 0 and alpha + 1 == b and \
         beta + 1 in {r**(2*d - 1),r**(2*d + 1)}:
        gamma = ClassicalParametersGraph.AlternatingForms

    elif d == 3 and k % 4 == 0 and alpha + 1 == q_binomial(5, 1, p**(k//4)) and \
         beta + 1 == q_binomial(10, 1, p**(k//4)):
        gamma = ClassicalParametersGraph.LieE77

    elif d == 3 and k % 4 == 0 and alpha + 1 == b and beta + 1 == (p**(k//4))**9:
        gamma = ClassicalParametersGraph.AffineE6

    if gamma == ClassicalParametersGraph.NonExisting:
        return False
    return (d, b, alpha, beta, gamma)

def graph_with_classical_parameters(int d, int b, alpha_in, beta_in, int gamma):
    r"""
    Return the graph with the classical parameters given.

    The last parameter ``gamma`` is meant to be an element of the enum
    ``ClassicalParametersGraph`` used to identify the family of graphs to
    construct.
    In particular this function doesn't build any sporadic graph.
    To build such a graph use
    :func:`sage.graphs.generators.distance_regular.distance_regular_graph`.

    INPUT:

    - ``d, b, alpha_in, beta_in`` -- numbers; the parameters of the graph;
      ``d`` and ``b`` must be integers

    - ``gamma`` -- element of the enum ``ClassicalParametersGraph``

    EXAMPLES::

        sage: from sage.graphs.generators.distance_regular import *
        sage: graph_with_classical_parameters(3, 1, 1, 3, 1)
        Johnson graph with parameters 6,3: Graph on 20 vertices

    The last parameter is very important as it takes precedence.
    This function will not check that the other four parameters match the correct
    family. Use
    :func:`sage.graphs.generators.distance_regular.is_classical_parameters_graph`
    to check the parameters::

        sage: from sage.graphs.generators.distance_regular import *
        sage: graph_with_classical_parameters(3, 1, 1, 3, 2)
        Hamming Graph with parameters 3,4: Graph on 64 vertices
        sage: G = _; G.is_distance_regular(True)
        ([9, 6, 3, None], [None, 1, 2, 3])
        sage: is_classical_parameters_graph([9, 6, 3, 1, 2, 3])
        (3, 1, 0, 3, 2)

    Two families of graphs are not implemented yet::

        sage: from sage.graphs.generators.distance_regular import *
        sage: graph_with_classical_parameters(3, 16, 15, 511, 17)
        Traceback (most recent call last):
        ...
        NotImplementedError: Graph would be too big
        sage: graph_with_classical_parameters(3, 16, 30, 1022, 16)
        Traceback (most recent call last):
        ...
        NotImplementedError: Graph would be too big

    REFERENCES:

    See [BCN1989]_ chapter 9 for a discussion of distance-regular graphs with
    classical parameters. See also [VDKT2016]_ section 3.1.1.

    TESTS::

        sage: graph_with_classical_parameters(3, 1, 2, 3, 3)
        Half 4 Cube: Graph on 8 vertices
        sage: graph_with_classical_parameters(3, 2, 0, 2, 9)
        Symplectic Dual Polar Graph DSp(6, 2): Graph on 135 vertices
        sage: graph_with_classical_parameters(3, 2, 2, 14, 7)
        Grassmann graph J_2(6, 3): Graph on 1395 vertices
        sage: graph_with_classical_parameters(3, -2, -2, 6, 6)
        Generalised hexagon of order (2, 8): Graph on 819 vertices
    """
    from sage.rings.rational import Rational
    from sage.functions.log import log
    from sage.functions.other import sqrt
    from sage.graphs.generators.families import JohnsonGraph, HammingGraph
    from sage.graphs.generators.classical_geometries import \
        UnitaryDualPolarGraph, OrthogonalDualPolarGraph, SymplecticDualPolarGraph

    alpha = Rational(alpha_in)
    beta = Rational(beta_in)
    if alpha.is_integer():
        alpha = int(alpha)
    if beta.is_integer():
        beta = int(beta)

    if gamma == ClassicalParametersGraph.Johnson:
        return JohnsonGraph(beta + d, d)

    elif gamma == ClassicalParametersGraph.Hamming:
        return HammingGraph(d, beta + 1)

    elif gamma == ClassicalParametersGraph.HalvedCube:
        a = 0 if beta == 2*d + 1 else 1
        return HalfCube(beta + a)

    elif gamma == ClassicalParametersGraph.UnitaryDualPolar:
        return UnitaryDualPolarGraph(2 * d, -b)

    elif gamma == ClassicalParametersGraph.HermitianForms:
        return HermitianFormsGraph(d,(-b)**2)

    elif gamma == ClassicalParametersGraph.GeneralisedHexagon:
        q = -b
        return GeneralisedHexagonGraph(q, q**3)

    elif gamma == ClassicalParametersGraph.Grassmann:
        n = int(log((beta+1) * (b-1) + 1, b)) + d -1
        return GrassmannGraph(b, n, d)

    elif gamma == ClassicalParametersGraph.OrthogonalDualPolar1:
        return OrthogonalDualPolarGraph(1, d, b)

    elif gamma == ClassicalParametersGraph.SymplecticDualPolar:
        return SymplecticDualPolarGraph(2 * d, b)

    elif gamma == ClassicalParametersGraph.OrthogonalDualPolar2:
        return OrthogonalDualPolarGraph(-1, d, b)

    elif gamma == ClassicalParametersGraph.UnitaryDualPolar1:
        r = int(sqrt(b))
        return UnitaryDualPolarGraph(2*d + 1, r)

    elif gamma == ClassicalParametersGraph.UnitaryDualPolar2:
        r = int(sqrt(b))
        return UnitaryDualPolarGraph(2 * d, r)

    elif gamma == ClassicalParametersGraph.Ustimenko:
        q = int(sqrt(b))
        m = int(log((beta+1) * (q-1) + 1, q)) - 1
        UstimenkoGraph(m, q)

    elif gamma == ClassicalParametersGraph.BilinearForms:
        e = int(log(beta + 1, b))
        return BilinearFormsGraph(d, e, b)

    elif gamma == ClassicalParametersGraph.AlternatingForms:
        q = int(sqrt(b))
        a = 0 if beta + 1 == q**(2*d - 1) else 1
        return AlternatingFormsGraph(2*d + a, q)

    elif gamma == ClassicalParametersGraph.LieE77 or \
         gamma == ClassicalParametersGraph.AffineE6:
        raise NotImplementedError("Graph would be too big")

    raise ValueError("Incorrect family of graphs")

def is_pseudo_partition_graph(list arr):
    r"""
    Return `(m, a)` if the intersection array given satisfy:
    `b_i = (m - i)(1 + a(m - 1 - i))` for `0 \leq i < d`
    `c_i = i(1 + a(i - 1))` for `0 \leq i < d`
    `c_d = (2d + 2 - m) d (1 + a(d - 1))` where `d` is the diameter of the graph.

    If such pair `(m, a)` doesn't exist or the diameter is less than 3, then
    this function returns ``False``.

    These graphs are called pseudo partition graphs in [BCN1989]_ chapter 6.3.

    INPUT:

    - ``arr`` -- list; intersection array

    OUTPUT:

    A pair `(m, a)` of integers or ``False`` if such pair doesn't exist.

    EXAMPLES::

        sage: from sage.graphs.generators.distance_regular import *
        sage: is_pseudo_partition_graph([36, 25, 16, 1, 4, 18])
        (6, 1)
        sage: pseudo_partition_graph(6, 1)
        Folded Johnson graph with parameters 12,6: Graph on 462 vertices
        sage: _.is_distance_regular(True)
        ([36, 25, 16, None], [None, 1, 4, 18])

    REFERENCE:

    See [BCN1989]_ pp. 197, 198 or [VDKT2016]_ pp. 38, 39.

    TESTS::

        sage: from sage.graphs.generators.distance_regular import *
        sage: is_pseudo_partition_graph([])
        False
        sage: is_pseudo_partition_graph([36, 25, 16, 1, 0, 18])
        False
        sage: is_pseudo_partition_graph([217, 156, 105, 1, 12, 33])
        (7, 5)
        sage: pseudo_partition_graph(7, 5)
        Traceback (most recent call last):
        ...
        ValueError: No known graph exists
    """
    d = len(arr)
    if d % 2 != 0:
        return False

    d = d // 2

    if d < 3 :
        return False

    # c_2 = 2 (1+a)
    c2 = arr[d+1]
    if c2 % 2 != 0:
        return False
    a = c2//2 - 1

    cd = arr[2*d - 1]
    K = d * (1+a * (d-1))
    if cd % K != 0:
        return False

    gamma = cd // K
    m = 2*d + 2 - gamma

    # we must have m = 2*d or 2*d +1
    if m not in {2*d, 2*d + 1}:
        return False

    newArr = [(m-i) * (1 + a * (m-1-i)) for i in range(d)] + \
             [i * (1 + a * (i-1)) for i in range(1, d)] + \
             [(2*d + 2 - m) * d * (1 + a * (d-1))]

    if arr == newArr:
        return (m, a)

    return False

def pseudo_partition_graph(int m, int a):
    r"""
    Return a pseudo partition graph with the given parameters.

    A graph is a pseudo partition graph if it is distance-regular with
    diameter at least 3 and whose intersection numbers satisfy:
    `b_i = (m - i)(1 + a(m - 1 - i))` for `0 \leq i < d`
    `c_i = i(1 + a(i - 1))` for `0 \leq i < d`
    `c_d = (2d + 2 - m) d (1 + a(d - 1))` where `d` is the diameter of the graph.

    INPUT:

    - ``m, a`` -- integers; parameters of the graph

    EXAMPLES::

        sage: from sage.graphs.generators.distance_regular import *
        sage: pseudo_partition_graph(6, 1)
        Folded Johnson graph with parameters 12,6: Graph on 462 vertices

    Not all graphs built with this function are psuedo partition graphs as
    intended by
    :func:`sage.graphs.generators.distance_regular.is_pseudo_partition_graph`,
    since that function requires the diameter to be at least 3::

        sage: from sage.graphs.generators.distance_regular import *
        sage: pseudo_partition_graph(3, 1)
        Folded Johnson graph with parameters 6,3: Graph on 10 vertices
        sage: G=_; G.is_distance_regular(True)
        ([9, None], [None, 1])
        sage: is_pseudo_partition_graph([9, 1])
        False

    REFERENCES:

    See [BCN1989]_ pp. 197, 198 or [VDKT2016]_ pp. 38, 39 for a discussion of
    known pseudo partition graphs.

    TESTS::

        sage: from sage.graphs.generators.distance_regular import *
        sage: pseudo_partition_graph(3, 3)
        Traceback (most recent call last):
        ...
        ValueError: No known graph exists
        sage: pseudo_partition_graph(8, 0).is_distance_regular(True)
        ([8, 7, 6, 5, None], [None, 1, 2, 3, 8])
        sage: pseudo_partition_graph(6, 2).is_distance_regular(True)
        ([66, 45, 28, None], [None, 1, 6, 30])
    """
    from sage.graphs.generators.families import JohnsonGraph, FoldedCubeGraph
    from sage.graphs.bipartite_graph import BipartiteGraph

    if a == 0:
        return FoldedCubeGraph(m)
    elif a == 1:
        return JohnsonGraph(2 * m, m).folded_graph()
    elif a == 2:
        return BipartiteGraph(FoldedCubeGraph(2 * m)).project_left()

    raise ValueError("No known graph exists")

cdef enum NearPolygonGraph:
    RegularPolygon = 0,
    GeneralisedPolygon,
    OddGraph,
    DoubleOdd,
    DoubleGrassmann,
    FoldedCube,
    HammingGraph,
    DualPolarGraph

def is_near_polygon(array):
    r"""
    Return a tuple of parameters which identify the near polygon graph with
    the given intersection array. If such tuple doesn't exist, return ``False``.

    Note that ``array`` may be the intersection array of a near polygon, but if
    such graph has diameter less than 3, then this function will return
    ``False``.

    INPUT:

    - ``array`` -- list; intersection array

    OUTPUT:

    The tuple has the form ``(id, params)`` where ``id`` is a value of the
    enum `NearPolygonGraph` which identify a family of graphs and ``params``
    are all parameters needed to construct the final graph.

    EXAMPLES::

        sage: from sage.graphs.generators.distance_regular import (
        ....: is_near_polygon, near_polygon_graph)
        sage: is_near_polygon([7, 6, 6, 5, 5, 4, 1, 1, 2, 2, 3, 3])
        (2, 7)
        sage: near_polygon_graph(2, 7)
        Odd Graph with parameter 7: Graph on 1716 vertices
        sage: _.is_distance_regular(True)
        ([7, 6, 6, 5, 5, 4, None], [None, 1, 1, 2, 2, 3, 3])

    REFERECES:

    See [BCN1989]_ pp. 198-206 for some theory about near polygons as well as
    a list of known examples.

    TESTS::

        sage: from sage.graphs.generators.distance_regular import (
        ....: is_near_polygon, near_polygon_graph)
        sage: is_near_polygon([7, 6, 6, 4, 4, 1, 1, 3, 3, 7])
        (4, (2, 2))
        sage: near_polygon_graph(4, (2, 2))
        Double Grassmann graph (5, 2, 2): Graph on 310 vertices
        sage: near_polygon_graph(*is_near_polygon([3, 2, 2, 1, 1, 3]))
        Generalised hexagon of order (1, 2): Graph on 14 vertices
        sage: is_near_polygon([16, 12, 8, 4, 1, 2, 3, 4])
        (6, (4, 5))
        sage: is_near_polygon([])
        False
        sage: is_near_polygon([25, 16, 9, 4, 1, 1, 4, 9, 16, 25]) # JohnsonGraph
        False
    """
    from sage.arith.misc import is_prime_power
    from sage.combinat.q_analogues import q_binomial
    from sage.functions.log import log

    if len(array) % 2 != 0:
        return False

    d = len(array) // 2

    if d < 3:
        return False

    k = array[0]
    l = k - array[1] - 1

    if l < 0:
        return False

    if any(array[i] != k - (l+1) * array[d - 1 + i] for i in range(1, d)) or \
       k < (l+1) * array[2*d - 1]:
        return False

    # additional checks
    if k < (l+1) * array[2*d - 1] or k % (l + 1) != 0:
        return False

    # check if it is known example
    if k == (l+1) * array[2*d - 1] and \
       all(array[d + i] == 1 for i in range(d-1)) and \
       (l + 1 > 1 or array[2*d - 1] - 1 >  1):  # last 2 reject regular polygons
        # generalised polygon
        s = l+1
        t = array[2*d - 1] - 1

        if (d == 3 and (s == 1 or t == 1) and is_prime_power(s * t)) or \
           (d, s, t) in {(3, 2, 2), (3, 3, 3), (3, 4, 4), (3, 5, 5), (3, 2, 8),
                         (3, 8, 2), (3, 3, 27), (3, 27, 3), (4, 2, 4), (4, 4, 2),
                         (6, 1, 2), (6, 1, 3), (6, 1, 4), (6, 1, 5), (6, 2, 1),
                         (6, 3, 1), (6, 4, 1), (6, 5, 1)}:
            return (NearPolygonGraph.GeneralisedPolygon, (d, s, t))

        if d == 4 and (s == 1 or t == 1):
            q = s * t
            if strongly_regular_graph((q+1) * (q*q + 1), q * (q+1), q-1, q+1,
                                      existence=True):
                return (NearPolygonGraph.GeneralisedPolygon, (d, s, t))

        # otherwise not known generalised polygon
        return False

    n = 2 * d if k == (l+1) * array[2*d - 1] else 2*d + 1

    if k == 2 and l == 0 and all(array[d + i] == 1 for i in range(d - 1)) and \
       array[2*d - 1] in {1, 2}:
        return (NearPolygonGraph.RegularPolygon, 2*d + 2 - array[2*d - 1])

    if l == 0 and k == d + 1 and n == 2*d + 1 and \
       all(array[d + i] == (i + 2) // 2 for i in range(d)):
        return (NearPolygonGraph.OddGraph, d + 1)

    if l == 0 and k == n and all(array[d - 1 + i] == i for i in range(1, d)) \
       and array[2*d - 1] == d * (2*d + 2 - n):
        return (NearPolygonGraph.FoldedCube, k)

    if l == 0 and n == 2 * d and d % 2 == 1 and (d-1) // 2 + 1 == k and \
       all(array[d - 1 + i] == (i+1) // 2 for i in range(1, d + 1)):
        return (NearPolygonGraph.DoubleOdd, k - 1)

    if l == 0 and n == 2 * d and d % 2 == 1 and \
       is_prime_power(array[d + 2] - 1) and \
       all(array[d - 1 + i] == q_binomial((i+1) // 2, 1, array[d + 2] - 1)
           for i in range(1, d+1)) and \
       k == q_binomial((d-1) // 2 + 1, 1, array[d + 2] - 1):
        return (NearPolygonGraph.DoubleGrassmann, (array[d + 2] - 1, (d-1) // 2))

    if n == 2 * d and k == (l+1) * d and \
       all(array[d - 1 + i] == i for i in range(1, d + 1)):
        return (NearPolygonGraph.HammingGraph, (d, l + 2))

    if n == 2 * d and is_prime_power(array[d + 1] - 1) and \
       (l + 1) in [(array[d + 1] - 1) ** e for e in [0, 0.5, 1, 1.5, 2]] and \
       k == (l+1) * q_binomial(d, 1, array[d + 1] - 1) and \
       all(array[d - 1 + i] == q_binomial(i, 1, array[d + 1] - 1)
           for i in range(1, d + 1)):
        return (NearPolygonGraph.DualPolarGraph, (d, array[d + 1] - 1,
                log(l + 1, array[d + 1] - 1)))

    # otherwise we don't know the near polygon
    return False

def near_polygon_graph(family, params):
    r"""
    Return the near polygon graph with the given parameters.

    The input is expected to be the result of the function
    :func:`sage.graphs.generators.distance_regular.is_near_polygon`.

    INPUT:

    - ``family`` -- int; an element of the enum ``NearPolygonGraph``.

    - ``params`` -- int or tuple; the paramters needed to construct a graph
      of the family ``family``.

    EXAMPLES::

        sage: from sage.graphs.generators.distance_regular import (
        ....: is_near_polygon, near_polygon_graph)
        sage: near_polygon_graph(*is_near_polygon([6, 5, 5, 4, 4, 3, 3, 2, 2, \
        ....: 1, 1, 1, 1, 2, 2, 3, 3, 4, 4, 5, 5, 6])
        Bipartite double of Odd graph on a set of 11 elements: Graph on 924 vertices
        sage: G=_; G.is_distance_regular(True)
        ([6, 5, 5, 4, 4, 3, 3, 2, 2, 1, 1, None],
         [None, 1, 1, 2, 2, 3, 3, 4, 4, 5, 5, 6])

    REFERENCES:

    See [BCN1989]_ pp. 198-206 for some theory about near polygons as well as
    a list of known examples.

    TESTS::

        sage: near_polygon_graph(12, 9)
        Traceback (most recent call last):
        ...
        ValueError: No known near polygons with the given parameters
        sage: is_near_polygon([2, 1, 1, 1, 1, 1, 1, 1, 1, 1, 1, 2])
        (0, 12)
        sage: near_polygon_graph((0, 12))
        Traceback (most recent call last):
        ...
        TypeError: near_polygon_graph() takes exactly 2 positional arguments (1 given)
        sage: near_polygon_graph(0, 12)
        Cycle graph: Graph on 12 vertices
        sage: near_polygon_graph(*is_near_polygon([8, 7, 6, 5, 1, 2, 3, 8])
        Folded Cube Graph: Graph on 128 vertices
    """

    if family == NearPolygonGraph.RegularPolygon:
        from sage.graphs.generators.basic import CycleGraph
        return CycleGraph(params)

    if family == NearPolygonGraph.GeneralisedPolygon:
        d, s, t = params
        if d == 3:
            return GeneralisedHexagonGraph(s, t)
        if d == 4:
            return GeneralisedOctagonGraph(s, t)
        if d == 6:
            return GeneralisedDodecagonGraph(s, t)

    if family == NearPolygonGraph.OddGraph:
        from sage.graphs.generators.families import OddGraph
        return OddGraph(params)

    if family == NearPolygonGraph.DoubleOdd:
        return DoubleOddGraph(params)

    if family == NearPolygonGraph.DoubleGrassmann:
        return DoubleGrassmannGraph(*params)

    if family == NearPolygonGraph.FoldedCube:
        from sage.graphs.generators.families import FoldedCubeGraph
        return FoldedCubeGraph(params)

    if family == NearPolygonGraph.HammingGraph:
        from sage.graphs.generators.families import HammingGraph
        return HammingGraph(*params)

    if family == NearPolygonGraph.DualPolarGraph:
        from sage.graphs.generators.classical_geometries import (
            UnitaryDualPolarGraph,
            OrthogonalDualPolarGraph,
            SymplecticDualPolarGraph)

        d, q, e = params
        if e == 0:
            return OrthogonalDualPolarGraph(1, d, q)
        if e == 0.5:
            return UnitaryDualPolarGraph(2 * d, int(q**0.5))
        if e == 1:
            return SymplecticDualPolarGraph(2 * d, q)
        if e == 1.5:
            return UnitaryDualPolarGraph(2*d + 1, int(q**0.5))
        if e == 2:
            return OrthogonalDualPolarGraph(-1, d, q)

    raise ValueError("No known near polygons with the given parameters")

=======
>>>>>>> 085d36e9
# dictionary intersection_array (as tuple)  -> construction
# of spordaic distance-regular graphs
from sage.graphs.generators.smallgraphs import (FosterGraph, BiggsSmithGraph,
                                                CoxeterGraph, LivingstoneGraph,
                                                WellsGraph, GossetGraph,
                                                HoffmanSingletonGraph,
                                                SimsGewirtzGraph,
                                                HigmanSimsGraph)
from sage.graphs.generators.platonic_solids import DodecahedralGraph
from sage.graphs.strongly_regular_db import strongly_regular_graph
_sporadic_graph_database = {
    (3, 2, 2, 2, 2, 1, 1, 1, 1, 1, 1, 1, 2, 2, 2, 3) : FosterGraph,
    (7, 6, 4, 4, 4, 1, 1, 1, 1, 1, 1, 2, 4, 4, 6, 7) : IvanovIvanovFaradjevGraph,
    (3, 2, 2, 2, 1, 1, 1, 1, 1, 1, 1, 1, 1, 3) : BiggsSmithGraph,
    (22, 21, 20, 16, 6, 2, 1, 1, 2, 6, 16, 20, 21, 22) : lambda : \
    codes.GolayCode(GF(2), False).punctured([0]).cosetGraph().bipartite_double(),
    (23, 22, 21, 20, 3, 2, 1, 1, 2, 3, 20, 21, 22, 23) : lambda : \
    codes.GolayCode(GF(2), False).cosetGraph().bipartite_double(),
    (21, 20, 16, 6, 2, 1, 1, 2, 6, 16, 20, 21) : \
    shortened_00_11_binary_Golay_code_graph,
    (21, 20, 16, 9, 2, 1, 1, 2, 3, 16, 20, 21) : \
    shortened_000_111_extended_binary_Golay_code_graph,
<<<<<<< HEAD
    (22, 21, 20, 3, 2, 1, 1, 2, 3, 20, 21, 22) : lambda : \
    codes.GolayCode(GF(2), extended=False).shortened([0]).cosetGraph(),
    (3, 2, 1, 1, 1, 1, 1, 1, 2, 3) : DodecahedralGraph,
    (22, 20, 18, 2, 1, 1, 2, 9, 20, 22) : lambda : \
    codes.GolayCode(GF(3)).shortened([0]).cosetGraph(),
    (7, 6, 6, 1, 1, 1, 1, 6, 6, 7) : lambda : \
    HoffmanSingletonGraph().bipartite_double(),
    (10, 9, 8, 2, 1, 1, 2, 8, 9, 10) : lambda : \
    SimsGewirtzGraph().bipartite_double(),
    (16, 15, 12, 4, 1, 1, 4, 12, 15, 16) : lambda : \
    strongly_regular_graph(77, 16, 0, check=False).bipartite_double(),
    (22, 21, 16, 6, 1, 1, 6, 16, 21, 22) : lambda : \
    HigmanSimsGraph().bipartite_double(),
=======
    (22, 21, 20, 3, 2, 1, 1, 2, 3, 20, 21, 22) : \
    codes.GolayCode(GF(2), extended=False).shortened([0]).cosetGraph,
    (3, 2, 1, 1, 1, 1, 1, 1, 2, 3) : DodecahedralGraph,
    (22, 20, 18, 2, 1, 1, 2, 9, 20, 22) : \
    codes.GolayCode(GF(3)).shortened([0]).cosetGraph,
    (7, 6, 6, 1, 1, 1, 1, 6, 6, 7) : HoffmanSingletonGraph().bipartite_double,
    (10, 9, 8, 2, 1, 1, 2, 8, 9, 10) : SimsGewirtzGraph().bipartite_double,
    (16, 15, 12, 4, 1, 1, 4, 12, 15, 16) : \
    strongly_regular_graph(77, 16, 0, check=False).bipartite_double,
    (22, 21, 16, 6, 1, 1, 6, 16, 21, 22) : HigmanSimsGraph().bipartite_double,
>>>>>>> 085d36e9
    (3, 2, 2, 1, 1, 1, 1, 2) : CoxeterGraph,
    (6, 5, 5, 4, 1, 1, 2, 6) : LintSchrijverGraph,
    (7, 6, 4, 4, 1, 1, 1, 6) : DoublyTruncatedWittGraph,
    (9, 8, 6, 3, 1, 1, 3, 8) : distance_3_doubly_truncated_Golay_code_graph,
    (10, 8, 8, 2, 1, 1, 4, 5) : J2Graph,
    (11, 10, 6, 1, 1, 1, 5, 11) : LivingstoneGraph,
    (5, 4, 1, 1, 1, 1, 4, 5) : WellsGraph,
    (6, 4, 2, 1, 1, 1, 4, 6) : FosterGraph3S6,
    (10, 6, 4, 1, 1, 2, 6, 10) :  ConwaySmith_for_3S7,
<<<<<<< HEAD
    (20, 18, 4, 1, 1, 2, 18, 20) : lambda : \
    codes.GolayCode(GF(3), extended=False).shortened([0]).cosetGraph(),
    (45, 32, 12, 1, 1, 6, 32, 45) : locally_GQ42_distance_transitive_graph,
    (117, 80, 24, 1, 1, 12, 80, 117) : graph_3O73,
    (22, 21, 20, 1, 2, 6): lambda : \
    codes.GolayCode(GF(2), extended=False).punctured([0]).cosetGraph(),
    (23, 22, 21, 1, 2, 3): lambda : \
    codes.GolayCode(GF(2), extended=False).cosetGraph(),
    (24, 23, 22, 21, 1, 2, 3, 24): lambda : codes.GolayCode(GF(2)).cosetGraph(),
=======
    (20, 18, 4, 1, 1, 2, 18, 20) : \
    codes.GolayCode(GF(3), extended=False).shortened([0]).cosetGraph,
    (45, 32, 12, 1, 1, 6, 32, 45) : locally_GQ42_distance_transitive_graph,
    (117, 80, 24, 1, 1, 12, 80, 117) : graph_3O73,
    (22, 21, 20, 1, 2, 6): \
    codes.GolayCode(GF(2), extended=False).punctured([0]).cosetGraph,
    (23, 22, 21, 1, 2, 3): codes.GolayCode(GF(2), extended=False).cosetGraph,
    (24, 23, 22, 21, 1, 2, 3, 24): codes.GolayCode(GF(2)).cosetGraph,
>>>>>>> 085d36e9
    (12, 11, 10, 7, 1, 2, 5, 12): LeonardGraph,
    (15, 14, 10, 3, 1, 5, 12, 15): cocliques_HoffmannSingleton,
    (27, 10, 1, 1, 10, 27): GossetGraph,
    (30, 28, 24, 1, 3, 15): LargeWittGraph,
    (15, 14, 12, 1, 1, 9): TruncatedWittGraph,
<<<<<<< HEAD
    (24, 22, 20, 1, 2, 12): lambda : codes.GolayCode(GF(3)).cosetGraph(),
    (21, 20, 16, 1, 2, 12): lambda : \
    codes.GolayCode(GF(2), extended=False).punctured([0, 1]).cosetGraph()
}

_infinite_families_database = [
    (is_classical_parameters_graph, graph_with_classical_parameters),
    (is_pseudo_partition_graph, pseudo_partition_graph),
    (is_near_polygon, near_polygon_graph)
]

=======
    (24, 22, 20, 1, 2, 12): codes.GolayCode(GF(3)).cosetGraph,
    (21, 20, 16, 1, 2, 12): \
    codes.GolayCode(GF(2), extended=False).punctured([0, 1]).cosetGraph
}

>>>>>>> 085d36e9
def distance_regular_graph(list arr, existence=False, check=True):
    r"""
    Return a distance-regular graph with the intersection array given.

    INPUT:

    - ``arr`` -- list; intersection array of the graph

    - ``existence`` -- boolean (optional); instead of building the graph return:

      - ``True`` - if a graph with the given intersection array exists;

      - ``False`` - if there is no graph with the given intersection array;

      - ``Unknown`` - if Sage doesn't know if such a graph exists.

    - ``check`` -- boolean (optional); if ``True``, then checks that the result
      of this function has the given intersection array. Default: ``True``

    EXAMPLES::

        sage: graphs.distance_regular_graph([21,20,16,1,2,12], existence=True)
        True
        sage: G = graphs.distance_regular_graph([12,11,10,7,1,2,5,12], check=False)
        sage: G.is_distance_regular(True)
        ([12, 11, 10, 7, None], [None, 1, 2, 5, 12])

    Not all distance-regular graphs can be built with this function::

        sage: G = graphs.DoubleOddGraph(2)
        sage: G.is_distance_regular(True)
        ([3, 2, 2, 1, 1, None], [None, 1, 1, 2, 2, 3])
        sage: graphs.distance_regular_graph([3, 2, 2, 1, 1, 1, 1, 2, 2, 3])
        Traceback (most recent call last):
        ...
        RuntimeError: No distance-regular graph with intersection array [3, 2, 2, 1, 1, 1, 1, 2, 2, 3] known

    REFERENCES:

    See [BCN1989]_ and [VDKT2016]_.

    TESTS::

        sage: graphs.distance_regular_graph([3, 2, 2, 1, 1, 1, 1, 2, 2, 3],
        ....: existence=True)
        Unknown
        sage: graphs.distance_regular_graph([3, 2, 2, 1, 2, 1, 1, 2, 2, 3],
        ....: existence=True)
        False
<<<<<<< HEAD
        sage: graphs.distance_regular_graph([18, 16, 16, 1, 1, 9])  # optional - internet gap_packages
        Generalised hexagon of order (2, 8): Graph on 819 vertices
        sage: graphs.distance_regular_graph([14, 12, 10, 8, 6, 4, 2,
        ....: 1, 2, 3, 4, 5, 6, 7])
        Hamming Graph with parameters 7,3: Graph on 2187 vertices
        sage: graphs.distance_regular_graph([66, 45, 28, 1, 6, 30])
        Graph on 1024 vertices
=======

>>>>>>> 085d36e9
    """
    from sage.misc.unknown import Unknown
    from sage.categories.sets_cat import EmptySetError

    # check if drg module is installed
    try:
        import drg
        from drg import InfeasibleError
        drgModule = True
    except ModuleNotFoundError:
        drgModule = False

    def result(G):
        if check:
            array = _intersection_array_from_graph(G)
            if array != arr:
                raise RuntimeError(("Sage built the wrong distance-regular "
                                    f"graph; expected {arr}, result {array}"))
        return G

    def is_iterable(obj):
        try:
            iter(obj)
            return True
        except TypeError:
            return False

    n = len(arr)
    d = n // 2

    # check that arr makes sense:
    if drgModule:
        try:
            parameters = drg.DRGParameters(arr[:d],arr[d:])
        except (AssertionError, InfeasibleError, TypeError) as err:
            if existence: return False
            raise EmptySetError(("No distance-regular graphs with "
                                 f"parameters {arr} exists; error: {err}"))
    else:
        # basic checks
        if len(arr) % 2 == 1 or any([i <= 0 for i in arr]) or \
           any([x != int(x) for x in arr]) or \
<<<<<<< HEAD
           any([(arr[i] - arr[i+1]) < 0 for i in range(d)]) or \
           any([(arr[d+i+1] - arr[d+i]) < 0 for i in range(d)]):
=======
           any([(arr[i] - arr[i + 1]) < 0 for i in range(d - 1)]) or \
           any([(arr[d + i + 1] - arr[d + i]) < 0 for i in range(d - 1)]):
            if existence: return False
>>>>>>> 085d36e9
            raise EmptySetError(("No distance-regular graphs with "
                                 f"parameters {arr} exists"))

    # handle diameter < 3
    if d == 1 and arr[1] == 1:
        if existence:
            return True
        from sage.graphs.generators.basic import CompleteGraph
        return result(CompleteGraph(arr[0] + 1))

    if d == 2:
        k = arr[0]
        mu = arr[3]
        l = k - arr[1] - 1  # a1 = k - b1 - c1
        v = (k * (k-l-1)) // mu + k + 1

        if existence:
            return strongly_regular_graph(v, k, l, mu, existence=True)
        return result(strongly_regular_graph(v, k, l, mu))

    t = tuple(arr)
    if t in _sporadic_graph_database:
        if existence:
            return True
        return result(_sporadic_graph_database[t]())

<<<<<<< HEAD
    for (f, g) in _infinite_families_database:
        t = f(arr)
        if t is not False:
            if existence:
                return True

            G = g(*t) if is_iterable(t) else g(t)
            return result(G)

=======
>>>>>>> 085d36e9
    # now try drg feasibility
    if drgModule:
        try:
            parameters.check_feasible()
        except (InfeasibleError, TypeError, AssertionError) as err:
            if existence:
                return False
            raise EmptySetError(("No distance-regular graphs with "
                                 f"parameters {arr} exists; reason: {err}"))

    if existence:
        return Unknown
    raise RuntimeError(
        f"No distance-regular graph with intersection array {arr} known")<|MERGE_RESOLUTION|>--- conflicted
+++ resolved
@@ -1747,7 +1747,6 @@
 
     return t[0][:-1] + t[1][1:]
 
-<<<<<<< HEAD
 
 cdef enum ClassicalParametersGraph:
     NonExisting = 0,
@@ -2532,8 +2531,6 @@
 
     raise ValueError("No known near polygons with the given parameters")
 
-=======
->>>>>>> 085d36e9
 # dictionary intersection_array (as tuple)  -> construction
 # of spordaic distance-regular graphs
 from sage.graphs.generators.smallgraphs import (FosterGraph, BiggsSmithGraph,
@@ -2556,7 +2553,6 @@
     shortened_00_11_binary_Golay_code_graph,
     (21, 20, 16, 9, 2, 1, 1, 2, 3, 16, 20, 21) : \
     shortened_000_111_extended_binary_Golay_code_graph,
-<<<<<<< HEAD
     (22, 21, 20, 3, 2, 1, 1, 2, 3, 20, 21, 22) : lambda : \
     codes.GolayCode(GF(2), extended=False).shortened([0]).cosetGraph(),
     (3, 2, 1, 1, 1, 1, 1, 1, 2, 3) : DodecahedralGraph,
@@ -2570,18 +2566,6 @@
     strongly_regular_graph(77, 16, 0, check=False).bipartite_double(),
     (22, 21, 16, 6, 1, 1, 6, 16, 21, 22) : lambda : \
     HigmanSimsGraph().bipartite_double(),
-=======
-    (22, 21, 20, 3, 2, 1, 1, 2, 3, 20, 21, 22) : \
-    codes.GolayCode(GF(2), extended=False).shortened([0]).cosetGraph,
-    (3, 2, 1, 1, 1, 1, 1, 1, 2, 3) : DodecahedralGraph,
-    (22, 20, 18, 2, 1, 1, 2, 9, 20, 22) : \
-    codes.GolayCode(GF(3)).shortened([0]).cosetGraph,
-    (7, 6, 6, 1, 1, 1, 1, 6, 6, 7) : HoffmanSingletonGraph().bipartite_double,
-    (10, 9, 8, 2, 1, 1, 2, 8, 9, 10) : SimsGewirtzGraph().bipartite_double,
-    (16, 15, 12, 4, 1, 1, 4, 12, 15, 16) : \
-    strongly_regular_graph(77, 16, 0, check=False).bipartite_double,
-    (22, 21, 16, 6, 1, 1, 6, 16, 21, 22) : HigmanSimsGraph().bipartite_double,
->>>>>>> 085d36e9
     (3, 2, 2, 1, 1, 1, 1, 2) : CoxeterGraph,
     (6, 5, 5, 4, 1, 1, 2, 6) : LintSchrijverGraph,
     (7, 6, 4, 4, 1, 1, 1, 6) : DoublyTruncatedWittGraph,
@@ -2591,7 +2575,6 @@
     (5, 4, 1, 1, 1, 1, 4, 5) : WellsGraph,
     (6, 4, 2, 1, 1, 1, 4, 6) : FosterGraph3S6,
     (10, 6, 4, 1, 1, 2, 6, 10) :  ConwaySmith_for_3S7,
-<<<<<<< HEAD
     (20, 18, 4, 1, 1, 2, 18, 20) : lambda : \
     codes.GolayCode(GF(3), extended=False).shortened([0]).cosetGraph(),
     (45, 32, 12, 1, 1, 6, 32, 45) : locally_GQ42_distance_transitive_graph,
@@ -2601,22 +2584,11 @@
     (23, 22, 21, 1, 2, 3): lambda : \
     codes.GolayCode(GF(2), extended=False).cosetGraph(),
     (24, 23, 22, 21, 1, 2, 3, 24): lambda : codes.GolayCode(GF(2)).cosetGraph(),
-=======
-    (20, 18, 4, 1, 1, 2, 18, 20) : \
-    codes.GolayCode(GF(3), extended=False).shortened([0]).cosetGraph,
-    (45, 32, 12, 1, 1, 6, 32, 45) : locally_GQ42_distance_transitive_graph,
-    (117, 80, 24, 1, 1, 12, 80, 117) : graph_3O73,
-    (22, 21, 20, 1, 2, 6): \
-    codes.GolayCode(GF(2), extended=False).punctured([0]).cosetGraph,
-    (23, 22, 21, 1, 2, 3): codes.GolayCode(GF(2), extended=False).cosetGraph,
-    (24, 23, 22, 21, 1, 2, 3, 24): codes.GolayCode(GF(2)).cosetGraph,
->>>>>>> 085d36e9
     (12, 11, 10, 7, 1, 2, 5, 12): LeonardGraph,
     (15, 14, 10, 3, 1, 5, 12, 15): cocliques_HoffmannSingleton,
     (27, 10, 1, 1, 10, 27): GossetGraph,
     (30, 28, 24, 1, 3, 15): LargeWittGraph,
     (15, 14, 12, 1, 1, 9): TruncatedWittGraph,
-<<<<<<< HEAD
     (24, 22, 20, 1, 2, 12): lambda : codes.GolayCode(GF(3)).cosetGraph(),
     (21, 20, 16, 1, 2, 12): lambda : \
     codes.GolayCode(GF(2), extended=False).punctured([0, 1]).cosetGraph()
@@ -2628,13 +2600,6 @@
     (is_near_polygon, near_polygon_graph)
 ]
 
-=======
-    (24, 22, 20, 1, 2, 12): codes.GolayCode(GF(3)).cosetGraph,
-    (21, 20, 16, 1, 2, 12): \
-    codes.GolayCode(GF(2), extended=False).punctured([0, 1]).cosetGraph
-}
-
->>>>>>> 085d36e9
 def distance_regular_graph(list arr, existence=False, check=True):
     r"""
     Return a distance-regular graph with the intersection array given.
@@ -2684,7 +2649,6 @@
         sage: graphs.distance_regular_graph([3, 2, 2, 1, 2, 1, 1, 2, 2, 3],
         ....: existence=True)
         False
-<<<<<<< HEAD
         sage: graphs.distance_regular_graph([18, 16, 16, 1, 1, 9])  # optional - internet gap_packages
         Generalised hexagon of order (2, 8): Graph on 819 vertices
         sage: graphs.distance_regular_graph([14, 12, 10, 8, 6, 4, 2,
@@ -2692,9 +2656,6 @@
         Hamming Graph with parameters 7,3: Graph on 2187 vertices
         sage: graphs.distance_regular_graph([66, 45, 28, 1, 6, 30])
         Graph on 1024 vertices
-=======
-
->>>>>>> 085d36e9
     """
     from sage.misc.unknown import Unknown
     from sage.categories.sets_cat import EmptySetError
@@ -2737,14 +2698,9 @@
         # basic checks
         if len(arr) % 2 == 1 or any([i <= 0 for i in arr]) or \
            any([x != int(x) for x in arr]) or \
-<<<<<<< HEAD
-           any([(arr[i] - arr[i+1]) < 0 for i in range(d)]) or \
-           any([(arr[d+i+1] - arr[d+i]) < 0 for i in range(d)]):
-=======
            any([(arr[i] - arr[i + 1]) < 0 for i in range(d - 1)]) or \
            any([(arr[d + i + 1] - arr[d + i]) < 0 for i in range(d - 1)]):
             if existence: return False
->>>>>>> 085d36e9
             raise EmptySetError(("No distance-regular graphs with "
                                  f"parameters {arr} exists"))
 
@@ -2771,7 +2727,6 @@
             return True
         return result(_sporadic_graph_database[t]())
 
-<<<<<<< HEAD
     for (f, g) in _infinite_families_database:
         t = f(arr)
         if t is not False:
@@ -2781,8 +2736,6 @@
             G = g(*t) if is_iterable(t) else g(t)
             return result(G)
 
-=======
->>>>>>> 085d36e9
     # now try drg feasibility
     if drgModule:
         try:
