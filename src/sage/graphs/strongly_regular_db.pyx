# -*- coding: utf-8 -*-
r"""
Database of strongly regular graphs

This module manages a database associating to a set of four integers
`(v,k,\lambda,\mu)` a strongly regular graphs with these parameters, when one
exists.

Using Andries Brouwer's `database of strongly regular graphs
<http://www.win.tue.nl/~aeb/graphs/srg/srgtab.html>`__, it can also return
non-existence results. Note that some constructions are missing, and that some
strongly regular graphs that exist in the database cannot be automatically built
by Sage. Help us if you know any.

.. NOTE::

    Any missing/incorrect information in the database must be reported to
    `Andries E. Brouwer <http://www.win.tue.nl/~aeb/>`__ directly, in order to
    have a unique and updated source of information.

REFERENCES:

.. [BvL84] A. Brouwer, J van Lint,
   Strongly regular graphs and partial geometries,
   Enumeration and design,
   (Waterloo, Ont., 1982) (1984): 85-122.
   http://oai.cwi.nl/oai/asset/1817/1817A.pdf

Functions
---------
"""
from sage.categories.sets_cat import EmptySetError
from sage.misc.unknown import Unknown
from sage.rings.arith import is_square
from sage.rings.arith import is_prime_power
from sage.misc.cachefunc import cached_function
from sage.combinat.designs.orthogonal_arrays import orthogonal_array
from sage.combinat.designs.bibd import balanced_incomplete_block_design
from sage.graphs.generators.smallgraphs import McLaughlinGraph
from sage.graphs.generators.smallgraphs import CameronGraph
from sage.graphs.generators.smallgraphs import M22Graph
from sage.graphs.generators.smallgraphs import SimsGewirtzGraph
from sage.graphs.generators.smallgraphs import HoffmanSingletonGraph
from sage.graphs.generators.smallgraphs import SchlaefliGraph
from sage.graphs.generators.smallgraphs import HigmanSimsGraph
from sage.graphs.generators.smallgraphs import LocalMcLaughlinGraph
from sage.graphs.graph import Graph
from libc.math cimport sqrt
from sage.matrix.constructor import Matrix
from sage.rings.finite_rings.constructor import FiniteField as GF
from sage.coding.linear_code import LinearCode
from sage.rings.sum_of_squares cimport two_squares_c
from libc.stdint cimport uint_fast32_t

cdef dict _brouwer_database = None

@cached_function
def is_paley(int v,int k,int l,int mu):
    r"""
    Test whether some Paley graph is `(v,k,\lambda,\mu)`-strongly regular.

    INPUT:

    - ``v,k,l,mu`` (integers)

    OUTPUT:

    A tuple ``t`` such that ``t[0](*t[1:])`` builds the requested graph if one
    exists, and ``None`` otherwise.

    EXAMPLES::

        sage: from sage.graphs.strongly_regular_db import is_paley
        sage: t = is_paley(13,6,2,3); t
        (..., 13)
        sage: g = t[0](*t[1:]); g
        Paley graph with parameter 13: Graph on 13 vertices
        sage: g.is_strongly_regular(parameters=True)
        (13, 6, 2, 3)
        sage: t = is_paley(5,5,5,5); t
    """
    if (v%4 == 1 and is_prime_power(v) and
        k   == (v-1)/2 and
        l   == (v-5)/4 and
        mu  == (v-1)/4):
        from sage.graphs.generators.families import PaleyGraph
        return (lambda q : PaleyGraph(q),v)

@cached_function
def is_orthogonal_array_block_graph(int v,int k,int l,int mu):
    r"""
    Test whether some Orthogonal Array graph is `(v,k,\lambda,\mu)`-strongly regular.

    INPUT:

    - ``v,k,l,mu`` (integers)

    OUTPUT:

    A tuple ``t`` such that ``t[0](*t[1:])`` builds the requested graph if one
    exists, and ``None`` otherwise.

    EXAMPLES::

        sage: from sage.graphs.strongly_regular_db import is_orthogonal_array_block_graph
        sage: t = is_orthogonal_array_block_graph(64, 35, 18, 20); t
        (..., 5, 8)
        sage: g = t[0](*t[1:]); g
        OA(5,8): Graph on 64 vertices
        sage: g.is_strongly_regular(parameters=True)
        (64, 35, 18, 20)

        sage: t = is_orthogonal_array_block_graph(5,5,5,5); t
    """
    # notations from
    # http://www.win.tue.nl/~aeb/graphs/OA.html
    if not is_square(v):
        return
    n = int(sqrt(v))
    if k % (n-1):
        return
    m = k//(n-1)
    if (l  != (m-1)*(m-2)+n-2 or
        mu != m*(m-1)):
        return
    if orthogonal_array(m,n,existence=True):
        from sage.graphs.generators.intersection import OrthogonalArrayBlockGraph
        return (lambda m,n : OrthogonalArrayBlockGraph(m, n), m,n)

@cached_function
def is_johnson(int v,int k,int l,int mu):
    r"""
    Test whether some Johnson graph is `(v,k,\lambda,\mu)`-strongly regular.

    INPUT:

    - ``v,k,l,mu`` (integers)

    OUTPUT:

    A tuple ``t`` such that ``t[0](*t[1:])`` builds the requested graph if one
    exists, and ``None`` otherwise.

    EXAMPLES::

        sage: from sage.graphs.strongly_regular_db import is_johnson
        sage: t = is_johnson(10,6,3,4); t
        (..., 5)
        sage: g = t[0](*t[1:]); g
        Johnson graph with parameters 5,2: Graph on 10 vertices
        sage: g.is_strongly_regular(parameters=True)
        (10, 6, 3, 4)

        sage: t = is_johnson(5,5,5,5); t
    """
    # Using notations of http://www.win.tue.nl/~aeb/graphs/Johnson.html
    #
    # J(n,m) has parameters v = m(m – 1)/2, k = 2(m – 2), λ = m – 2, μ = 4.
    m = l + 2
    if (mu == 4 and
        k  == 2*(m-2) and
        v  == m*(m-1)/2):
        from sage.graphs.generators.families import JohnsonGraph
        return (lambda m: JohnsonGraph(m,2), m)

@cached_function
def is_steiner(int v,int k,int l,int mu):
    r"""
    Test whether some Steiner graph is `(v,k,\lambda,\mu)`-strongly regular.

    A Steiner graph is the intersection graph of a Steiner set system. For more
    information, see http://www.win.tue.nl/~aeb/graphs/S.html.

    INPUT:

    - ``v,k,l,mu`` (integers)

    OUTPUT:

    A tuple ``t`` such that ``t[0](*t[1:])`` builds the requested graph if one
    exists, and ``None`` otherwise.

    EXAMPLES::

        sage: from sage.graphs.strongly_regular_db import is_steiner
        sage: t = is_steiner(26,15,8,9); t
        (..., 13, 3)
        sage: g = t[0](*t[1:]); g
        Intersection Graph: Graph on 26 vertices
        sage: g.is_strongly_regular(parameters=True)
        (26, 15, 8, 9)

        sage: t = is_steiner(5,5,5,5); t
    """
    # Using notations from http://www.win.tue.nl/~aeb/graphs/S.html
    #
    # The block graph of a Steiner 2-design S(2,m,n) has parameters:
    # v = n(n-1)/m(m-1), k = m(n-m)/(m-1), λ = (m-1)^2 + (n-1)/(m–1)–2, μ = m^2.
    if mu <= 1 or not is_square(mu):
        return
    m = int(sqrt(mu))
    n = (k*(m-1))//m+m
    if (v == (n*(n-1))/(m*(m-1)) and
        k == m*(n-m)/(m-1) and
        l == (m-1)**2 + (n-1)/(m-1)-2 and
        balanced_incomplete_block_design(n,m,existence=True)):
        from sage.graphs.generators.intersection import IntersectionGraph
        return (lambda n,m: IntersectionGraph(map(frozenset,balanced_incomplete_block_design(n,m))),n,m)

@cached_function
def is_affine_polar(int v,int k,int l,int mu):
    r"""
    Test whether some Affine Polar graph is `(v,k,\lambda,\mu)`-strongly regular.

    For more information, see http://www.win.tue.nl/~aeb/graphs/VO.html.

    INPUT:

    - ``v,k,l,mu`` (integers)

    OUTPUT:

    A tuple ``t`` such that ``t[0](*t[1:])`` builds the requested graph if one
    exists, and ``None`` otherwise.

    EXAMPLES::

        sage: from sage.graphs.strongly_regular_db import is_affine_polar
        sage: t = is_affine_polar(81,32,13,12); t
        (..., 4, 3)
        sage: g = t[0](*t[1:]); g
        Affine Polar Graph VO^+(4,3): Graph on 81 vertices
        sage: g.is_strongly_regular(parameters=True)
        (81, 32, 13, 12)

        sage: t = is_affine_polar(5,5,5,5); t
    """
    from sage.rings.arith import divisors
    # Using notations from http://www.win.tue.nl/~aeb/graphs/VO.html
    #
    # VO+(2e,q) has parameters: v = q^(2e), k = (q^(e−1) + 1)(q^e − 1), λ =
    # q(q^(e−2) + 1)(q^(e−1) − 1) + q − 2, μ = q^(e−1)(q^(e−1) + 1)
    #
    # VO−(2e,q) has parameters v = q^(2e), k = (q^(e−1) - 1)(q^e + 1), λ =
    # q(q^(e−2) - 1)(q^(e−1) + 1) + q − 2, μ = q^(e−1)(q^(e−1) - 1)
    if (not is_square(v) or
        not is_prime_power(v)):
        return
    prime,power = is_prime_power(v,get_data=True)
    if power%2:
        return
    for e in divisors(power/2):
        q = prime**(power//(2*e))
        assert v == q**(2*e)
        if (k == (q**(e-1) + 1)*(q**e-1) and
            l == q*(q**(e-2) + 1)*(q**(e-1)-1)+q-2 and
            mu== q**(e-1)*(q**(e-1) + 1)):
            from sage.graphs.generators.families import AffineOrthogonalPolarGraph
            return (lambda d,q : AffineOrthogonalPolarGraph(d,q,sign='+'),2*e,q)
        if (k == (q**(e-1) - 1)*(q**e+1) and
            l == q*(q**(e-2)- 1)*(q**(e-1)+1)+q-2 and
            mu== q**(e-1)*(q**(e-1) - 1)):
            from sage.graphs.generators.families import AffineOrthogonalPolarGraph
            return (lambda d,q : AffineOrthogonalPolarGraph(d,q,sign='-'),2*e,q)

@cached_function
def is_orthogonal_polar(int v,int k,int l,int mu):
    r"""
    Test whether some Orthogonal Polar graph is `(v,k,\lambda,\mu)`-strongly regular.

    For more information, see http://www.win.tue.nl/~aeb/graphs/srghub.html.

    INPUT:

    - ``v,k,l,mu`` (integers)

    OUTPUT:

    A tuple ``t`` such that ``t[0](*t[1:])`` builds the requested graph if one
    exists, and ``None`` otherwise.

    EXAMPLES::

        sage: from sage.graphs.strongly_regular_db import is_orthogonal_polar
        sage: t = is_orthogonal_polar(85, 20, 3, 5); t
        (<function OrthogonalPolarGraph at ...>, 5, 4, '')
        sage: g = t[0](*t[1:]); g
        Orthogonal Polar Graph O(5, 4): Graph on 85 vertices
        sage: g.is_strongly_regular(parameters=True)
        (85, 20, 3, 5)

        sage: t = is_orthogonal_polar(5,5,5,5); t

    TESTS:

    All of ``O(2m+1,q)``, ``O^+(2m,q)`` and ``O^-(2m,q)`` appear::

        sage: is_orthogonal_polar(85, 20, 3, 5)
        (<function OrthogonalPolarGraph at ...>, 5, 4, '')
        sage: is_orthogonal_polar(119,54,21,27)
        (<function OrthogonalPolarGraph at ...>, 8, 2, '-')
        sage: is_orthogonal_polar(130,48,20,16)
        (<function OrthogonalPolarGraph at ...>, 6, 3, '+')

    """
    from sage.rings.arith import divisors
    r,s = eigenvalues(v,k,l,mu)
    if r is None:
        return
    q_pow_m_minus_one = -s-1 if abs(s) > r else r+1

    if is_prime_power(q_pow_m_minus_one):
        prime,power = is_prime_power(q_pow_m_minus_one,get_data=True)
        for d in divisors(power):
            q = prime**d
            m = (power//d)+1

            # O(2m+1,q)
            if (v == (q**(2*m)-1)/(q-1)              and
                k == q*(q**(2*m-2)-1)/(q-1)          and
                l == q**2*(q**(2*m-4)-1)/(q-1) + q-1 and
                mu== (q**(2*m-2)-1)/(q-1)):
                from sage.graphs.generators.families import OrthogonalPolarGraph
                return (OrthogonalPolarGraph, 2*m+1, q, "")

            # O^+(2m,q)
            if (v ==   (q**(2*m-1)-1)/(q-1) + q**(m-1)   and
                k == q*(q**(2*m-3)-1)/(q-1) + q**(m-1) and
                k == q**(2*m-3) + l + 1                  and
                mu== k/q):
                from sage.graphs.generators.families import OrthogonalPolarGraph
                return (OrthogonalPolarGraph, 2*m, q, "+")

            # O^+(2m+1,q)
            if (v ==   (q**(2*m-1)-1)/(q-1) - q**(m-1)   and
                k == q*(q**(2*m-3)-1)/(q-1) - q**(m-1) and
                k == q**(2*m-3) + l + 1                  and
                mu== k/q):
                from sage.graphs.generators.families import OrthogonalPolarGraph
                return (OrthogonalPolarGraph, 2*m, q, "-")

def is_RSHCD(int v,int k,int l,int mu):
    r"""
    Test whether some RSHCD graph is `(v,k,\lambda,\mu)`-strongly regular.

    For more information, see :func:`SRG_from_RSHCD`.

    INPUT:

    - ``v,k,l,mu`` (integers)

    OUTPUT:

    A tuple ``t`` such that ``t[0](*t[1:])`` builds the requested graph if one
    exists, and ``None`` otherwise.

    EXAMPLES::

        sage: from sage.graphs.strongly_regular_db import is_RSHCD
        sage: t = is_RSHCD(64,27,10,12); t
        [<built-in function SRG_from_RSHCD>, 64, 27, 10, 12]
        sage: g = t[0](*t[1:]); g
        Graph on 64 vertices
        sage: g.is_strongly_regular(parameters=True)
        (64, 27, 10, 12)

    """
    if SRG_from_RSHCD(v,k,l,mu,existence=True):
        return [SRG_from_RSHCD,v,k,l,mu]

def SRG_from_RSHCD(v,k,l,mu, existence=False,check=True):
    r"""
    Return a `(v,k,l,mu)`-strongly regular graph from a RSHCD

    This construction appears in 8.D of [BvL84]_. For more information, see
    :func:`~sage.combinat.matrices.hadamard_matrix.regular_symmetric_hadamard_matrix_with_constant_diagonal`.

    INPUT:

    - ``v,k,l,mu`` (integers)

    - ``existence`` (boolean) -- whether to return a graph or to test if Sage
      can build such a graph.

    - ``check`` (boolean) -- whether to check that output is correct before
      returning it. As this is expected to be useless (but we are cautious
      guys), you may want to disable it whenever you want speed. Set to ``True``
      by default.

    EXAMPLES::

        sage: from sage.graphs.strongly_regular_db import SRG_from_RSHCD
        sage: SRG_from_RSHCD(784, 0, 14, 38, existence=True)
        False
        sage: SRG_from_RSHCD(784, 377, 180, 182, existence=True)
        True
        sage: SRG_from_RSHCD(144, 65, 28, 30)
        Graph on 144 vertices

    TESTS::

        sage: SRG_from_RSHCD(784, 0, 14, 38)
        Traceback (most recent call last):
        ...
        ValueError: I do not know how to build a (784, 0, 14, 38)-SRG from a RSHCD

    """
    from sage.combinat.matrices.hadamard_matrix import regular_symmetric_hadamard_matrix_with_constant_diagonal
    sgn = lambda x: 1 if x>=0 else -1
    n = v
    a = (n-4*mu)//2
    e = 2*k - n + 1 + a
    t = abs(a//2)

    if (e**2 == 1              and
        k == (n-1-a+e)/2       and
        l == (n-2*a)/4 - (1-e) and
        mu== (n-2*a)/4         and
        regular_symmetric_hadamard_matrix_with_constant_diagonal(n,sgn(a)*e,existence=True)):
        if existence:
            return True
        from sage.matrix.constructor import identity_matrix as I
        from sage.matrix.constructor import ones_matrix     as J

        H = regular_symmetric_hadamard_matrix_with_constant_diagonal(n,sgn(a)*e)
        if list(H.column(0)[1:]).count(1) == k:
            H = -H
        G = Graph((J(n)-I(n)-H+H[0,0]*I(n))/2,loops=False,multiedges=False,format="adjacency_matrix")
        if check:
            assert G.is_strongly_regular(parameters=True) == (v,k,l,mu)
        return G

    if existence:
        return False
    raise ValueError("I do not know how to build a {}-SRG from a RSHCD".format((v,k,l,mu)))

@cached_function
def is_unitary_polar(int v,int k,int l,int mu):
    r"""
    Test whether some Unitary Polar graph is `(v,k,\lambda,\mu)`-strongly regular.

    For more information, see http://www.win.tue.nl/~aeb/graphs/srghub.html.

    INPUT:

    - ``v,k,l,mu`` (integers)

    OUTPUT:

    A tuple ``t`` such that ``t[0](*t[1:])`` builds the requested graph if one
    exists, and ``None`` otherwise.

    EXAMPLES::

        sage: from sage.graphs.strongly_regular_db import is_unitary_polar
        sage: t = is_unitary_polar(45, 12, 3, 3); t
        (<function UnitaryPolarGraph at ...>, 4, 2)
        sage: g = t[0](*t[1:]); g
        Unitary Polar Graph U(4, 2); GQ(4, 2): Graph on 45 vertices
        sage: g.is_strongly_regular(parameters=True)
        (45, 12, 3, 3)

        sage: t = is_unitary_polar(5,5,5,5); t

    TESTS:

    All the ``U(n,q)`` appear::

        sage: t = is_unitary_polar(45, 12, 3, 3); t
        (<function UnitaryPolarGraph at ...>, 4, 2)
        sage: t = is_unitary_polar(165, 36, 3, 9); t
        (<function UnitaryPolarGraph at ...>, 5, 2)
        sage: t = is_unitary_polar(693, 180, 51, 45); t
        (<function UnitaryPolarGraph at ...>, 6, 2)
        sage: t = is_unitary_polar(1105, 80, 15, 5); t
        (<function UnitaryPolarGraph at ...>, 4, 4)
    """
    r,s = eigenvalues(v,k,l,mu)
    if r is None:
        return
    q = k/mu
    if q*mu != k or q < 2:
        return
    p,t = is_prime_power(q, get_data=True)
    if p**t != q or t % 2 != 0:
        return
    # at this point we know that we should have U(n,q) for some n and q=p^t, t even
    if r > 0:
        q_pow_d_minus_one = r+1
    else:
        q_pow_d_minus_one = -s-1
    ppp,ttt = is_prime_power(q_pow_d_minus_one, get_data=True)
    d = ttt/t + 1
    if ppp != p or (d-1)*t != ttt:
        return
    t /= 2
    # U(2d+1,q); write q^(1/2) as p^t
    if (v == (q**d - 1)*((q**d)*p**t + 1)/(q - 1)               and
        k == q*(q**(d-1) - 1)*((q**d)/(p**t) + 1)/(q - 1)       and
        l == q*q*(q**(d-2)-1)*((q**(d-1))/(p**t) + 1)/(q - 1) + q - 1):
        from sage.graphs.generators.families import UnitaryPolarGraph
        return (UnitaryPolarGraph, 2*d+1, p**t)

    # U(2d,q);
    if (v == (q**d - 1)*((q**d)/(p**t) + 1)/(q - 1)             and
        k == q*(q**(d-1) - 1)*((q**(d-1))/(p**t) + 1)/(q - 1)   and
        l == q*q*(q**(d-2)-1)*((q**(d-2))/(p**t) + 1)/(q - 1) + q - 1):
        from sage.graphs.generators.families import UnitaryPolarGraph
        return (UnitaryPolarGraph, 2*d, p**t)

@cached_function
def is_unitary_dual_polar(int v,int k,int l,int mu):
    r"""
    Test whether some Unitary Dual Polar graph is `(v,k,\lambda,\mu)`-strongly regular.

    This must be the U_5(q) on totally isotropic lines.
    For more information, see http://www.win.tue.nl/~aeb/graphs/srghub.html.

    INPUT:

    - ``v,k,l,mu`` (integers)

    OUTPUT:

    A tuple ``t`` such that ``t[0](*t[1:])`` builds the requested graph if one
    exists, and ``None`` otherwise.

    EXAMPLES::

        sage: from sage.graphs.strongly_regular_db import is_unitary_dual_polar
        sage: t = is_unitary_dual_polar(297, 40, 7, 5); t
        (<function UnitaryDualPolarGraph at ...>, 5, 2)
        sage: g = t[0](*t[1:]); g
        Unitary Dual Polar Graph DU(5, 2); GQ(8, 4): Graph on 297 vertices
        sage: g.is_strongly_regular(parameters=True)
        (297, 40, 7, 5)
        sage: t = is_unitary_dual_polar(5,5,5,5); t

    TESTS::

        sage: is_unitary_dual_polar(6832, 270, 26, 10)
        (<function UnitaryDualPolarGraph at ...>, 5, 3)
    """
    r,s = eigenvalues(v,k,l,mu)
    if r is None:
        return
    q = mu - 1
    if q < 2:
        return
    p,t = is_prime_power(q, get_data=True)
    if p**t != q or t % 2 != 0:
        return
    if (r < 0 and q != -r - 1) or (s < 0 and q != -s - 1):
       return
    t /= 2
    # we have correct mu, negative eigenvalue, and q=p^(2t)
    if (v == (q**2*p**t + 1)*(q*p**t + 1)  and
        k == q*p**t*(q + 1)                and
        l == k - 1 - q**2*p**t):
        from sage.graphs.generators.families import UnitaryDualPolarGraph
        return (UnitaryDualPolarGraph, 5, p**t)

@cached_function
def is_twograph_descendant_of_srg(int v, int k0, int l, int mu):
    r"""
    Test whether some descendant graph of an s.r.g. is `(v,k_0,\lambda,\mu)`-s.r.g.

    We check whether there can exist `(v+1,k,\lambda^*,\mu^*)`-s.r.g. `G` so
    that ``self`` is a descendant graph of the regular two-graph specified
    by `G`.
    Specifically, we must have that `v+1=2(2k-\lambda^*-\mu^*)`, and
    `k_0=2(k-\mu^*)`, `\lambda=k+\lambda^*-2\mu^*`, `\mu=k-\mu^*`, which give 2
    independent linear conditions, say `k-\mu^*=\mu` and
    `\lambda^*-\mu^*=\lambda-\mu`.  Further, there is a quadratic relation
    `2 k^2-(v+1+4 \mu) k+ 2 v \mu=0`.

    If we can contruct such `G` then we return a function to build a
    `(v,k_0,\lambda,\mu)`-s.r.g.  For more information,
    see 10.3 in http://www.win.tue.nl/~aeb/2WF02/spectra.pdf

    INPUT:

    - ``v,k0,l,mu`` (integers)

    OUTPUT:

    A tuple ``t`` such that ``t[0](*t[1:])`` builds the requested graph if one
    exists and is known, and ``None`` otherwise.

    EXAMPLES::

        sage: from sage.graphs.strongly_regular_db import is_twograph_descendant_of_srg
        sage: t = is_twograph_descendant_of_srg(27, 10, 1, 5); t
        (<cyfunction is_twograph_descendant_of_srg.<locals>.la at...
        sage: g = t[0](*t[1:]); g
        descendant of complement(Johnson graph with parameters 8,2) at {5, 7}: Graph on 27 vertices
        sage: g.is_strongly_regular(parameters=True)
        (27, 10, 1, 5)
        sage: t = is_twograph_descendant_of_srg(5,5,5,5); t

    TESTS::

        sage: graphs.strongly_regular_graph(279, 150, 85, 75, existence=True)
        True
        sage: graphs.strongly_regular_graph(279, 150, 85, 75).is_strongly_regular(parameters=True) # optional - gap_packages internet
        (279, 150, 85, 75)
    """
    cdef int b, k, s
    if k0 != 2*mu or v % 2 == 0:
        return
    b = v+1+4*mu
    D = sqrt(b**2-16*v*mu)
    if int(D)==D:
        for kf in [(-D+b)/4, (D+b)/4]:
            k = int(kf)
            if k == kf and \
                strongly_regular_graph(v+1, k, l - 2*mu + k , k - mu,  existence=True):
                def la(vv):
                    from sage.combinat.designs.twographs import twograph_descendant
                    g = strongly_regular_graph(vv, k, l - 2*mu + k)
                    return twograph_descendant(g, g.vertex_iterator().next(), name=True)
                return(la, v+1)
    return

@cached_function
def is_taylor_twograph_srg(int v,int k,int l,int mu):
    r"""
    Test whether some Taylor two-graph SRG is `(v,k,\lambda,\mu)`-strongly regular.

    For more information, see §7E of [BvL84]_.

    INPUT:

    - ``v,k,l,mu`` (integers)

    OUTPUT:

    A tuple ``t`` such that ``t[0](*t[1:])`` builds the requested graph
    :func:`TaylorTwographSRG <sage.graphs.generators.families.TaylorTwographSRG>`
    if the parameters match, and ``None`` otherwise.

    EXAMPLES::

        sage: from sage.graphs.strongly_regular_db import is_taylor_twograph_srg
        sage: t = is_taylor_twograph_srg(28, 15, 6, 10); t
        (<function TaylorTwographSRG at ...>, 3)
        sage: g = t[0](*t[1:]); g
        Taylor two-graph SRG: Graph on 28 vertices
        sage: g.is_strongly_regular(parameters=True)
        (28, 15, 6, 10)
        sage: t = is_taylor_twograph_srg(5,5,5,5); t

    TESTS::

        sage: is_taylor_twograph_srg(730, 369, 168, 205)
        (<function TaylorTwographSRG at ...>, 9)

    """
    r,s = eigenvalues(v,k,l,mu)
    if r is None:
        return
    p,t = is_prime_power(v-1, get_data=True)
    if p**t+1 != v or t % 3 != 0 or p % 2 == 0:
        return
    q = p**(t//3)
    if (k, l, mu) == (q*(q**2+1)/2, (q**2+3)*(q-1)/4, (q**2+1)*(q+1)/4):
        from sage.graphs.generators.families import TaylorTwographSRG
        return (TaylorTwographSRG, q)
    return

cdef eigenvalues(int v,int k,int l,int mu):
    r"""
    Return the eigenvalues of a (v,k,l,mu)-strongly regular graph.

    If the set of parameters is not feasible, or if they correspond to a
    conference graph, the function returns ``(None,None)``.

    INPUT:

    - ``v,k,l,mu`` (integers)

    """
    # See 1.3.1 of [Distance-regular graphs]
    b = (mu-l)
    c = (mu-k)
    D = b**2-4*c
    if not is_square(D):
        return [None,None]
    return [(-b+sqrt(D))/2.0,
            (-b-sqrt(D))/2.0]

def _H_3_cayley_graph(L):
    r"""
    return the `L`-Cayley graph of the group `H_3` from Prop. 12 in [JK03]_.

    INPUT:

    - the list of words for the generating set in the format ["abc",...,"xyz"] for
      a,b,...,z being integers between 0 and 4.

    TESTS::

        sage: from sage.graphs.strongly_regular_db import _H_3_cayley_graph
        sage: _H_3_cayley_graph(["100","110","130","140","200","230","240","300"])
        Graph on 100 vertices
    """
    from sage.groups.free_group import FreeGroup
    from sage.groups.finitely_presented import FinitelyPresentedGroup
    G = FreeGroup('x,y,z')
    x,y,z = G.gens()
    rels = (x**5,y**5,z**4,x*y*x**(-1)*y**(-1),z*x*z**(-1)*x**(-2),z*y*z**(-1)*y**(-2))
    G = FinitelyPresentedGroup(G,rels)
    x,y,z = G.gens()
    H = G.as_permutation_group()
    L = map(lambda x:map(int,x),L)
    x,y,z=(H.gen(0),H.gen(1),H.gen(2))
    L = [H(x**xx*y**yy*z**zz) for xx,yy,zz in L]
    return Graph(H.cayley_graph(generators=L, simple=True))

def SRG_100_44_18_20():
    r"""
    Return a `(100, 44, 18, 20)`-strongly regular graph.

    This graph is built as a Cayley graph, using the construction for `\Delta_1`
    with group `H_3` presented in Table 8.1 of [JK03]_

    EXAMPLE::

        sage: from sage.graphs.strongly_regular_db import SRG_100_44_18_20
        sage: G = SRG_100_44_18_20()                 # long time
        sage: G.is_strongly_regular(parameters=True) # long time
        (100, 44, 18, 20)

    REFERENCES:

    .. [JK03] L. K. Jørgensen, M. Klin, M.,
      Switching of edges in strongly regular graphs.
      I. A family of partial difference sets on 100 vertices,
      Electronic Journal of Combinatorics 10(1), 2003.
    """
    return _H_3_cayley_graph(["100","110","130","140","200","230","240","300",
             "310","320","400","410","420","440","041","111","221","231","241",
             "321","331","401","421","441","002","042","112","122","142","212",
             "232","242","322","342","033","113","143","223","303","333","343",
             "413","433","443"])

def SRG_100_45_20_20():
    r"""
    Return a `(100, 45, 20, 20)`-strongly regular graph.

    This graph is built as a Cayley graph, using the construction for `\Gamma_3`
    with group `H_3` presented in Table 8.1 of [JK03]_.

    EXAMPLE::

        sage: from sage.graphs.strongly_regular_db import SRG_100_45_20_20
        sage: G = SRG_100_45_20_20()              # long time
        sage: G.is_strongly_regular(parameters=True) # long time
        (100, 45, 20, 20)
    """
    return _H_3_cayley_graph(["120","140","200","210","201","401","411","321",
             "002","012","022","042","303","403","013","413","240","031","102",
             "323","300","231","132","133","310","141","142","233","340","241",
             "202","333","410","341","222","433","430","441","242","302","312",
             "322","332","442","143"])

def SRG_120_77_52_44():
    r"""
    Return a `(120,77,52,44)`-strongly regular graph.

    To build this graph, we first build a `2-(21,7,12)` design, by removing two
    points from the :func:`~sage.combinat.designs.block_design.WittDesign` on 23
    points. We then build the intersection graph of blocks with intersection
    size 3.

    EXAMPLE::

        sage: from sage.graphs.strongly_regular_db import SRG_120_77_52_44
<<<<<<< HEAD
        sage: G = SRG_120_77_52_44()
        sage: G.is_strongly_regular(parameters=True)
=======
        sage: G = SRG_120_77_52_44()                 # optional - gap_packages
        sage: G.is_strongly_regular(parameters=True) # optional - gap_packages
>>>>>>> 3bc31a1b
        (120, 77, 52, 44)
    """
    from sage.combinat.designs.block_design import WittDesign
    from sage.combinat.designs.incidence_structures import IncidenceStructure
    W = WittDesign(23)
    H = IncidenceStructure([x for x in W if 22 not in x and 21 not in x])
    return H.intersection_graph(3)

def SRG_176_105_68_54():
    r"""
    Return a `(176, 105, 68, 54)`-strongly regular graph.

    To build this graph, we first build a `2-(22,7,16)` design, by removing one
    point from the :func:`~sage.combinat.designs.block_design.WittDesign` on 23
    points. We then build the intersection graph of blocks with intersection
    size 3.

    EXAMPLE::

        sage: from sage.graphs.strongly_regular_db import SRG_176_105_68_54
<<<<<<< HEAD
        sage: G = SRG_176_105_68_54()
        sage: G.is_strongly_regular(parameters=True)
=======
        sage: G = SRG_176_105_68_54()                # optional - gap_packages
        sage: G.is_strongly_regular(parameters=True) # optional - gap_packages
>>>>>>> 3bc31a1b
        (176, 105, 68, 54)
    """
    from sage.combinat.designs.block_design import WittDesign
    from sage.combinat.designs.incidence_structures import IncidenceStructure
    W = WittDesign(23)
    H = IncidenceStructure([x for x in W if 22 not in x])
    return H.intersection_graph(3)

def SRG_253_140_87_65():
    r"""
    Return a `(176, 105, 68, 54)`-strongly regular graph.

    To build this graph, we first build the
    :func:`~sage.combinat.designs.block_design.WittDesign` on 23 points which is
    a `2-(23,7,21)` design. We then build the intersection graph of blocks with
    intersection size 3.

    EXAMPLE::

        sage: from sage.graphs.strongly_regular_db import SRG_253_140_87_65
<<<<<<< HEAD
        sage: G = SRG_253_140_87_65()
        sage: G.is_strongly_regular(parameters=True)
=======
        sage: G = SRG_253_140_87_65()                # optional - gap_packages
        sage: G.is_strongly_regular(parameters=True) # optional - gap_packages
>>>>>>> 3bc31a1b
        (253, 140, 87, 65)
    """
    from sage.combinat.designs.block_design import WittDesign
    from sage.combinat.designs.incidence_structures import IncidenceStructure
    W = WittDesign(23)
    return W.intersection_graph(3)

def SRG_196_91_42_42():
    r"""
    Return a `(196,91,42,42)`-strongly regular graph.

    This strongly regular graph is built following the construction provided in
    Corollary 8.2.27 of [IS06]_.

    EXAMPLES::

        sage: from sage.graphs.strongly_regular_db import SRG_196_91_42_42
        sage: G = SRG_196_91_42_42()
        sage: G.is_strongly_regular(parameters=True)
        (196, 91, 42, 42)

    REFERENCE:

    .. [IS06] Y.J. Ionin, S. Shrikhande,
      Combinatorics of symmetric designs.
      Cambridge University Press, 2006.
    """
    from sage.rings.finite_rings.integer_mod_ring import IntegerModRing
    from sage.graphs.generators.intersection import IntersectionGraph
    k = 7
    G = IntegerModRing(91)
    A = map(G,{0, 10, 27, 28, 31, 43, 50})
    B = map(G,{0, 11, 20, 25, 49, 55, 57})
    H = map(G,[13*i for i in range(k)])
    U = map(frozenset,[[x+z for x in A] for z in G])
    V = map(frozenset,[[x+z for x in B] for z in G])
    W = map(frozenset,[[x+z for x in H] for z in G])
    G = IntersectionGraph(U+V+W)

    G.seidel_switching(U)

    G.add_edges((-1,x) for x in U)
    G.relabel()
    return G

def SRG_280_135_70_60():
    r"""
    Return a strongly regular graph with parameters (280, 135, 70, 60).

    This graph is built from the action of `J_2` on a `3.PGL(2,9)` subgroup it
    contains.

    EXAMPLE::

        sage: from sage.graphs.strongly_regular_db import SRG_280_135_70_60
        sage: g=SRG_280_135_70_60()                  # long time # optional - gap_packages
        sage: g.is_strongly_regular(parameters=True) # long time # optional - gap_packages
        (280, 135, 70, 60)
    """
    from sage.interfaces.gap import gap
    from sage.groups.perm_gps.permgroup import PermutationGroup
    from sage.graphs.graph import Graph

    gap.load_package("AtlasRep")

    # A representation of J2 acting on a 3.PGL(2,9) it contains.
    J2    = PermutationGroup(gap('AtlasGenerators("J2",2).generators'))
    edges = J2.orbit((1,2),"OnSets")
    g     = Graph()
    g.add_edges(edges)
    g.relabel()
    return g

def strongly_regular_from_two_weight_code(L):
    r"""
    Return a strongly regular graph from a two-weight code.

    A code is said to be a *two-weight* code the weight of its nonzero codewords
    (i.e. their number of nonzero coordinates) can only be one of two integer
    values `w_1,w_2`. It is said to be *projective* if the minimum weight of the
    dual code is `\geq 3`. A strongly regular graph can be built from a
    two-weight projective code with weights `w_1,w_2` (assuming `w_1<w_2`) by
    adding an edge between any two codewords whose difference has weight
    `w_1`. For more information, see [vLintSchrijver81]_ or [Delsarte72]_.

    INPUT:

    - ``L`` -- a two-weight linear code.

    EXAMPLE::

        sage: from sage.graphs.strongly_regular_db import strongly_regular_from_two_weight_code
        sage: x=("100022021001111",
        ....:    "010011211122000",
        ....:    "001021112100011",
        ....:    "000110120222220")
        sage: M = Matrix(GF(3),[list(l) for l in x])
        sage: G = strongly_regular_from_two_weight_code(LinearCode(M))
        sage: G.is_strongly_regular(parameters=True)
        (81, 50, 31, 30)

    REFERENCES:

    .. [vLintSchrijver81] J. H. van Lint, and A. Schrijver (1981),
      Construction of strongly regular graphs, two-weight codes and
      partial geometries by finite fields,
      Combinatorica, 1(1), 63-73.

    .. [Delsarte72] Ph. Delsarte,
      Weights of linear codes and strongly regular normed spaces,
      Discrete Mathematics (1972), Volume 3, Issue 1, Pages 47-64,
      http://dx.doi.org/10.1016/0012-365X(72)90024-6.

    """
    V = map(tuple,list(L))
    w1, w2 = sorted(set(sum(map(bool,x)) for x in V).difference([0]))
    G = Graph([V,lambda u,v: sum(uu!=vv for uu,vv in zip(u,v)) == w1])
    G.relabel()
    return G

def SRG_256_187_138_132():
    r"""
    Return a `(256, 187, 138, 132)`-strongly regular graph.

    This graph is built from a projective binary `[68,8]` code with weights `32,
    40`, obtained from Eric Chen's `database of two-weight codes
    <http://moodle.tec.hkr.se/~chen/research/2-weight-codes/search.php>`__.

    .. SEEALSO::

        :func:`strongly_regular_from_two_weight_code` -- build a strongly regular graph from
        a two-weight code.

    EXAMPLE::

        sage: from sage.graphs.strongly_regular_db import SRG_256_187_138_132
        sage: G = SRG_256_187_138_132()
        sage: G.is_strongly_regular(parameters=True)
        (256, 187, 138, 132)
    """
    x=("10000000100111100110000001101000100111000011100101011010111111010110",
       "01000000010011110011000000110100010011100001110010101101011111101011",
       "00100000001001111101100000011010001001110000111001010110101111110101",
       "00010000100011011100110001100101100011111011111001100001101000101100",
       "00001000110110001100011001011010011110111110011001111010001011000000",
       "00000100111100100000001101000101101000011100101001110111111010110110",
       "00000010011110010000000110100010111100001110010100101011111101011011",
       "00000001001111001100000011010001011110000111001010010101111110101101")
    M = Matrix(GF(2),[list(l) for l in x])
    return strongly_regular_from_two_weight_code(LinearCode(M))

def SRG_729_532_391_380():
    r"""
    Return a `(729, 532, 391, 380)`-strongly regular graph.

    This graph is built from a projective ternary `[98,6]` code with weights
    `63, 72`, obtained from Eric Chen's `database of two-weight codes
    <http://moodle.tec.hkr.se/~chen/research/2-weight-codes/search.php>`__.

    .. SEEALSO::

        :func:`strongly_regular_from_two_weight_code` -- build a strongly regular graph from
        a two-weight code.

    EXAMPLE::

        sage: from sage.graphs.strongly_regular_db import SRG_729_532_391_380
        sage: G = SRG_729_532_391_380()               # long time
        sage: G.is_strongly_regular(parameters=True)  # long time
        (729, 532, 391, 380)
    """
    x=("10000021022112121121110122000110112002010011100120022110120200120111220220122120012012100201110210",
       "01000020121020200200211101202121120002211002210100021021202220112122012212101102010210010221221201",
       "00100021001211011111111202120022221002201111021101021212210122101020121111002000210000101222202000",
       "00010022122200222202201212211112001102200112202202121201211212010210202001222120000002110021000110",
       "00001021201002010011020210221221012112200012020011201200111021021102212120211102012002011201210221",
       "00000120112212122122202110022202210010200022002120112200101002202221111102110100210212001022201202")
    M = Matrix(GF(3),[list(l) for l in x])
    return strongly_regular_from_two_weight_code(LinearCode(M))

def SRG_729_560_433_420():
    r"""
    Return a `(729, 560, 433, 420)`-strongly regular graph.

    This graph is built from a projective ternary `[84,6]` code with weights
    `54, 63`, obtained from Eric Chen's `database of two-weight codes
    <http://moodle.tec.hkr.se/~chen/research/2-weight-codes/search.php>`__.

    .. SEEALSO::

        :func:`strongly_regular_from_two_weight_code` -- build a strongly regular graph from
        a two-weight code.

    EXAMPLE::

        sage: from sage.graphs.strongly_regular_db import SRG_729_560_433_420
        sage: G = SRG_729_560_433_420()               # long time
        sage: G.is_strongly_regular(parameters=True) # long time
        (729, 560, 433, 420)
    """
    x=("100000210221121211211212100002020022102220010202100220112211111022012202220001210020",
       "010000201210202002002200010022222022012112111222010212120102222221210102112001001022",
       "001000210012110111111202101021212221000101021021021211021221000111100202101200010122",
       "000100221222002222022202010121111210202200012001222011212000211200122202100120211002",
       "000010212010020100110002001011101112122110211102212121200111102212021122100010201120",
       "000001201122121221222212000110100102011101201012001102201222221110211011100001200102")
    M = Matrix(GF(3),[list(l) for l in x])
    return strongly_regular_from_two_weight_code(LinearCode(M))

def SRG_729_616_523_506():
    r"""
    Return a `(729, 616, 523, 506)`-strongly regular graph.

    This graph is built from a projective ternary `[56,6]` code with weights
    `36, 45`, obtained from Eric Chen's `database of two-weight codes
    <http://moodle.tec.hkr.se/~chen/research/2-weight-codes/search.php>`__.

    .. SEEALSO::

        :func:`strongly_regular_from_two_weight_code` -- build a strongly regular graph from
        a two-weight code.

    EXAMPLE::

        sage: from sage.graphs.strongly_regular_db import SRG_729_616_523_506
        sage: G = SRG_729_616_523_506()              # not tested (3s)
        sage: G.is_strongly_regular(parameters=True) # not tested (3s)
        (729, 616, 523, 506)
    """
    x=("10000021022112022210202200202122221120200112100200111102",
       "01000020121020221101202120220001110202220110010222122212",
       "00100021001211211020022112222122002210122100101222020020",
       "00010022122200010012221111121001121211212002110020010101",
       "00001021201002220211121011010222000111021002011201112112",
       "00000120112212111201011001002111121101002212001022222010")
    M = Matrix(GF(3),[list(l) for l in x])
    return strongly_regular_from_two_weight_code(LinearCode(M))

def SRG_625_364_213_210():
    r"""
    Return a `(625, 364, 213, 210)`-strongly regular graph.

    This graph is built from a projective 5-ary `[88,5]` code with weights `64,
    72`, obtained from Eric Chen's `database of two-weight codes
    <http://moodle.tec.hkr.se/~chen/research/2-weight-codes/search.php>`__.

    .. SEEALSO::

        :func:`strongly_regular_from_two_weight_code` -- build a strongly regular graph from
        a two-weight code.

    EXAMPLE::

        sage: from sage.graphs.strongly_regular_db import SRG_625_364_213_210
        sage: G = SRG_625_364_213_210()              # long time
        sage: G.is_strongly_regular(parameters=True) # long time
        (625, 364, 213, 210)
    """
    x=("10004323434444234221223441130101034431234004441141003110400203240",
       "01003023101220331314013121123212111200011403221341101031340421204",
       "00104120244011212302124203142422240001230144213220111213034240310",
       "00012321211123213343321143204040211243210011144140014401003023101")
    M = Matrix(GF(5),[list(l) for l in x])
    return strongly_regular_from_two_weight_code(LinearCode(M))

def SRG_625_416_279_272():
    r"""
    Return a `(625, 416, 279, 272)`-strongly regular graph.

    This graph is built from a projective 5-ary `[52,4]` code with weights `40,
    45`, obtained from Eric Chen's `database of two-weight codes
    <http://moodle.tec.hkr.se/~chen/research/2-weight-codes/search.php>`__.

    .. SEEALSO::

        :func:`strongly_regular_from_two_weight_code` -- build a strongly regular graph from
        a two-weight code.

    EXAMPLE::

        sage: from sage.graphs.strongly_regular_db import SRG_625_416_279_272
        sage: G = SRG_625_416_279_272()               # long time
        sage: G.is_strongly_regular(parameters=True) # long time
        (625, 416, 279, 272)
    """
    x=("1000432343444423422122344123113041011022221414310431",
       "0100302310122033131401312133032331123141114414001300",
       "0010412024401121230212420301411224123332332300210011",
       "0001232121112321334332114324420140440343341412401244")
    M = Matrix(GF(5),[list(l) for l in x])
    return strongly_regular_from_two_weight_code(LinearCode(M))

def SRG_243_220_199_200():
    r"""
    Return a `(243, 220, 199, 200)`-strongly regular graph.

    This graph is built from a projective ternary `[55,5]` code with weights
    `36, 45`, obtained from Eric Chen's `database of two-weight codes
    <http://moodle.tec.hkr.se/~chen/research/2-weight-codes/search.php>`__.

    .. SEEALSO::

        :func:`strongly_regular_from_two_weight_code` -- build a strongly regular graph from
        a two-weight code.

    EXAMPLE::

        sage: from sage.graphs.strongly_regular_db import SRG_243_220_199_200
        sage: G = SRG_243_220_199_200()
        sage: G.is_strongly_regular(parameters=True)
        (243, 220, 199, 200)
    """
    x=("1000010122200120121002211022111101011212112022022020002",
       "0100011101120102100102202121022211112000020211221222002",
       "0010021021222220122011212220021121100021220002100102201",
       "0001012221012012100200102211110211121211201002202000222",
       "0000101222101201210020110221111020112121120120220200022")
    M = Matrix(GF(3),[list(l) for l in x])
    return strongly_regular_from_two_weight_code(LinearCode(M))

def SRG_729_476_313_306():
    r"""
    Return a `(729, 476, 313, 306)`-strongly regular graph.

    This graph is built from a projective ternary `[126,6]` code with weights
    `81, 90`, obtained from Eric Chen's `database of two-weight codes
    <http://moodle.tec.hkr.se/~chen/research/2-weight-codes/search.php>`__.

    .. SEEALSO::

        :func:`strongly_regular_from_two_weight_code` -- build a strongly regular graph from
        a two-weight code.

    EXAMPLE::

        sage: from sage.graphs.strongly_regular_db import SRG_729_476_313_306
        sage: G = SRG_729_476_313_306()               # not tested (5s)
        sage: G.is_strongly_regular(parameters=True) # not tested (5s)
        (729, 476, 313, 306)
    """
    x=("100000210221121211211101220021210000100011020200201101121021122102020111100122122221120200110001010222000021110110011211110210",
       "010000201210202002002111012020001001110012222220221211200120201212222102210100001110202220121001110211200120221121012001221201",
       "001000210012110111111112021220210102211012212122200222212000112220212011021102122002210122122101120210120100102212112112202000",
       "000100221222002222022012122120201012021112211112111120010221100121011012202201001121211212002211120210012201120021222121000110",
       "000010212010020100110202102200200102002122111011112210121010202111121212020010222000111021000222122210001011222102100121210221",
       "000001201122121221222021100221200012000220101001022022100122112010102222002122111121101002200020221110000122202000221222201202")
    M = Matrix(GF(3),[list(l) for l in x])
    return strongly_regular_from_two_weight_code(LinearCode(M))

def SRG_729_420_243_240():
    r"""
    Return a `(729, 420, 243, 240)`-strongly regular graph.

    This graph is built from a projective ternary `[154,6]` code with weights
    `99, 108`, obtained from Eric Chen's `database of two-weight codes
    <http://moodle.tec.hkr.se/~chen/research/2-weight-codes/search.php>`__.

    .. SEEALSO::

        :func:`strongly_regular_from_two_weight_code` -- build a strongly regular graph from
        a two-weight code.

    EXAMPLE::

        sage: from sage.graphs.strongly_regular_db import SRG_729_420_243_240
        sage: G = SRG_729_420_243_240()               # not tested (5s)
        sage: G.is_strongly_regular(parameters=True) # not tested (5s)
        (729, 420, 243, 240)
    """
    x=("10000021022112121121110122002121000010001102020020110112102112202221021020201"+
       "20202212102220222022222110122210022201211222111110211101121002011102101111002",
       "01000020121020200200211101202000100111001222222022121120012020122110122122221"+
       "02222102012112111221111021101101021121002001022221202211100102212212010222102",
       "00100021001211011111111202122021010221101221212220022221200011221102002202120"+
       "20121121000101000111020212200020121210011112210001001022001012222020000100212",
       "00010022122200222202201212212020101202111221111211112001022110001001221210110"+
       "12211020202200222000021101010212001022212020002112011200021100210001100121020",
       "00001021201002010011020210220020010200212211101111221012101020222021111111212"+
       "11120012122110211222201220220201222200102101111020112221020112012102211120101",
       "00000120112212122122202110022120001200022010100102202210012211211120100101022"+
       "01011212011101110111112202111200111021221112222211222020120010222012022220012")
    M = Matrix(GF(3),[list(l) for l in x])
    return strongly_regular_from_two_weight_code(LinearCode(M))

def SRG_1024_825_668_650():
    r"""
    Return a `(1024, 825, 668, 650)`-strongly regular graph.

    This graph is built from a projective binary `[198,10]` code with weights
    `96, 112`, obtained from Eric Chen's `database of two-weight codes
    <http://moodle.tec.hkr.se/~chen/research/2-weight-codes/search.php>`__.

    .. SEEALSO::

        :func:`strongly_regular_from_two_weight_code` -- build a strongly regular graph from
        a two-weight code.

    EXAMPLE::

        sage: from sage.graphs.strongly_regular_db import SRG_1024_825_668_650
        sage: G = SRG_1024_825_668_650()               # not tested (13s)
        sage: G.is_strongly_regular(parameters=True)   # not tested (13s)
        (1024, 825, 668, 650)
    """
    x=("1000000000111111101010000100011001111101101010010010011110001101111001101100111000111101010101110011"+
       "11110010100111101001001100111101011110111100101101110100111100011111011011100111110010100110110000",
       "0100000000010110011100100010101010101111011010001001010110011010101011011101000110000001101101010110"+
       "10110111110101000000011011001100010111110001001011011100111100100000110001011001110110011101011000",
       "0010000000011100111110111011000011010100100011110000001100011011101111001010001100110110000001111000"+
       "11000000101011010111110101000111110010011011101110000010110100000011100010011111100100111101010010",
       "0001000000001111100010000000100101010001110111100010010010010111000100101100010001001110111101110100"+
       "10010101101100110011010011101100110100100011011101100000110011110011111000000010110101011111101111",
       "0000100000110010010000010110000111010011010101000010110100101010011011000011001100001110011011110001"+
       "11101000010000111101101100111100001011010010111011100101101001111000100011000010110111111111011100",
       "0000010000110100111001111011010000101110001011100010010010010111100101011001011011100110101110100001"+
       "01101010110010100011000101111100100001110111001001001001001100001101110110000110101010011010101101",
       "0000001000011011110010110100010010001100000011001000011101000110001101001000110110010101011011001111"+
       "01111111010011111010100110011001110001001000001110000110111011010000011101001110111001011011001011",
       "0000000100111001101011110010111100100001010100100110001100100110010101111001100101101001000101011000"+
       "10001001111101011101001001010111010011011101010011010000101010011001010110011110010000011011111001",
       "0000000010101011010101010101011100111101111110100011011001001010111101100111010110100101100110101100"+
       "00000001100011110110010101100001000000010100001101111011111000110001100101101010000001110101011100",
       "0000000001101100111101011000010000000011010100000110101010011010100111100001000011010011011101110111"+
       "01110111011110101100100100110110011100001001000001010011010010010111110011101011101001101101011010")
    M = Matrix(GF(2),[list(l) for l in x])
    return strongly_regular_from_two_weight_code(LinearCode(M))

def SRG_512_73_12_10():
    r"""
    Return a `(512, 73, 12, 10)`-strongly regular graph.

    This graph is built from a projective binary `[219,9]` code with weights
    `96, 112`, obtained from Eric Chen's `database of two-weight codes
    <http://moodle.tec.hkr.se/~chen/research/2-weight-codes/search.php>`__.

    .. SEEALSO::

        :func:`strongly_regular_from_two_weight_code` -- build a strongly regular graph from
        a two-weight code.

    EXAMPLE::

        sage: from sage.graphs.strongly_regular_db import SRG_512_73_12_10
        sage: G = SRG_512_73_12_10()                 # not tested (3s)
        sage: G.is_strongly_regular(parameters=True) # not tested (3s)
        (512, 73, 12, 10)
    """
    x=("10100011001110100010100010010000100100001011110010001010011000000001101011110011001001000010011110111011111"+
       "0001001010110110110111001100111100011011101000000110101110001010100011110011111111110111010100101011000101111111",
       "01100010110101110100001000010110001010010010011000111101111001011101000011101011100111111110001100000111010"+
       "1101001000110001111011001100101011110101011110010001101011110000100000101101100010110100001111001100110011001111",
       "00010010001001011011001110011101111110000000101110101000110110011001110101011011101011011011000010010011111"+
       "1110110100111111000000110011101101000000001010000000011000111111100101100001110011110001110011110110100111100001",
       "00001000100010101110101110011100010101110011010110000001111111100111010000101110001010100100000001011010111"+
       "1001001000000011000011001100100100111010000000001010111001001100100101011110001100110001000000111001100100100111",
       "00000101010100010101101110011101001000101110000000000111101100011000000001110100000001011010101001111110110"+
       "0010110111100111000000110011110110101101110000001111100001010001100101100001110011110001101101000000000000100001",
       "00000000000000000000010000011101011100100010000110110100101011001011001100000001011000101010100111000111101"+
       "0011100011011011011111100010011100010111101001011001001101100010011010001011010110001110100001001111110010100100",
       "00000000000000000000000001011010110110101111010110101001001001000101010000000000001011000011000010100100110"+
       "0000110000111101100010000111111111101101001010110000111111101110101011010010010001011101110011111001100100101110",
       "00000000000000000000000000110111101011110010101110000110010010100010001010000000010100011000101000010011000"+
       "0110000111100110100001001011111111111010110000001010111111110011110110001100100010101011101101110110011000110110",
       "00000000000000000000000000000000000000000000000001111111111111111111111110000001111111111111111111111111111"+
       "1111111100000000000011111111111111000000111111111111111111000000000000111111111111000000000000000000111111000110")
    M = Matrix(GF(2),[list(l) for l in x])
    return strongly_regular_from_two_weight_code(LinearCode(M))

def SRG_512_219_106_84():
    r"""
    Return a `(512, 219, 106, 84)`-strongly regular graph.

    This graph is built from a projective binary `[73,9]` code with weights `32,
    40`, obtained from Eric Chen's `database of two-weight codes
    <http://moodle.tec.hkr.se/~chen/research/2-weight-codes/search.php>`__.

    .. SEEALSO::

        :func:`strongly_regular_from_two_weight_code` -- build a strongly regular graph from
        a two-weight code.

    EXAMPLE::

        sage: from sage.graphs.strongly_regular_db import SRG_512_219_106_84
        sage: G = SRG_512_219_106_84()
        sage: G.is_strongly_regular(parameters=True)
        (512, 219, 106, 84)
    """
    x=("1010010100000010100000101010001100110101101101000010110010100100111011101",
       "0110000110000101101111001101000100111111101011011101110010110001100111100",
       "0001010000000001111111011010100101001111011010101100001010000001110100001",
       "0000100100000001111111100111000011110011110101000001010110000001011010001",
       "0000001010000001111110111100011000111100101110010010101100000001101001001",
       "0000000001000111001010110010011001101001011010110110011001010111100010010",
       "0000000000100100011000100100111100001100101111010001011011111000110011110",
       "0000000000010111001100101011111110101010000000000100111110000001111111100",
       "0000000000001011100001000011011010110001110101101100001100101110101110110")
    M = Matrix(GF(2),[list(l) for l in x])
    return strongly_regular_from_two_weight_code(LinearCode(M))

def SRG_256_153_92_90():
    r"""
    Return a `(256, 153, 92, 90)`-strongly regular graph.

    This graph is built from a projective 4-ary `[34,4]` code with weights `24,
    28`, obtained from Eric Chen's `database of two-weight codes
    <http://moodle.tec.hkr.se/~chen/research/2-weight-codes/search.php>`__.

    .. SEEALSO::

        :func:`strongly_regular_from_two_weight_code` -- build a strongly regular graph from
        a two-weight code.

    EXAMPLE::

        sage: from sage.graphs.strongly_regular_db import SRG_256_153_92_90
        sage: G = SRG_256_153_92_90()
        sage: G.is_strongly_regular(parameters=True)
        (256, 153, 92, 90)
    """
    K = GF(4,conway=True, prefix='x')
    F = K.gens()[0]
    J = F*F
    x = [[1,0,0,0,1,F,F,J,1,0,F,F,0,1,J,F,F,J,J,J,F,F,J,J,J,1,J,F,1,0,1,F,J,1],
         [0,1,0,0,F,F,1,J,1,1,J,1,F,F,0,0,1,0,F,F,0,1,J,F,F,1,0,0,0,1,F,F,J,1],
         [0,0,1,0,1,0,0,F,F,1,J,1,1,J,1,F,F,F,J,1,0,F,F,0,1,J,F,F,1,0,0,0,1,F],
         [0,0,0,1,F,F,J,1,0,F,F,0,1,J,F,F,1,J,J,F,F,J,J,J,1,J,F,1,0,1,F,J,1,J]]
    M = Matrix(K,[map(K,l) for l in x])
    return strongly_regular_from_two_weight_code(LinearCode(M))

def SRG_256_170_114_110():
    r"""
    Return a `(256, 170, 114, 110)`-strongly regular graph.

    This graph is built from a projective binary `[85,8]` code with weights `40,
    48`, obtained from Eric Chen's `database of two-weight codes
    <http://moodle.tec.hkr.se/~chen/research/2-weight-codes/search.php>`__.

    .. SEEALSO::

        :func:`strongly_regular_from_two_weight_code` -- build a strongly regular graph from
        a two-weight code.

    EXAMPLE::

        sage: from sage.graphs.strongly_regular_db import SRG_256_170_114_110
        sage: G = SRG_256_170_114_110()
        sage: G.is_strongly_regular(parameters=True)
        (256, 170, 114, 110)
    """
    x=("1000000010011101010001000011100111000111111010110001101101000110010011001101011100001",
       "0100000011010011111001100010010100100100000111101001011011100101011010101011110010001",
       "0010000011110100101101110010101101010101111001000101000000110100111110011000100101001",
       "0001000011100111000111111010110001101101000110010011001101011100001100000001001110101",
       "0000100011101110110010111110111111110001011001111000001011101000010101001101111011011",
       "0000010011101010001000011100111000111111010110001101101000110010011001101011100001100",
       "0000001001110101000100001110011100011111101011000110110100011001001100110101110000110",
       "0000000100111010100010000111001110001111110101100011011010001100100110011010111000011")
    M = Matrix(GF(2),[list(l) for l in x])
    return strongly_regular_from_two_weight_code(LinearCode(M))

def SRG_120_63_30_36():
    r"""
    Return a `(120,63,30,36)`-strongly regular graph

    It is the distance-2 graph of :meth:`JohnsonGraph(10,3)
    <sage.graphs.graph_generators.GraphGenerators.JohnsonGraph>`.

    EXAMPLES::

        sage: from sage.graphs.strongly_regular_db import SRG_120_63_30_36
        sage: G =  SRG_120_63_30_36()
        sage: G.is_strongly_regular(parameters=True)
        (120, 63, 30, 36)
    """
    from sage.graphs.generators.families import JohnsonGraph
    return JohnsonGraph(10,3).distance_graph([2])

def SRG_126_25_8_4():
    r"""
    Return a `(126,25,8,4)`-strongly regular graph

    It is the distance-(1 or 4) graph of :meth:`JohnsonGraph(9,4)
    <sage.graphs.graph_generators.GraphGenerators.JohnsonGraph>`.

    EXAMPLES::

        sage: from sage.graphs.strongly_regular_db import SRG_126_25_8_4
        sage: G =  SRG_126_25_8_4()
        sage: G.is_strongly_regular(parameters=True)
        (126, 25, 8, 4)
    """
    from sage.graphs.generators.families import JohnsonGraph
    return JohnsonGraph(9,4).distance_graph([1,4])

def SRG_175_72_20_36():
    r"""
    Return a `(175,72,20,36)`-strongly regular graph

    This graph is obtained from the line graph of
    :meth:`~sage.graphs.graph_generators.GraphGenerators.HoffmanSingletonGraph`. Setting
    two vertices to be adjacent if their distance in the line graph is exactly
    two yields the strongly regular graph. For more information, see
    http://www.win.tue.nl/~aeb/graphs/McL.html.

    EXAMPLES::

        sage: from sage.graphs.strongly_regular_db import SRG_175_72_20_36
        sage: G = SRG_175_72_20_36()
        sage: G.is_strongly_regular(parameters=True)
        (175, 72, 20, 36)
    """
    return HoffmanSingletonGraph().line_graph().distance_graph([2])

def SRG_126_50_13_24():
    r"""
    Return a `(126,50,13,24)`-strongly regular graph

    This graph is a subgraph of
    :meth:`~sage.graphs.strongly_regular_db.SRG_175_72_20_36`.
    This construction, due to Goethals, is given in §10B.(vii) of [BvL84]_.

    EXAMPLES::

        sage: from sage.graphs.strongly_regular_db import SRG_126_50_13_24
        sage: G = SRG_126_50_13_24()
        sage: G.is_strongly_regular(parameters=True)
        (126, 50, 13, 24)
    """
    from sage.graphs.generators.smallgraphs import HoffmanSingletonGraph
    from sage.graphs.strongly_regular_db import SRG_175_72_20_36
    hs = HoffmanSingletonGraph()
    s = set(hs.vertices()).difference(hs.neighbors(0)+[0])
    return SRG_175_72_20_36().subgraph(hs.edge_boundary(s,s))

def SRG_81_50_31_30():
    r"""
    Return a `(81, 50, 31, 30)`-strongly regular graph.

    This graph is built from a projective ternary `[15,4]` code with weights `9,
    12`, obtained from Eric Chen's `database of two-weight codes
    <http://moodle.tec.hkr.se/~chen/research/2-weight-codes/search.php>`__.

    .. SEEALSO::

        :func:`strongly_regular_from_two_weight_code` -- build a strongly regular graph from
        a two-weight code.

    EXAMPLE::

        sage: from sage.graphs.strongly_regular_db import SRG_81_50_31_30
        sage: G = SRG_81_50_31_30()
        sage: G.is_strongly_regular(parameters=True)
        (81, 50, 31, 30)
    """
    x=("100022021001111",
       "010011211122000",
       "001021112100011",
       "000110120222220")
    M = Matrix(GF(3),[list(l) for l in x])
    return strongly_regular_from_two_weight_code(LinearCode(M))

cdef bint seems_feasible(int v, int k, int l, int mu):
    r"""
    Tests is the set of parameters seems feasible

    INPUT:

    - ``v,k,l,mu`` (integers)
    """
    cdef int r,s,f,g
    cdef uint_fast32_t tmp[2]

    if (v<0 or k<=0 or l<0 or mu<0 or
        k>=v-1 or l>=k or mu>=k or
        v-2*k+mu-2 < 0 or # lambda of complement graph >=0
        v-2*k+l    < 0 or # μ of complement graph >=0
        mu*(v-k-1) != k*(k-l-1)):
        return False

    # Conference graphs. Only possible if 'v' is a sum of two squares (3.A of
    # [BvL84]
    if (v-1)*(mu-l)-2*k == 0:
        return two_squares_c(v,tmp)

    rr,ss = eigenvalues(v,k,l,mu)
    if rr is None:
        return False
    r,s = rr,ss

    # 1.3.1 of [Distance-regular graphs]
    # "Integrality condition"
    if ((s+1)*(k-s)*k) % (mu*(s-r)):
        return False

    # Theorem 21.3 of [WilsonACourse] or
    # 3.B of [BvL84]
    # (Krein conditions)
    if ((r+1)*(k+r+2*r*s) > (k+r)*(s+1)**2 or
        (s+1)*(k+s+2*r*s) > (k+s)*(r+1)**2):
        return False

    # multiplicity of eigenvalues 'r,s' (f=lambda_r, g=lambda_s)
    #
    # They are integers (checked by the 'integrality condition').
    f = -k*(s+1)*(k-s)/((k+r*s)*(r-s))
    g =  k*(r+1)*(k-r)/((k+r*s)*(r-s))

    # 3.C of [BvL84]
    # (Absolute bound)
    if (2*v > f*(f+3) or
        2*v > g*(g+3)):
        return False

    # 3.D of [BvL84]
    # (Claw bound)
    if (mu != s**2    and
        mu != s*(s+1) and
        2*(r+1) > s*(s+1)*(mu+1)):
        return False

    # 3.E of [BvL84]
    # (the Case μ=1)
    if mu == 1:
        if (   k  % (l+1) or
            (v*k) % ((l+1)*(l+2))):
            return False

    # 3.F of [BvL84]
    # (the Case μ=2)
    if mu == 2 and 2*k < l*(l+3) and k%(l+1):
        return False

    return True

def strongly_regular_graph(int v,int k,int l,int mu=-1,bint existence=False,bint check=True):
    r"""
    Return a `(v,k,\lambda,\mu)`-strongly regular graph.

    This function relies partly on Andries Brouwer's `database of strongly
    regular graphs <http://www.win.tue.nl/~aeb/graphs/srg/srgtab.html>`__. See
    the documentation of :mod:`sage.graphs.strongly_regular_db` for more
    information.

    INPUT:

    - ``v,k,l,mu`` (integers) -- note that ``mu``, if unspecified, is
      automatically determined from ``v,k,l``.

    - ``existence`` (boolean;``False``) -- instead of building the graph,
      return:

        - ``True`` -- meaning that a `(v,k,\lambda,\mu)`-strongly regular graph
          exists.

        - ``Unknown`` -- meaning that Sage does not know if such a strongly
          regular graph exists (see :mod:`sage.misc.unknown`).

        - ``False`` -- meaning that no such strongly regular graph exists.

    - ``check`` -- (boolean) Whether to check that output is correct before
      returning it. As this is expected to be useless (but we are cautious
      guys), you may want to disable it whenever you want speed. Set to
      ``True`` by default.

    EXAMPLES:

    Petersen's graph from its set of parameters::

        sage: graphs.strongly_regular_graph(10,3,0,1,existence=True)
        True
        sage: graphs.strongly_regular_graph(10,3,0,1)
        complement(Johnson graph with parameters 5,2): Graph on 10 vertices

    Now without specifying `\mu`::

        sage: graphs.strongly_regular_graph(10,3,0)
        complement(Johnson graph with parameters 5,2): Graph on 10 vertices

    An obviously infeasible set of parameters::

        sage: graphs.strongly_regular_graph(5,5,5,5,existence=True)
        False
        sage: graphs.strongly_regular_graph(5,5,5,5)
        Traceback (most recent call last):
        ...
        ValueError: There exists no (5, 5, 5, 5)-strongly regular graph

    An set of parameters proved in a paper to be infeasible::

        sage: graphs.strongly_regular_graph(324,57,0,12,existence=True)
        False
        sage: graphs.strongly_regular_graph(324,57,0,12)
        Traceback (most recent call last):
        ...
        EmptySetError: Andries Brouwer's database reports that no (324, 57, 0,
        12)-strongly regular graph exists. Comments: <a
        href="srgtabrefs.html#GavrilyukMakhnev05">Gavrilyuk & Makhnev</a> and <a
        href="srgtabrefs.html#KaskiOstergard07">Kaski & stergrd</a>

    A set of parameters unknown to be realizable in Andries Brouwer's database::

        sage: graphs.strongly_regular_graph(324,95,22,30,existence=True)
        Unknown
        sage: graphs.strongly_regular_graph(324,95,22,30)
        Traceback (most recent call last):
        ...
        RuntimeError: Andries Brouwer's database reports that no
        (324,95,22,30)-strongly regular graph is known to exist.
        Comments:

    A realizable set of parameters that Sage cannot realize (help us!)::

        sage: graphs.strongly_regular_graph(1288, 495, 206, existence=True)
        True
        sage: graphs.strongly_regular_graph(1288, 495, 206)
        Traceback (most recent call last):
        ...
        RuntimeError: Andries Brouwer's database claims that such a (1288,495,206,180)-strongly
        regular graph exists, but Sage does not know how to build it.
        ...

    A large unknown set of parameters (not in Andries Brouwer's database)::

        sage: graphs.strongly_regular_graph(1394,175,0,25,existence=True)
        Unknown
        sage: graphs.strongly_regular_graph(1394,175,0,25)
        Traceback (most recent call last):
        ...
        RuntimeError: Sage cannot figure out if a (1394,175,0,25)-strongly regular graph exists.

    Test the Claw bound (see 3.D of [BvL84]_)::

        sage: graphs.strongly_regular_graph(2058,242,91,20,existence=True)
        False
    """
    load_brouwer_database()
    if mu == -1:
        mu = k*(k-l-1)//(v-k-1)

    params = (v,k,l,mu)
    params_complement = (v,v-k-1,v-2*k+mu-2,v-2*k+l)

    if not seems_feasible(v,k,l,mu):
        if existence:
            return False
        raise ValueError("There exists no "+str(params)+"-strongly regular graph")

    def check_srg(G):
        if check and (v,k,l,mu) != G.is_strongly_regular(parameters=True):
            raise RuntimeError("Sage built an incorrect {}-SRG.".format((v,k,l,mu)))
        return G

    constructions = {
        ( 27,  16, 10,  8): [SchlaefliGraph],
        ( 36,  14,  4,  6): [Graph,('c~rLDEOcKTPO`U`HOIj@MWFLQFAaRIT`HIWqPsQQJ'+
          'DXGLqYM@gRLAWLdkEW@RQYQIErcgesClhKefC_ygSGkZ`OyHETdK[?lWStCapVgKK')],
        ( 40,  12,  2,  4): [Graph,('g}iS[A@_S@OA_BWQIGaPCQE@CcQGcQECXAgaOdS@a'+
          'CWEEAOIBH_HW?scb?f@GMBGGhIPGaQoh?q_bD_pGPq_WI`T_DBU?R_dECsSARGgogBO'+
          '{_IPBKZ?DI@Wgt_E?MPo{_?')],
        ( 45,  12,  3,  3): [Graph,('l~}CKMF_C?oB_FPCGaICQOaH@DQAHQ@Ch?aJHAQ@G'+
          'P_CQAIGcAJGO`IcGOY`@IGaGHGaKSCDI?gGDgGcE_@OQAg@PCSO_hOa`GIDADAD@XCI'+
          'ASDKB?oKOo@_SHCc?SGcGd@A`B?bOOHGQH?ROQOW`?XOPa@C_hcGo`CGJK')],
        ( 50,   7,  0,  1): [HoffmanSingletonGraph],
        ( 56,  10,  0,  2): [SimsGewirtzGraph],
        ( 64,  18,  2,  6): [Graph,('~?@?~aK[A@_[?O@_B_?O?K?B_?A??K??YQQPHGcQQ'+
          'CaPIOHAX?POhAPIC`GcgSAHDE?PCiC@BCcDADIG_QCocS@AST?OOceGG@QGcKcdCbCB'+
          'gIEHAScIDDOy?DAWaEg@IQO?maHPOhAW_dBCX?s@HOpKD@@GpOpHO?bCbHGOaGgpWQQ'+
          '?PDDDw@A_CSRIS_P?GeGpg`@?EOcaJGccbDC_dLAc_pHOe@`ocEGgo@sRo?WRAbAcPc'+
          '?iCiHEKBO_hOiOWpOSGSTBQCUAW_DDIWOqHBO?gghw_?`kOAXH?\\Ds@@@CpIDKOpc@'+
          'OCoeIS_YOgGATGaqAhKGA?cqDOwQKGc?')],
        ( 77,  16,   0,  4): [M22Graph],
        ( 81,  50,  31, 30): [SRG_81_50_31_30],
        (100,  22,   0,  6): [HigmanSimsGraph],
        (100,  44,  18, 20): [SRG_100_44_18_20],
        (100,  45,  20, 20): [SRG_100_45_20_20],
        (120,  63,  30, 36): [SRG_120_63_30_36],
        (120,  77,  52, 44): [SRG_120_77_52_44],
        (126,  25,   8,  4): [SRG_126_25_8_4],
        (126,  50,  13, 24): [SRG_126_50_13_24],
        (162,  56,  10, 24): [LocalMcLaughlinGraph],
        (175,  72,  20, 36): [SRG_175_72_20_36],
        (176, 105,  68, 54): [SRG_176_105_68_54],
        (196,  91,  42, 42): [SRG_196_91_42_42],
        (231,  30,   9,  3): [CameronGraph],
        (243, 220, 199,200): [SRG_243_220_199_200],
        (253, 140,  87, 65): [SRG_253_140_87_65],
        (256, 170, 114,110): [SRG_256_170_114_110],
        (256, 187, 138,132): [SRG_256_187_138_132],
        (256, 153,  92, 90): [SRG_256_153_92_90],
        (275, 112,  30, 56): [McLaughlinGraph],
        (280, 135,  70, 60): [SRG_280_135_70_60],
        (512, 219, 106, 84): [SRG_512_219_106_84],
        (512,  73,  12, 10): [SRG_512_73_12_10],
        (625, 416, 279,272): [SRG_625_416_279_272],
        (625, 364, 213,210): [SRG_625_364_213_210],
        (729, 616, 523,506): [SRG_729_616_523_506],
        (729, 420, 243,240): [SRG_729_420_243_240],
        (729, 560, 433,420): [SRG_729_560_433_420],
        (729, 476, 313,306): [SRG_729_476_313_306],
        (729, 532, 391,380): [SRG_729_532_391_380],
        (1024,825, 668,650): [SRG_1024_825_668_650],
    }

    if params in constructions:
        val = constructions[params]
        return True if existence else check_srg(val[0](*val[1:]))
    if params_complement in constructions:
        val = constructions[params_complement]
        return True if existence else check_srg(val[0](*val[1:]).complement())

    test_functions = [is_paley, is_johnson,
                      is_orthogonal_array_block_graph,
                      is_steiner, is_affine_polar,
                      is_orthogonal_polar,
                      is_unitary_polar,
                      is_unitary_dual_polar,
                      is_RSHCD,
                      is_twograph_descendant_of_srg,
                      is_taylor_twograph_srg]

    # Going through all test functions, for the set of parameters and its
    # complement.
    for f in test_functions:
        if f(*params):
            if existence:
                return True
            ans = f(*params)
            return check_srg(ans[0](*ans[1:]))
        if f(*params_complement):
            if existence:
                return True
            ans = f(*params_complement)
            return check_srg(ans[0](*ans[1:]).complement())

    # From now on, we have no idea how to build the graph.
    #
    # We try to return the most appropriate error message.

    global _brouwer_database
    brouwer_data = _brouwer_database.get(params,None)

    if brouwer_data is not None:
        if brouwer_data['status'] == 'impossible':
            if existence:
                return False
            raise EmptySetError("Andries Brouwer's database reports that no "+
                                str((v,k,l,mu))+"-strongly regular graph exists. "+
                                "Comments: "+brouwer_data['comments'].encode('ascii','ignore'))

        if brouwer_data['status'] == 'open':
            if existence:
                return Unknown
            raise RuntimeError(("Andries Brouwer's database reports that no "+
                                "({},{},{},{})-strongly regular graph is known "+
                                "to exist.\nComments: ").format(v,k,l,mu)
                               +brouwer_data['comments'].encode('ascii','ignore'))

        if brouwer_data['status'] == 'exists':
            if existence:
                return True
            raise RuntimeError(("Andries Brouwer's database claims that such a "+
                                "({},{},{},{})-strongly regular graph exists, but "+
                                "Sage does not know how to build it. If *you* do, "+
                                "please get in touch with us on sage-devel!\n"+
                                "Comments: ").format(v,k,l,mu)
                               +brouwer_data['comments'].encode('ascii','ignore'))
    if existence:
        return Unknown
    raise RuntimeError(("Sage cannot figure out if a ({},{},{},{})-strongly "+
                        "regular graph exists.").format(v,k,l,mu))

def apparently_feasible_parameters(int n):
    r"""
    Return a list of parameters `(v,k,\lambda,\mu)` which are a-priori feasible.

    Note that some of those that it returns may also be infeasible for more
    involved reasons.

    INPUT:

    - ``n`` (integer) -- return all a-priori feasible tuples `(v,k,\lambda,\mu)`
      for `v<n`

    EXAMPLE:

    All sets of parameters with `v<20` which pass basic arithmetic tests are
    feasible::

        sage: from sage.graphs.strongly_regular_db import apparently_feasible_parameters
        sage: small_feasible = apparently_feasible_parameters(20); small_feasible
        {(5, 2, 0, 1),
         (9, 4, 1, 2),
         (10, 3, 0, 1),
         (10, 6, 3, 4),
         (13, 6, 2, 3),
         (15, 6, 1, 3),
         (15, 8, 4, 4),
         (16, 5, 0, 2),
         (16, 6, 2, 2),
         (16, 9, 4, 6),
         (16, 10, 6, 6),
         (17, 8, 3, 4)}
        sage: all(graphs.strongly_regular_graph(*x,existence=True) for x in small_feasible)
        True

    But that becomes wrong for `v<60` (because of the non-existence of a
    `(49,16,3,6)`-strongly regular graph)::

        sage: small_feasible = apparently_feasible_parameters(60)
        sage: all(graphs.strongly_regular_graph(*x,existence=True) for x in small_feasible)
        False

    """
    cdef int v,k,l,mu
    feasible = set()
    for v in range(n):
        for k in range(1,v-1):
            for l in range(k-1):
                mu = k*(k-l-1)//(v-k-1)
                if seems_feasible(v,k,l,mu):
                    feasible.add((v,k,l,mu))
    return feasible

cdef load_brouwer_database():
    r"""
    Loads Andries Brouwer's database into _brouwer_database.
    """
    global _brouwer_database
    if _brouwer_database is not None:
        return
    import json

    from sage.env import SAGE_SHARE
    with open(SAGE_SHARE+"/graphs/brouwer_srg_database.json",'r') as datafile:
        _brouwer_database = {(v,k,l,mu):{'status':status,'comments':comments}
                             for (v,k,l,mu,status,comments) in json.load(datafile)}

def _check_database():
    r"""
    Checks the coherence of Andries Brouwer's database with Sage.

    The function also outputs some statistics on the database.

    EXAMPLE::

        sage: from sage.graphs.strongly_regular_db import _check_database
        sage: _check_database() # long time
        Sage cannot build a (45   22   10   11  ) that exists. Comment from Brouwer's database: <a href="srgtabrefs.html#Mathon78">Mathon</a>; 2-graph*
        ...
        In Andries Brouwer's database:
        - 448 impossible entries
        - 2950 undecided entries
        - 1140 realizable entries (Sage misses ... of them)

    """
    global _brouwer_database
    load_brouwer_database()

    # Check that all parameters detected as infeasible are actually infeasible
    # in Brouwer's database, for a test that was implemented.
    for params in set(_brouwer_database).difference(apparently_feasible_parameters(1301)):
        if _brouwer_database[params]['status'] != "impossible":
            raise RuntimeError("Brouwer's db does not seem to know that {} in unfeasible".format(params))
        comment = _brouwer_database[params]['comments']
        if ('Krein'    in comment or
            'Absolute' in comment or
            'Conf'     in comment or
            'mu=1'     in comment or
            '&mu;=2'   in comment):
            continue
        raise RuntimeError("We detected that {} was unfeasible, but maybe we should not have".format(params))

    # We empty the global database, to be sure that strongly_regular_graph does
    # not use its data to answer.
    _brouwer_database, saved_database = {}, _brouwer_database

    cdef int missed = 0
    for params,dic in sorted(saved_database.items()):
        sage_answer = strongly_regular_graph(*params,existence=True)
        if dic['status'] == 'open':
            if sage_answer:
                print "Sage can build a {}, Brouwer's database cannot".format(params)
            assert sage_answer is not False
        elif dic['status'] == 'exists':
            if sage_answer is not True:
                print (("Sage cannot build a ({:<4} {:<4} {:<4} {:<4}) that exists. "+
                       "Comment from Brouwer's database: ").format(*params)
                       +dic['comments'].encode('ascii','ignore'))
                missed += 1
            assert sage_answer is not False
        elif dic['status'] == 'impossible':
            assert sage_answer is not True
        else:
            assert False # must not happen

    status = [x['status'] for x in saved_database.values()]
    print "\nIn Andries Brouwer's database:"
    print "- {} impossible entries".format(status.count('impossible'))
    print "- {} undecided entries".format(status.count('open'))
    print "- {} realizable entries (Sage misses {} of them)".format(status.count('exists'),missed)

    # Reassign its value to the global database
    _brouwer_database = saved_database<|MERGE_RESOLUTION|>--- conflicted
+++ resolved
@@ -776,13 +776,8 @@
     EXAMPLE::
 
         sage: from sage.graphs.strongly_regular_db import SRG_120_77_52_44
-<<<<<<< HEAD
-        sage: G = SRG_120_77_52_44()
-        sage: G.is_strongly_regular(parameters=True)
-=======
         sage: G = SRG_120_77_52_44()                 # optional - gap_packages
         sage: G.is_strongly_regular(parameters=True) # optional - gap_packages
->>>>>>> 3bc31a1b
         (120, 77, 52, 44)
     """
     from sage.combinat.designs.block_design import WittDesign
@@ -803,13 +798,8 @@
     EXAMPLE::
 
         sage: from sage.graphs.strongly_regular_db import SRG_176_105_68_54
-<<<<<<< HEAD
-        sage: G = SRG_176_105_68_54()
-        sage: G.is_strongly_regular(parameters=True)
-=======
         sage: G = SRG_176_105_68_54()                # optional - gap_packages
         sage: G.is_strongly_regular(parameters=True) # optional - gap_packages
->>>>>>> 3bc31a1b
         (176, 105, 68, 54)
     """
     from sage.combinat.designs.block_design import WittDesign
@@ -830,13 +820,8 @@
     EXAMPLE::
 
         sage: from sage.graphs.strongly_regular_db import SRG_253_140_87_65
-<<<<<<< HEAD
-        sage: G = SRG_253_140_87_65()
-        sage: G.is_strongly_regular(parameters=True)
-=======
         sage: G = SRG_253_140_87_65()                # optional - gap_packages
         sage: G.is_strongly_regular(parameters=True) # optional - gap_packages
->>>>>>> 3bc31a1b
         (253, 140, 87, 65)
     """
     from sage.combinat.designs.block_design import WittDesign
