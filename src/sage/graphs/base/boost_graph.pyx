--- conflicted
+++ resolved
@@ -2089,7 +2089,6 @@
 
     return LB
 
-<<<<<<< HEAD
 cdef tuple diameter_lower_bound_2Dsweep(BoostVecWeightedDiGraphU g_boost,
                                         BoostVecWeightedDiGraphU rev_g_boost, 
                                         v_index source,
@@ -2590,7 +2589,7 @@
         return +Infinity
     else:
         return LB
-=======
+
 cpdef shortest_paths_from_vertices(g, vertex_list=None, weight_function=None, algorithm=None):
     r"""
     Compute the shortest paths to all vertices from each vertex in
@@ -2800,5 +2799,4 @@
         distances.append(dist_v)
         predecessors.append(pred_v)
 
-    return distances, predecessors
->>>>>>> 10143a3f
+    return distances, predecessors