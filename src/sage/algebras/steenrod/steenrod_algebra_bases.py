"""
Steenrod algebra bases

AUTHORS:

- John H. Palmieri (2008-07-30): version 0.9
- John H. Palmieri (2010-06-30): version 1.0
- Simon King (2011-10-25): Fix the use of cached functions

This package defines functions for computing various bases of the
Steenrod algebra, and for converting between the Milnor basis and
any other basis.

This packages implements a number of different bases, at least at
the prime 2. The Milnor and Serre-Cartan bases are the most
familiar and most standard ones, and all of the others are defined
in terms of one of these. The bases are described in the
documentation for the function
:func:`steenrod_algebra_basis`; also see the papers by
Monks [M] and Wood [W] for more information about them. For
commutator bases, see the preprint by Palmieri and Zhang [PZ].

- 'milnor': Milnor basis.

- 'serre-cartan' or 'adem' or 'admissible': Serre-Cartan basis.

Most of the rest of the bases are only defined when `p=2`.  The only
exceptions are the `P^s_t`-bases and the commutator bases, which are
defined at all primes.

-  'wood_y': Wood's Y basis.

-  'wood_z': Wood's Z basis.

-  'wall', 'wall_long': Wall's basis.

-  'arnon_a', 'arnon_a_long': Arnon's A basis.

-  'arnon_c': Arnon's C basis.

-  'pst', 'pst_rlex', 'pst_llex', 'pst_deg', 'pst_revz':
   various `P^s_t`-bases.

-  'comm', 'comm_rlex', 'comm_llex', 'comm_deg', 'comm_revz',
   or these with '_long' appended: various commutator bases.

The main functions provided here are

- :func:`steenrod_algebra_basis`.  This computes a tuple representing
  basis elements for the Steenrod algebra in a given degree, at a
  given prime, with respect to a given basis. It is a cached function.

- :func:`convert_to_milnor_matrix`.  This returns the change-of-basis
  matrix, in a given degree, from any basis to the Milnor basis. It is
  a cached function.

- :func:`convert_from_milnor_matrix`.  This returns the inverse of the
  previous matrix.

INTERNAL DOCUMENTATION:

If you want to implement a new basis for the Steenrod algebra:

In the file :file:`steenrod_algebra.py`:

For the class :class:`SteenrodAlgebra_generic
<sage.algebras.steenrod.steenrod_algebra.SteenrodAlgebra_generic>`, add functionality to the
methods:

- :meth:`_repr_term <sage.algebras.steenrod.steenrod_algebra.SteenrodAlgebra_generic._repr_term>`

- :meth:`degree_on_basis <sage.algebras.steenrod.steenrod_algebra.SteenrodAlgebra_generic.degree_on_basis>`

- :meth:`_milnor_on_basis <sage.algebras.steenrod.steenrod_algebra.SteenrodAlgebra_generic._milnor_on_basis>`

- :meth:`an_element <sage.algebras.steenrod.steenrod_algebra.SteenrodAlgebra_generic.an_element>`

In the file :file:`steenrod_algebra_misc.py`:

- add functionality to :func:`get_basis_name
  <sage.algebras.steenrod.steenrod_algebra_misc.get_basis_name>`: this
  should accept as input various synonyms for the basis, and its
  output should be a canonical name for the basis.

- add a function ``BASIS_mono_to_string`` like
  :func:`milnor_mono_to_string
  <sage.algebras.steenrod.steenrod_algebra_misc.milnor_mono_to_string>`
  or one of the other similar functions.

In this file :file:`steenrod_algebra_bases.py`:

- add appropriate lines to :func:`steenrod_algebra_basis`.

- add a function to compute the basis in a given dimension (to be
  called by :func:`steenrod_algebra_basis`).

- modify :func:`steenrod_basis_error_check` so it checks the new
  basis.

If the basis has an intrinsic way of defining a product, implement it
in the file :file:`steenrod_algebra_mult.py` and also in the
:meth:`product_on_basis
<sage.algebras.steenrod.steenrod_algebra.SteenrodAlgebra_generic.product_on_basis>`
method for :class:`SteenrodAlgebra_generic
<sage.algebras.steenrod.steenrod_algebra.SteenrodAlgebra_generic>` in
:file:`steenrod_algebra.py`.

REFERENCES:

- [M] K. G. Monks, "Change of basis, monomial relations, and
  `P^s_t` bases for the Steenrod algebra," J. Pure Appl.
  Algebra 125 (1998), no. 1-3, 235-260.

- [PZ] J. H. Palmieri and J. J. Zhang, "Commutators in the Steenrod
  algebra," preprint (2008)

- [W] R. M. W. Wood, "Problems in the Steenrod algebra," Bull. London
  Math. Soc. 30 (1998), no. 5, 449-517.
"""

#*****************************************************************************
#  Copyright (C) 2008-2010 John H. Palmieri <palmieri@math.washington.edu>
#  Distributed under the terms of the GNU General Public License (GPL)
#*****************************************************************************

from sage.misc.cachefunc import cached_function

@cached_function
def convert_to_milnor_matrix(n, basis, p=2, generic='auto'):
    r"""
    Change-of-basis matrix, 'basis' to Milnor, in dimension
    `n`, at the prime `p`.

    INPUT:

    - ``n`` - non-negative integer, the dimension
    - ``basis`` - string, the basis from which to convert
    - ``p`` - positive prime number (optional, default 2)

    OUTPUT:

    ``matrix`` - change-of-basis matrix, a square matrix over ``GF(p)``

    EXAMPLES::

        sage: from sage.algebras.steenrod.steenrod_algebra_bases import convert_to_milnor_matrix
        sage: convert_to_milnor_matrix(5, 'adem') # indirect doctest
        [0 1]
        [1 1]
        sage: convert_to_milnor_matrix(45, 'milnor')
        111 x 111 dense matrix over Finite Field of size 2
        sage: convert_to_milnor_matrix(12,'wall')
        [1 0 0 1 0 0 0]
        [1 1 0 0 0 1 0]
        [0 1 0 1 0 0 0]
        [0 0 0 1 0 0 0]
        [1 1 0 0 1 0 0]
        [0 0 1 1 1 0 1]
        [0 0 0 0 1 0 1]

    The function takes an optional argument, the prime `p` over
    which to work::

        sage: convert_to_milnor_matrix(17,'adem',3)
        [0 0 1 1]
        [0 0 0 1]
        [1 1 1 1]
        [0 1 0 1]
        sage: convert_to_milnor_matrix(48,'adem',5)
        [0 1]
        [1 1]
        sage: convert_to_milnor_matrix(36,'adem',3)
        [0 0 1]
        [0 1 0]
        [1 2 0]
    """
    from sage.matrix.constructor import matrix
    from sage.rings.all import GF
    from steenrod_algebra import SteenrodAlgebra
    if generic == 'auto':
        generic = False if p==2 else True
    if n == 0:
        return matrix(GF(p), 1, 1, [[1]])
    milnor_base = steenrod_algebra_basis(n,'milnor',p, generic=generic)
    rows = []
    A = SteenrodAlgebra(basis=basis, p=p, generic=generic)
    for poly in A.basis(n):
        d = poly.milnor().monomial_coefficients()
        for v in milnor_base:
            entry = d.get(v, 0)
            rows = rows + [entry]
    d = len(milnor_base)
    return matrix(GF(p),d,d,rows)

def convert_from_milnor_matrix(n, basis, p=2, generic='auto'):
    r"""
    Change-of-basis matrix, Milnor to 'basis', in dimension
    `n`.

    INPUT:

    - ``n`` - non-negative integer, the dimension

    - ``basis`` - string, the basis to which to convert

    - ``p`` - positive prime number (optional, default 2)

    OUTPUT: ``matrix`` - change-of-basis matrix, a square matrix over
    GF(p)

    .. note::

        This is called internally.  It is not intended for casual
        users, so no error checking is made on the integer `n`, the
        basis name, or the prime.

    EXAMPLES::

        sage: from sage.algebras.steenrod.steenrod_algebra_bases import convert_from_milnor_matrix, convert_to_milnor_matrix
        sage: convert_from_milnor_matrix(12,'wall')
        [1 0 0 1 0 0 0]
        [0 0 1 1 0 0 0]
        [0 0 0 1 0 1 1]
        [0 0 0 1 0 0 0]
        [1 0 1 0 1 0 0]
        [1 1 1 0 0 0 0]
        [1 0 1 0 1 0 1]
        sage: convert_from_milnor_matrix(38,'serre_cartan')
        72 x 72 dense matrix over Finite Field of size 2
        sage: x = convert_to_milnor_matrix(20,'wood_y')
        sage: y = convert_from_milnor_matrix(20,'wood_y')
        sage: x*y
        [1 0 0 0 0 0 0 0 0 0 0 0 0 0 0 0 0]
        [0 1 0 0 0 0 0 0 0 0 0 0 0 0 0 0 0]
        [0 0 1 0 0 0 0 0 0 0 0 0 0 0 0 0 0]
        [0 0 0 1 0 0 0 0 0 0 0 0 0 0 0 0 0]
        [0 0 0 0 1 0 0 0 0 0 0 0 0 0 0 0 0]
        [0 0 0 0 0 1 0 0 0 0 0 0 0 0 0 0 0]
        [0 0 0 0 0 0 1 0 0 0 0 0 0 0 0 0 0]
        [0 0 0 0 0 0 0 1 0 0 0 0 0 0 0 0 0]
        [0 0 0 0 0 0 0 0 1 0 0 0 0 0 0 0 0]
        [0 0 0 0 0 0 0 0 0 1 0 0 0 0 0 0 0]
        [0 0 0 0 0 0 0 0 0 0 1 0 0 0 0 0 0]
        [0 0 0 0 0 0 0 0 0 0 0 1 0 0 0 0 0]
        [0 0 0 0 0 0 0 0 0 0 0 0 1 0 0 0 0]
        [0 0 0 0 0 0 0 0 0 0 0 0 0 1 0 0 0]
        [0 0 0 0 0 0 0 0 0 0 0 0 0 0 1 0 0]
        [0 0 0 0 0 0 0 0 0 0 0 0 0 0 0 1 0]
        [0 0 0 0 0 0 0 0 0 0 0 0 0 0 0 0 1]

    The function takes an optional argument, the prime `p` over
    which to work::

        sage: convert_from_milnor_matrix(17,'adem',3)
        [2 1 1 2]
        [0 2 0 1]
        [1 2 0 0]
        [0 1 0 0]
    """
    mat = convert_to_milnor_matrix(n,basis,p,generic)
    if mat.nrows() != 0:
        return convert_to_milnor_matrix(n,basis,p,generic).inverse()
    else:
        return mat

@cached_function
def steenrod_algebra_basis(n, basis='milnor', p=2, **kwds):
    r"""
    Basis for the Steenrod algebra in degree `n`.

    INPUT:

    - ``n`` - non-negative integer
    - ``basis`` - string, which basis to use (optional, default = 'milnor')
    - ``p`` - positive prime number (optional, default = 2)
    - ``profile`` - profile function (optional, default None).  This
      is just passed on to the functions :func:`milnor_basis` and
      :func:`pst_basis`.
    - ``truncation_type`` - truncation type, either 0 or Infinity
      (optional, default Infinity if no profile function is specified,
      0 otherwise).  This is just passed on to the function
      :func:`milnor_basis`.

    OUTPUT:

    Tuple of objects representing basis elements for the Steenrod algebra
    in dimension n.

    The choices for the string ``basis`` are as follows; see the
    documentation for :mod:`sage.algebras.steenrod.steenrod_algebra`
    for details on each basis:

    - 'milnor': Milnor basis.
    - 'serre-cartan' or 'adem' or 'admissible': Serre-Cartan basis.
    - 'pst', 'pst_rlex', 'pst_llex', 'pst_deg', 'pst_revz':
      various `P^s_t`-bases.
    - 'comm', 'comm_rlex', 'comm_llex', 'comm_deg', 'comm_revz', or
      any of these with '_long' appended: various commutator bases.

    The rest of these bases are only defined when `p=2`.

    - 'wood_y': Wood's Y basis.
    - 'wood_z': Wood's Z basis.
    - 'wall' or 'wall_long': Wall's basis.
    -  'arnon_a' or 'arnon_a_long': Arnon's A basis.
    -  'arnon_c': Arnon's C basis.

    EXAMPLES::

        sage: from sage.algebras.steenrod.steenrod_algebra_bases import steenrod_algebra_basis
        sage: steenrod_algebra_basis(7,'milnor') # indirect doctest
        ((0, 0, 1), (1, 2), (4, 1), (7,))
        sage: steenrod_algebra_basis(5)   # milnor basis is the default
        ((2, 1), (5,))

    Bases in negative dimensions are empty::

        sage: steenrod_algebra_basis(-2, 'wall')
        ()

    The third (optional) argument to 'steenrod_algebra_basis' is the
    prime p::

        sage: steenrod_algebra_basis(9, 'milnor', p=3)
        (((1,), (1,)), ((0,), (2,)))
        sage: steenrod_algebra_basis(9, 'milnor', 3)
        (((1,), (1,)), ((0,), (2,)))
        sage: steenrod_algebra_basis(17, 'milnor', 3)
        (((2,), ()), ((1,), (3,)), ((0,), (0, 1)), ((0,), (4,)))

    Other bases::

        sage: steenrod_algebra_basis(7,'admissible')
        ((7,), (6, 1), (4, 2, 1), (5, 2))
        sage: steenrod_algebra_basis(13,'admissible',p=3)
        ((1, 3, 0), (0, 3, 1))
        sage: steenrod_algebra_basis(5,'wall')
        (((2, 2), (0, 0)), ((1, 1), (1, 0)))
        sage: steenrod_algebra_basis(5,'wall_long')
        (((2, 2), (0, 0)), ((1, 1), (1, 0)))
        sage: steenrod_algebra_basis(5,'pst-rlex')
        (((0, 1), (2, 1)), ((1, 1), (0, 2)))
    """
    from steenrod_algebra_misc import get_basis_name
    try:
        if n < 0 or int(n) != n:
            return ()
    except TypeError:
        return ()

    generic = kwds.get("generic", False if p==2 else True)

    basis_name = get_basis_name(basis, 3 if generic else 2)
    if basis_name.find('long') >= 0:
        long = True
        basis_name = basis_name.rsplit('_', 1)[0]
    else:
        long = False

    profile = kwds.get("profile", None)
    if (profile is not None and profile != () and profile != ((), ())
        and basis != 'milnor' and basis.find('pst') == -1):
        raise ValueError("Profile functions may only be used with the Milnor or pst bases")

    ## Milnor basis
    if basis_name == 'milnor':
        return milnor_basis(n,p,**kwds)
    ## Serre-Cartan basis
    elif basis_name == 'serre-cartan':
        return serre_cartan_basis(n,p,**kwds)
    ## Atomic bases, p odd:
    elif generic and (basis_name.find('pst') >= 0
                    or basis_name.find('comm') >= 0):
        return atomic_basis_odd(n, basis_name, p, **kwds)
    ## Atomic bases, p=2
    elif not generic and (basis_name == 'woody' or basis_name == 'woodz'
                     or basis_name == 'wall' or basis_name == 'arnona'
                     or basis_name.find('pst') >= 0
                     or basis_name.find('comm') >= 0):
        return atomic_basis(n, basis_name, **kwds)
    ## Arnon 'C' basis
    elif not generic and basis == 'arnonc':
        return arnonC_basis(n)
    else:
        raise ValueError("Unknown basis: %s at the prime %s" % (basis, p))

# helper functions for producing bases

def restricted_partitions(n, l, no_repeats=False):
    """
    List of 'restricted' partitions of n: partitions with parts taken
    from list.

    INPUT:

    - ``n`` - non-negative integer
    - ``l`` - list of positive integers
    - ``no_repeats`` - boolean (optional, default = False), if True,
      only return partitions with no repeated parts

    OUTPUT: list of lists

    One could also use ``Partitions(n, parts_in=l)``, but this
    function may be faster.  Also, while ``Partitions(n, parts_in=l,
    max_slope=-1)`` should in theory return the partitions of `n` with
    parts in ``l`` with no repetitions, the ``max_slope=-1`` argument
    is ignored, so it doesn't work.  (At the moment, the
    ``no_repeats=True`` case is the only one used in the code.)

    EXAMPLES::

        sage: from sage.algebras.steenrod.steenrod_algebra_bases import restricted_partitions
        sage: restricted_partitions(10, [7,5,1])
        [[7, 1, 1, 1], [5, 5], [5, 1, 1, 1, 1, 1], [1, 1, 1, 1, 1, 1, 1, 1, 1, 1]]
        sage: restricted_partitions(10, [6,5,4,3,2,1], no_repeats=True)
        [[6, 4], [6, 3, 1], [5, 4, 1], [5, 3, 2], [4, 3, 2, 1]]
        sage: restricted_partitions(10, [6,4,2])
        [[6, 4], [6, 2, 2], [4, 4, 2], [4, 2, 2, 2], [2, 2, 2, 2, 2]]
        sage: restricted_partitions(10, [6,4,2], no_repeats=True)
        [[6, 4]]

    'l' may have repeated elements. If 'no_repeats' is False, this
    has no effect. If 'no_repeats' is True, and if the repeated
    elements appear consecutively in 'l', then each element may be
    used only as many times as it appears in 'l'::

        sage: restricted_partitions(10, [6,4,2,2], no_repeats=True)
        [[6, 4], [6, 2, 2]]
        sage: restricted_partitions(10, [6,4,2,2,2], no_repeats=True)
        [[6, 4], [6, 2, 2], [4, 2, 2, 2]]

    (If the repeated elements don't appear consecutively, the results
    are likely meaningless, containing several partitions more than
    once, for example.)

    In the following examples, 'no_repeats' is False::

        sage: restricted_partitions(10, [6,4,2])
        [[6, 4], [6, 2, 2], [4, 4, 2], [4, 2, 2, 2], [2, 2, 2, 2, 2]]
        sage: restricted_partitions(10, [6,4,2,2,2])
        [[6, 4], [6, 2, 2], [4, 4, 2], [4, 2, 2, 2], [2, 2, 2, 2, 2]]
        sage: restricted_partitions(10, [6,4,4,4,2,2,2,2,2,2])
        [[6, 4], [6, 2, 2], [4, 4, 2], [4, 2, 2, 2], [2, 2, 2, 2, 2]]
    """
    if n < 0:
        return []
    elif n == 0:
        return [[]]
    else:
        results = []
        if no_repeats:
            index = 1
        else:
            index = 0
        old_i = 0
        for i in l:
            if old_i != i:
                for sigma in restricted_partitions(n-i, l[index:], no_repeats):
                    results.append([i] + sigma)
            index += 1
            old_i = i
        return results

def xi_degrees(n,p=2, reverse=True):
    r"""
    Decreasing list of degrees of the xi_i's, starting in degree n.

    INPUT:

    - `n` - integer
    - `p` - prime number, optional (default 2)
    - ``reverse`` - bool, optional (default True)

    OUTPUT: ``list`` - list of integers

    When `p=2`: decreasing list of the degrees of the `\xi_i`'s with
    degree at most n.

    At odd primes: decreasing list of these degrees, each divided by
    `2(p-1)`.

    If ``reverse`` is False, then return an increasing list rather
    than a decreasing one.

    EXAMPLES::

        sage: sage.algebras.steenrod.steenrod_algebra_bases.xi_degrees(17)
        [15, 7, 3, 1]
        sage: sage.algebras.steenrod.steenrod_algebra_bases.xi_degrees(17, reverse=False)
        [1, 3, 7, 15]
        sage: sage.algebras.steenrod.steenrod_algebra_bases.xi_degrees(17,p=3)
        [13, 4, 1]
        sage: sage.algebras.steenrod.steenrod_algebra_bases.xi_degrees(400,p=17)
        [307, 18, 1]
    """
    from sage.rings.all import Integer
    if n <= 0: return []
    N = Integer(n*(p-1) + 1)
    l = [int((p**d-1)/(p-1)) for d in range(1,N.exact_log(p)+1)]
    if not reverse:
        return l
    l.reverse()
    return l

########################################################
# Functions for defining bases.

# These should each return a tuple of tuples of the appropriate form
# for the basis.  For example, at the prime 2, the Milnor basis
# element Sq(a,b,c,...) corresponds to the tuple (a, b, c, ...), while
# at odd primes, the element Q_i Q_j ... P(a, b, ...) corresponds to
# the pair ((i, j, ...), (a, b, ...)).  See each function for more
# information.

def milnor_basis(n, p=2, **kwds):
    r"""
    Milnor basis in dimension `n` with profile function ``profile``.

    INPUT:

    - ``n`` - non-negative integer

    - ``p`` - positive prime number (optional, default 2)

    - ``profile`` - profile function (optional, default None).
      Together with ``truncation_type``, specify the profile function
      to be used; None means the profile function for the entire
      Steenrod algebra.  See
      :mod:`sage.algebras.steenrod.steenrod_algebra` and
      :func:`SteenrodAlgebra <sage.algebras.steenrod.steenrod_algebra.SteenrodAlgebra>`
      for information on profile functions.

    - ``truncation_type`` - truncation type, either 0 or Infinity
      (optional, default Infinity if no profile function is specified,
      0 otherwise)

    OUTPUT: tuple of mod p Milnor basis elements in dimension n

    At the prime 2, the Milnor basis consists of symbols of the form
    `\text{Sq}(m_1, m_2, ..., m_t)`, where each
    `m_i` is a non-negative integer and if `t>1`, then
    `m_t \neq 0`. At odd primes, it consists of symbols of the
    form `Q_{e_1} Q_{e_2} ... P(m_1, m_2, ..., m_t)`,
    where `0 \leq e_1 < e_2 < ...`, each `m_i` is a
    non-negative integer, and if `t>1`, then
    `m_t \neq 0`.

    EXAMPLES::

        sage: from sage.algebras.steenrod.steenrod_algebra_bases import milnor_basis
        sage: milnor_basis(7)
        ((0, 0, 1), (1, 2), (4, 1), (7,))
        sage: milnor_basis(7, 2)
        ((0, 0, 1), (1, 2), (4, 1), (7,))
        sage: milnor_basis(4, 2)
        ((1, 1), (4,))
        sage: milnor_basis(4, 2, profile=[2,1])
        ((1, 1),)
        sage: milnor_basis(4, 2, profile=(), truncation_type=0)
        ()
        sage: milnor_basis(4, 2, profile=(), truncation_type=Infinity)
        ((1, 1), (4,))
        sage: milnor_basis(9, 3)
        (((1,), (1,)), ((0,), (2,)))
        sage: milnor_basis(17, 3)
        (((2,), ()), ((1,), (3,)), ((0,), (0, 1)), ((0,), (4,)))
        sage: milnor_basis(48, p=5)
        (((), (0, 1)), ((), (6,)))
        sage: len(milnor_basis(100,3))
        13
        sage: len(milnor_basis(200,7))
        0
        sage: len(milnor_basis(240,7))
        3
        sage: len(milnor_basis(240,7, profile=((),()), truncation_type=Infinity))
        3
        sage: len(milnor_basis(240,7, profile=((),()), truncation_type=0))
        0
    """
    generic = kwds.get('generic', False if p==2 else True)

    if n == 0:
        if not generic:
            return ((),)
        else:
            return (((), ()),)

    from sage.rings.infinity import Infinity
    from sage.combinat.integer_vector_weighted import WeightedIntegerVectors
    profile = kwds.get("profile", None)
    trunc = kwds.get("truncation_type", None)
    if trunc is None:
        if profile is not None:
            trunc = 0
        else:
            trunc = Infinity

    result = []
    if not generic:
        for mono in WeightedIntegerVectors(n, xi_degrees(n, reverse=False)):
            exponents = list(mono)
            while len(exponents) > 0 and exponents[-1] == 0:
                exponents.pop(-1)
            # check profile:
            okay = True
            if profile is not None and len(profile) > 0:
                for i in range(len(exponents)):
                    if ((len(profile) > i and exponents[i] >= 2**profile[i])
                        or (len(profile) <= i and trunc < Infinity
                            and exponents[i] >= 2**trunc)):
                        okay = False
                        break
            else:
                # profile is empty
                okay = (trunc == Infinity)
            if okay:
                result.append(tuple(exponents))
    else:  # p odd
        # first find the P part of each basis element.
        # in this part of the code (the P part), all dimensions are
        # divided by 2(p-1).
        for dim in range(n/(2*(p-1)) + 1):
            if dim == 0:
                P_result = [[0]]
            else:
                P_result = []
            for mono in WeightedIntegerVectors(dim, xi_degrees(dim, p=p, reverse=False)):
                p_mono = list(mono)
                while len(p_mono) > 0 and p_mono[-1] == 0:
                    p_mono.pop(-1)
                if len(p_mono) > 0:
                    P_result.append(p_mono)
            # now find the Q part of the basis element.
            # dimensions here are back to normal.
            for p_mono in P_result:
                deg = n - 2*dim*(p-1)
                q_degrees = [1+2*(p-1)*d for d in
                             xi_degrees(int((deg - 1)/(2*(p-1))), p)] + [1]
                q_degrees_decrease = q_degrees
                q_degrees.reverse()
                if deg % (2*(p-1)) <= len(q_degrees):
                    # if this inequality fails, no way to have a partition
                    # with distinct parts.
                    for sigma in restricted_partitions(deg,
                                                       q_degrees_decrease,
                                                       no_repeats = True):
                        index = 0
                        q_mono = []
                        for q in q_degrees:
                            if q in sigma:
                                q_mono.append(index)
                            index += 1
                        # check profile:
                        okay = True
                        if profile is not None and (len(profile[0]) > 0
                                                    or len(profile[1]) > 0):
                            # check profile function for q_mono
                            for i in q_mono:
                                if ((len(profile[1]) > i and profile[1][i] == 1)
                                    or (len(profile[1]) <= i and trunc == 0)):
                                    okay = False
                                    break
                            # check profile function for p_mono
                            for i in range(len(p_mono)):
                                if okay and ((len(profile[0]) > i and p_mono[i] >= p**profile[0][i])
                                             or (len(profile[0]) <= i and trunc < Infinity
                                                 and p_mono[i] >= p**trunc)):
                                    okay = False
                                    break
                        else:
                            # profile is empty
                            okay = (trunc == Infinity)
                        if okay:
                            if list(p_mono) == [0]:
                                p_mono = []
                            result.append((tuple(q_mono), tuple(p_mono)))
    return tuple(result)

def serre_cartan_basis(n, p=2, bound=1, **kwds):
    r"""
    Serre-Cartan basis in dimension `n`.

    INPUT:

    - ``n`` - non-negative integer
    - ``bound`` - positive integer (optional)
    - ``prime`` - positive prime number (optional, default 2)

    OUTPUT: tuple of mod p Serre-Cartan basis elements in dimension n

    The Serre-Cartan basis consists of 'admissible monomials in the
    Steenrod squares'. Thus at the prime 2, it consists of monomials
    `\text{Sq}^{m_1} \text{Sq}^{m_2} ... \text{Sq}^{m_t}` with `m_i
    \geq 2m_{i+1}` for each `i`. At odd primes, it consists of
    monomials `\beta^{e_0} P^{s_1} \beta^{e_1} P^{s_2} ...  P^{s_k}
    \beta^{e_k}` with each `e_i` either 0 or 1, `s_i \geq p s_{i+1} +
    e_i` for all `i`, and `s_k \geq 1`.

    EXAMPLES::

        sage: from sage.algebras.steenrod.steenrod_algebra_bases import serre_cartan_basis
        sage: serre_cartan_basis(7)
        ((7,), (6, 1), (4, 2, 1), (5, 2))
        sage: serre_cartan_basis(13,3)
        ((1, 3, 0), (0, 3, 1))
        sage: serre_cartan_basis(50,5)
        ((1, 5, 0, 1, 1), (1, 6, 1))

    If optional argument ``bound`` is present, include only those monomials
    whose last term is at least ``bound`` (when p=2), or those for which
    `s_k - e_k \geq bound` (when p is odd). ::

        sage: serre_cartan_basis(7, bound=2)
        ((7,), (5, 2))
        sage: serre_cartan_basis(13, 3, bound=3)
        ((1, 3, 0),)
    """
    generic = kwds.get('generic', False if p==2 else True )

    if n == 0:
        return ((),)
    else:
        if not generic:
            # Build basis recursively.  last = last term.
            # last is >= bound, and we will append (last,) to the end of
            # elements from serre_cartan_basis (n - last, bound=2 * last).
            # This means that 2 last <= n - last, or 3 last <= n.
            result = [(n,)]
            for last in range(bound, 1+n/3):
                for vec in serre_cartan_basis(n - last, bound = 2*last):
                    new = vec + (last,)
                    result.append(new)
        else: # p odd
            if n % (2 * (p-1)) == 0 and n/(2 * (p-1)) >= bound:
                result = [(0, int(n/(2 * (p-1))), 0)]
            elif n == 1:
                result = [(1,)]
            else:
                result = []
            # 2 cases: append P^{last}, or append P^{last} beta
            # case 1: append P^{last}
            for last in range(bound, 1+n/(2*(p - 1))):
                if n - 2*(p-1)*last > 0:
                    for vec in serre_cartan_basis(n - 2*(p-1)*last,
                                                  p, p*last, generic=generic):
                        result.append(vec + (last,0))
            # case 2: append P^{last} beta
            if bound == 1:
                bound = 0
            for last in range(bound+1, 1+n/(2*(p - 1))):
                basis = serre_cartan_basis(n - 2*(p-1)*last - 1,
                                           p, p*last, generic=generic)
                for vec in basis:
                    if vec == ():
                        vec = (0,)
                    new = vec + (last, 1)
                    result.append(new)
    return tuple(result)

def atomic_basis(n, basis, **kwds):
    r"""
    Basis for dimension `n` made of elements in 'atomic' degrees:
    degrees of the form `2^i (2^j - 1)`.

    This works at the prime 2 only.

    INPUT:

    - ``n`` - non-negative integer
    - ``basis`` - string, the name of the basis

    - ``profile`` - profile function (optional, default None).
      Together with ``truncation_type``, specify the profile function
      to be used; None means the profile function for the entire
      Steenrod algebra.  See
      :mod:`sage.algebras.steenrod.steenrod_algebra` and
      :func:`SteenrodAlgebra` for information on profile functions.

    - ``truncation_type`` - truncation type, either 0 or Infinity
      (optional, default Infinity if no profile function is specified,
      0 otherwise).

    OUTPUT: tuple of basis elements in dimension n

    The atomic bases include Wood's Y and Z bases, Wall's basis,
    Arnon's A basis, the `P^s_t`-bases, and the commutator
    bases. (All of these bases are constructed similarly, hence their
    constructions have been consolidated into a single function. Also,
    see the documentation for 'steenrod_algebra_basis' for
    descriptions of them.)  For `P^s_t`-bases, you may also specify a
    profile function and truncation type; profile functions are ignored
    for the other bases.

    EXAMPLES::

        sage: from sage.algebras.steenrod.steenrod_algebra_bases import atomic_basis
        sage: atomic_basis(6,'woody')
        (((1, 0), (0, 1), (0, 0)), ((2, 0), (1, 0)), ((1, 1),))
        sage: atomic_basis(8,'woodz')
        (((2, 0), (0, 1), (0, 0)), ((0, 2), (0, 0)), ((1, 1), (1, 0)), ((3, 0),))
        sage: atomic_basis(6,'woodz') == atomic_basis(6, 'woody')
        True
        sage: atomic_basis(9,'woodz') == atomic_basis(9, 'woody')
        False

    Wall's basis::

        sage: atomic_basis(8,'wall')
        (((2, 2), (1, 0), (0, 0)), ((2, 0), (0, 0)), ((2, 1), (1, 1)), ((3, 3),))

    Arnon's A basis::

        sage: atomic_basis(7,'arnona')
        (((0, 0), (1, 1), (2, 2)), ((0, 0), (2, 1)), ((1, 0), (2, 2)), ((2, 0),))

    `P^s_t`-bases::

        sage: atomic_basis(7,'pst_rlex')
        (((0, 1), (1, 1), (2, 1)), ((0, 1), (1, 2)), ((2, 1), (0, 2)), ((0, 3),))
        sage: atomic_basis(7,'pst_llex')
        (((0, 1), (1, 1), (2, 1)), ((0, 1), (1, 2)), ((0, 2), (2, 1)), ((0, 3),))
        sage: atomic_basis(7,'pst_deg')
        (((0, 1), (1, 1), (2, 1)), ((0, 1), (1, 2)), ((0, 2), (2, 1)), ((0, 3),))
        sage: atomic_basis(7,'pst_revz')
        (((0, 1), (1, 1), (2, 1)), ((0, 1), (1, 2)), ((0, 2), (2, 1)), ((0, 3),))

    Commutator bases::

        sage: atomic_basis(7,'comm_rlex')
        (((0, 1), (1, 1), (2, 1)), ((0, 1), (1, 2)), ((2, 1), (0, 2)), ((0, 3),))
        sage: atomic_basis(7,'comm_llex')
        (((0, 1), (1, 1), (2, 1)), ((0, 1), (1, 2)), ((0, 2), (2, 1)), ((0, 3),))
        sage: atomic_basis(7,'comm_deg')
        (((0, 1), (1, 1), (2, 1)), ((0, 1), (1, 2)), ((0, 2), (2, 1)), ((0, 3),))
        sage: atomic_basis(7,'comm_revz')
        (((0, 1), (1, 1), (2, 1)), ((0, 1), (1, 2)), ((0, 2), (2, 1)), ((0, 3),))
    """
    def degree_dictionary(n, basis):
        """
        Dictionary of atomic degrees for basis up to degree n.

        The keys for the dictionary are the atomic degrees - the numbers of
        the form 2^i (2^j - 1) - which are less than or equal to n. The value
        associated to such a degree depends on basis; it has the form
        (s,t), where (s,t) is a pair of integers which indexes the
        corresponding element.
        """
        dict = {}
        if basis.find('wood') >= 0:
            k=0
            m=0
            deg = 2**m * (2**(k+1) - 1)
            while deg <= n:
                dict[deg] = (m,k)
                if m>0:
                    m = m - 1
                    k = k + 1
                else:
                    m = k + 1
                    k = 0
                deg = 2**m * (2**(k+1) - 1)
        elif basis.find('wall') >= 0 or basis.find('arnon') >= 0:
            k=0
            m=0
            deg = 2**k * (2**(m-k+1) - 1)
            while deg <= n:
                dict[deg] = (m,k)
                if k == 0:
                    m = m + 1
                    k = m
                else:
                    k = k - 1
                deg = 2**k * (2**(m-k+1) - 1)
        elif basis.find('pst') >= 0 or basis.find('comm') >= 0:
            s=0
            t=1
            deg = 2**s * (2**t - 1)
            while deg <= n:
                if basis.find('pst') >= 0:
                    dict[deg] = (s,t)
                else:  # comm
                    dict[deg] = (s,t)
                if s == 0:
                    s = t
                    t = 1
                else:
                    s = s - 1
                    t = t + 1
                deg = 2**s * (2**t - 1)
        return dict

    def sorting_pair(s,t,basis):   # pair used for sorting the basis
        if basis.find('wood') >= 0 and basis.find('z') >= 0:
            return (-s-t,-s)
        elif basis.find('wood') >= 0 or basis.find('wall') >= 0 or \
                basis.find('arnon') >= 0:
            return (-s,-t)
        elif basis.find('rlex') >= 0:
            return (t,s)
        elif basis.find('llex') >= 0:
            return (s,t)
        elif basis.find('deg') >= 0:
            return (s+t,t)
        elif basis.find('revz') >= 0:
            return (s+t,s)

    from sage.misc.misc import prod
    from sage.rings.infinity import Infinity
    profile = kwds.get("profile", None)
    trunc = kwds.get("truncation_type", None)
    if profile is not None and trunc is None:
        trunc = 0

    if n == 0:
        return ((),)
    else:
        result = []
        degrees_etc = degree_dictionary(n, basis)
        degrees = degrees_etc.keys()
        for sigma in restricted_partitions(n, degrees, no_repeats=True):
            big_list = [degrees_etc[part] for part in sigma]
            big_list.sort(cmp = lambda x, y: cmp(sorting_pair(x[0], x[1], basis),
                                                 sorting_pair(y[0], y[1], basis)))
            # reverse = True)
            # arnon: sort like wall, then reverse end result
            if basis.find('arnon') >= 0:
                big_list.reverse()

            # check profile:
            okay = True
            if basis.find('pst') >= 0:
                if profile is not None and len(profile) > 0:
                    for (s,t) in big_list:
                        if ((len(profile) > t-1 and profile[t-1] <= s)
                            or (len(profile) <= t-1 and trunc < Infinity)):
                            okay = False
                            break
            if okay:
                result.append(tuple(big_list))
        return tuple(result)

@cached_function
def arnonC_basis(n,bound=1):
    r"""
    Arnon's C basis in dimension `n`.

    INPUT:

    - ``n`` - non-negative integer

    - ``bound`` - positive integer (optional)

    OUTPUT: tuple of basis elements in dimension n

    The elements of Arnon's C basis are monomials of the form
    `\text{Sq}^{t_1} ... \text{Sq}^{t_m}` where for each
    `i`, we have `t_i \leq 2t_{i+1}` and
    `2^i | t_{m-i}`.

    EXAMPLES::

        sage: from sage.algebras.steenrod.steenrod_algebra_bases import arnonC_basis
        sage: arnonC_basis(7)
        ((7,), (2, 5), (4, 3), (4, 2, 1))

    If optional argument ``bound`` is present, include only those monomials
    whose first term is at least as large as ``bound``::

        sage: arnonC_basis(7,3)
        ((7,), (4, 3), (4, 2, 1))
    """
    if n == 0:
        return ((),)
    else:
        # Build basis recursively.  first = first term.
        # first is >= bound, and we will prepend (first,) to the
        # elements from arnonC_basis (n - first, first / 2).
        # first also must be divisible by 2**(len(old-basis-elt))
        # This means that 3 first <= 2 n.
        result = [(n,)]
        for first in range(bound,1+2*n/3):
            for vec in arnonC_basis(n - first, max(first/2,1)):
                if first % 2**len(vec) == 0:
                    result.append((first,) + vec)
        return tuple(result)

def atomic_basis_odd(n, basis, p, **kwds):
    r"""
    `P^s_t`-bases and commutator basis in dimension `n` at odd primes.

    This function is called ``atomic_basis_odd`` in analogy with
    :func:`atomic_basis`.

    INPUT:

    - ``n`` - non-negative integer
    - ``basis`` - string, the name of the basis
    - ``p`` - positive prime number

    - ``profile`` - profile function (optional, default None).
      Together with ``truncation_type``, specify the profile function
      to be used; None means the profile function for the entire
      Steenrod algebra.  See
      :mod:`sage.algebras.steenrod.steenrod_algebra` and
      :func:`SteenrodAlgebra` for information on profile functions.

    - ``truncation_type`` - truncation type, either 0 or Infinity
      (optional, default Infinity if no profile function is specified,
      0 otherwise).

    OUTPUT: tuple of basis elements in dimension n

    The only possible difference in the implementations for `P^s_t`
    bases and commutator bases is that the former make sense, and
    require filtering, if there is a nontrivial profile function.
    This function is called by :func:`steenrod_algebra_basis`, and it
    will not be called for commutator bases if there is a profile
    function, so we treat the two bases exactly the same.

    EXAMPLES::

        sage: from sage.algebras.steenrod.steenrod_algebra_bases import atomic_basis_odd
        sage: atomic_basis_odd(8, 'pst_rlex', 3)
        (((), (((0, 1), 2),)),)

        sage: atomic_basis_odd(18, 'pst_rlex', 3)
        (((0, 2), ()), ((0, 1), (((1, 1), 1),)))
        sage: atomic_basis_odd(18, 'pst_rlex', 3, profile=((), (2,2,2)))
        (((0, 2), ()),)
    """
    def sorting_pair(s,t,basis):   # pair used for sorting the basis
        if basis.find('rlex') >= 0:
            return (t,s)
        elif basis.find('llex') >= 0:
            return (s,t)
        elif basis.find('deg') >= 0:
            return (s+t,t)
        elif basis.find('revz') >= 0:
            return (s+t,s)

    generic = kwds.get('generic', False if p==2 else True )
    if n == 0:
        if not generic:
            return ((),)
        else:
            return (((), ()),)
    from sage.misc.misc import prod
    from sage.rings.all import Integer
    from sage.rings.infinity import Infinity
    from sage.combinat.integer_vector_weighted import WeightedIntegerVectors
    profile = kwds.get("profile", None)
    trunc = kwds.get("truncation_type", 0)

    result = []
    for dim in range(n/(2*p-2) + 1):
        P_result = []
        for v in WeightedIntegerVectors(dim, xi_degrees(dim, p=p, reverse=False)):
            mono = []
            for t, a in enumerate(v):
                for s, pow in enumerate(Integer(a).digits(p)):
                    if pow > 0:
                        mono.append(((s, t+1), pow))
            P_result.append(mono)
        for p_mono in P_result:
            p_mono.sort(cmp = lambda x, y: cmp(sorting_pair(x[0][0], x[0][1], basis),
                                               sorting_pair(y[0][0], y[0][1], basis)))
            deg = n - 2*dim*(p-1)
            q_degrees = [1+2*(p-1)*d for d in
                         xi_degrees(int((deg - 1)/(2*(p-1))), p)] + [1]
            q_degrees_decrease = q_degrees
            q_degrees.reverse()
            if deg % (2*(p-1)) <= len(q_degrees):
                # if this inequality fails, no way to have a partition
                # with distinct parts.
                for sigma in restricted_partitions(deg,
                                                   q_degrees_decrease,
                                                   no_repeats = True):
                    index = 0
                    q_mono = []
                    for q in q_degrees:
                        if q in sigma:
                            q_mono.append(index)
                        index += 1
                    # check profile:
                    okay = True
                    if profile is not None and profile != ((), ()):
                        # check profile function for q_mono
                        for i in q_mono:
                            if ((len(profile[1]) > i and profile[1][i] == 1)
                                or (len(profile[1]) <= i and trunc == 0)):
                                okay = False
                                break

                        for ((s,t), exp) in p_mono:
                            if ((len(profile[0]) > t-1 and profile[0][t-1] <= s)
                                or (len(profile[0]) <= t-1 and trunc < Infinity)):
                                okay = False
                                break

                    if okay:
                        if list(p_mono) == [0]:
                            p_mono = []
                        result.append((tuple(q_mono), tuple(p_mono)))
    return tuple(result)

#############################################################################
def steenrod_basis_error_check(dim, p, **kwds):
    """
    This performs crude error checking.

    INPUT:

    - ``dim`` - non-negative integer
    - ``p`` - positive prime number

    OUTPUT: None

    This checks to see if the different bases have the same length, and
    if the change-of-basis matrices are invertible. If something goes
    wrong, an error message is printed.

    This function checks at the prime ``p`` as the dimension goes up
    from 0 to ``dim``.

    If you set the Sage verbosity level to a positive integer (using
    ``set_verbose(n)``), then some extra messages will be printed.

    EXAMPLES::

        sage: from sage.algebras.steenrod.steenrod_algebra_bases import steenrod_basis_error_check
        sage: steenrod_basis_error_check(15,2) # long time
        sage: steenrod_basis_error_check(15,2,generic=True) # long time
        sage: steenrod_basis_error_check(40,3) # long time
        sage: steenrod_basis_error_check(80,5) # long time
    """
    import sage.misc.misc as misc
    generic = kwds.get('generic', False if p==2 else True )

<<<<<<< HEAD
    # Apparently, in this test function, we don't want to benefit from caching.
    # Hence, the uncached version of steenrod_algebra_basis and of
    # convert_to-milnor_matrix are used.
    if not generic:
=======
    # In this test function, we don't want to use caching.
    # Hence, the uncached versions of steenrod_algebra_basis
    # and of convert_to_milnor_matrix are used.
    if p == 2:
>>>>>>> bf8eae14
        bases = ('adem','woody', 'woodz', 'wall', 'arnona', 'arnonc',
                 'pst_rlex', 'pst_llex', 'pst_deg', 'pst_revz',
                 'comm_rlex', 'comm_llex', 'comm_deg', 'comm_revz')
    else:
        bases = ('adem',
                 'pst_rlex', 'pst_llex', 'pst_deg', 'pst_revz',
                 'comm_rlex', 'comm_llex', 'comm_deg', 'comm_revz')

    for i in range(dim):
        if i % 5 == 0:
            misc.verbose("up to dimension %s"%i)
        milnor_dim = len(steenrod_algebra_basis.f(i,'milnor',p=p,generic=generic))
        for B in bases:
            if milnor_dim != len(steenrod_algebra_basis.f(i,B,p,generic=generic)):
                print "problem with milnor/" + B + " in dimension ", i
            mat = convert_to_milnor_matrix.f(i,B,p,generic=generic)
            if mat.nrows() != 0 and not mat.is_invertible():
                print "%s invertibility problem in dim %s at p=%s" % (B, i, p)

    misc.verbose("done checking, no profiles")

    bases = ('pst_rlex', 'pst_llex', 'pst_deg', 'pst_revz')
    if not generic:
        profiles = [(4,3,2,1), (2,2,3,1,1), (0,0,0,2)]
    else:
        profiles = [((3,2,1), ()), ((), (2,1,2)), ((3,2,1), (2,2,2,2))]

    for i in range(dim):
        if i % 5 == 0:
            misc.verbose("up to dimension %s"%i)
        for pro in profiles:
            milnor_dim = len(steenrod_algebra_basis.f(i,'milnor',p=p,profile=pro,generic=generic))
            for B in bases:
                if milnor_dim != len(steenrod_algebra_basis.f(i,B,p,profile=pro,generic=generic)):
                    print "problem with milnor/%s in dimension %s with profile %s"%(B, i, pro)

    misc.verbose("done checking with profiles")<|MERGE_RESOLUTION|>--- conflicted
+++ resolved
@@ -1136,17 +1136,10 @@
     import sage.misc.misc as misc
     generic = kwds.get('generic', False if p==2 else True )
 
-<<<<<<< HEAD
-    # Apparently, in this test function, we don't want to benefit from caching.
-    # Hence, the uncached version of steenrod_algebra_basis and of
-    # convert_to-milnor_matrix are used.
-    if not generic:
-=======
     # In this test function, we don't want to use caching.
     # Hence, the uncached versions of steenrod_algebra_basis
     # and of convert_to_milnor_matrix are used.
-    if p == 2:
->>>>>>> bf8eae14
+    if not generic:
         bases = ('adem','woody', 'woodz', 'wall', 'arnona', 'arnonc',
                  'pst_rlex', 'pst_llex', 'pst_deg', 'pst_revz',
                  'comm_rlex', 'comm_llex', 'comm_deg', 'comm_revz')
