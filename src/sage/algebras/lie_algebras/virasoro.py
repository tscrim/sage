--- conflicted
+++ resolved
@@ -449,16 +449,10 @@
         """
         if i == 'c' or j == 'c':
             return self.zero()
-<<<<<<< HEAD
-        ret = self._from_dict({i + j: j-i})
+        ret = self._from_dict({i + j: i-j})
         R = self.base_ring()
         if i == -j:
-            ret += R(j ** 3 - j) / R(12) * self.c()
-=======
-        ret = self._from_dict({i + j: i-j})
-        if i == -j:
-            ret += (i ** 3 - i) / 12 * self.c()
->>>>>>> aaeb1c9a
+            ret += R(i ** 3 - i) / R(12) * self.c()
         return ret
 
     def _an_element_(self):
@@ -487,10 +481,6 @@
         d = self.monomial
         return [d(0), d(2), d(-2), d('c'), self.an_element()]
 
-<<<<<<< HEAD
-    class Element(LieAlgebraElement):
-        pass
-=======
     def chargeless_representation(self, a, b):
         """
         Return the chargeless representation of ``self`` with
@@ -527,7 +517,8 @@
         """
         return VermaModule(self, c, h)
 
-    Element = LieAlgebraElement
+    class Element(LieAlgebraElement):
+        pass
 
 #####################################################################
 ## Representations
@@ -1021,4 +1012,3 @@
             return CombinatorialFreeModule.Element._acted_upon_(self, scalar, self_on_left)
 
         _rmul_ = _lmul_ = _acted_upon_
->>>>>>> aaeb1c9a
