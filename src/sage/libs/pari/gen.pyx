--- conflicted
+++ resolved
@@ -1128,7 +1128,6 @@
         return (<Element>left)._cmp(right)
 
     cdef int _cmp_c_impl(left, Element right) except -2:
-<<<<<<< HEAD
         """
         Compare ``left`` and ``right``.
 
@@ -1188,67 +1187,6 @@
             1
 
         """
-=======
-        """
-        Compare ``left`` and ``right``.
-
-        This uses PARI's ``cmp_universal()`` routine, which defines
-        a total ordering on the set of all PARI objects (up to the
-        indistinguishability relation given by ``gidentical()``).
-
-        .. WARNING::
-            
-            This comparison is only mathematically meaningful when
-            comparing 2 integers. In particular, when comparing
-            rationals or reals, this does not correspond to the natural
-            ordering.
-
-        EXAMPLES::
-
-            sage: cmp(pari(5), 5)
-            0
-            sage: cmp(pari(5), 10)
-            -1
-            sage: cmp(pari(2.5), None)
-            1
-            sage: cmp(pari(3), pari(3))
-            0
-            sage: cmp(pari('x^2 + 1'), pari('I-1'))
-            1
-            sage: cmp(pari(I), pari(I))
-            0
-
-        Beware when comparing rationals or reals::
-
-            sage: cmp(pari(2/3), pari(2/5))
-            -1
-            sage: two = RealField(256)(2)._pari_()
-            sage: cmp(two, pari(1.0))
-            1
-            sage: cmp(two, pari(2.0))
-            1
-            sage: cmp(two, pari(3.0))
-            1
-
-        Since :trac:`17026`, different elements with the same string
-        representation can be distinguished by ``cmp()``::
-
-            sage: a = pari(0); a
-            0
-            sage: b = pari("0*ffgen(ffinit(29, 10))"); b
-            0
-            sage: cmp(a, b)
-            -1
-
-            sage: x = pari("x"); x
-            x
-            sage: y = pari("ffgen(ffinit(3, 5))"); y
-            x
-            sage: cmp(x, y)
-            1
-
-        """
->>>>>>> 4cd153a4
         cdef int r
         pari_catch_sig_on()
         r = cmp_universal(left.g, (<gen>right).g)
@@ -5867,15 +5805,9 @@
            Q from e to its minimal integral model (see also ellminimalmodel)
 
         - ``c`` - the product of the local Tamagawa numbers of `e`.
-<<<<<<< HEAD
 
         - ``faN`` is the factorization of `N`
 
-=======
-
-        - ``faN`` is the factorization of `N`
-
->>>>>>> 4cd153a4
         - ``L[i]`` is ``elllocalred(E, faN[i,1])``
 
         EXAMPLES::
@@ -7381,7 +7313,6 @@
         the polynomial x.
 
         INPUT:
-<<<<<<< HEAD
 
         - ``flag``: if set to 1 and ``fa`` is not given: assume that no
           square of a prime > 500000 divides the discriminant of ``x``.
@@ -7393,19 +7324,6 @@
             - an integer: check all primes up to ``fa`` using trial
               division.
 
-=======
-
-        - ``flag``: if set to 1 and ``fa`` is not given: assume that no
-          square of a prime > 500000 divides the discriminant of ``x``.
-
-        - ``fa``: If present, encodes a subset of primes at which to
-          check for maximality. This must be one of the three following
-          things:
-
-            - an integer: check all primes up to ``fa`` using trial
-              division.
-
->>>>>>> 4cd153a4
             - a vector: a list of primes to check.
 
             - a matrix: a partial factorization of the discriminant
@@ -9234,8 +9152,6 @@
         """
         pari_catch_sig_on()
         return P.new_gen(znprimroot(self.g))
-<<<<<<< HEAD
-=======
 
     def znstar(self):
         r"""
@@ -9271,7 +9187,6 @@
         """
         pari_catch_sig_on()
         return P.new_gen(znstar(self.g))
->>>>>>> 4cd153a4
 
     def __abs__(self):
         return self.abs()
