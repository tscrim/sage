--- conflicted
+++ resolved
@@ -44,13 +44,12 @@
     if self == 0:
         return self
     R = self.parent()
-<<<<<<< HEAD
     p = R.prime()
     a = R.gen()
     frob_a = R._frob_gen()
     ppow = self.valuation()
     unit = self.unit_part()
-    coefs = unit.list()
+    coefs = unit.expansion()
     ans = 0
 
     # Xavier's implementation based on Horner scheme
@@ -65,20 +64,6 @@
         ans *= frob_a
         ans += update
     return ans << ppow
-=======
-    if self.is_zero(): return self
-    L = self.teichmuller_expansion()
-    ppow = R.uniformizer_pow(self.valuation())
-    if arithmetic:
-        exp = R.prime()
-    else:
-        exp = R.prime()**(R.degree()-1)
-    ans = ppow * L[0]**exp
-    for m in range(1,len(L)):
-        ppow = ppow << 1
-        ans += ppow * L[m]**exp
-    return ans
->>>>>>> 3cddbdd8
 
 def norm_unram(self, base = None):
     """
