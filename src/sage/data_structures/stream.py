--- conflicted
+++ resolved
@@ -2679,7 +2679,6 @@
 
 
 class Stream_dirichlet_invert(Stream_unary):
-<<<<<<< HEAD
     r"""
     Operator for inverse with respect to Dirichlet convolution of the stream.
 
@@ -2788,116 +2787,6 @@
 
 class Stream_map_coefficients(Stream_unary):
     r"""
-=======
-    r"""
-    Operator for inverse with respect to Dirichlet convolution of the stream.
-
-    INPUT:
-
-    - ``series`` -- a :class:`Stream`
-
-    EXAMPLES::
-
-        sage: from sage.data_structures.stream import (Stream_dirichlet_invert, Stream_function)
-        sage: f = Stream_function(lambda n: 1, True, 1)
-        sage: g = Stream_dirichlet_invert(f, True)
-        sage: [g[i] for i in range(10)]
-        [0, 1, -1, -1, 0, -1, 1, -1, 0, 0]
-        sage: [moebius(i) for i in range(10)]                                           # needs sage.libs.pari
-        [0, 1, -1, -1, 0, -1, 1, -1, 0, 0]
-    """
-    def __init__(self, series, is_sparse):
-        """
-        Initialize.
-
-        TESTS::
-
-            sage: from sage.data_structures.stream import (Stream_exact, Stream_dirichlet_invert)
-            sage: f = Stream_exact([0, 0], constant=1)
-            sage: g = Stream_dirichlet_invert(f, True)
-            sage: g[1]
-            Traceback (most recent call last):
-            ...
-            ZeroDivisionError: the Dirichlet inverse only exists if the coefficient with index 1 is non-zero
-        """
-        super().__init__(series, is_sparse)
-        self._zero = ZZ.zero()
-
-    @lazy_attribute
-    def _approximate_order(self):
-        """
-        Compute and return the approximate order of ``self``.
-
-        EXAMPLES::
-
-            sage: from sage.data_structures.stream import Stream_function, Stream_dirichlet_invert
-            sage: f = Stream_function(lambda n: n, True, 1)
-            sage: h = Stream_dirichlet_invert(f, True)
-            sage: h._approximate_order
-            1
-            sage: [h[i] for i in range(5)]
-            [0, -2, -8, -12, -48]
-        """
-        # this is the true order, but we want to check first
-        if self._series._approximate_order > 1:
-            raise ZeroDivisionError("the Dirichlet inverse only exists if the "
-                                    "coefficient with index 1 is non-zero")
-        self._true_order = True
-        return 1
-
-    @lazy_attribute
-    def _ainv(self):
-        """
-        The inverse of the leading coefficient.
-
-        EXAMPLES::
-
-            sage: from sage.data_structures.stream import (Stream_exact, Stream_dirichlet_invert)
-            sage: f = Stream_exact([0, 3], constant=2)
-            sage: g = Stream_dirichlet_invert(f, True)
-            sage: g._ainv
-            1/3
-
-            sage: f = Stream_exact([Zmod(6)(5)], constant=2, order=1)
-            sage: g = Stream_dirichlet_invert(f, True)
-            sage: g._ainv
-            5
-        """
-        try:
-            return ~self._series[1]
-        except TypeError:
-            return self._series[1].inverse_of_unit()
-
-    def get_coefficient(self, n):
-        """
-        Return the ``n``-th coefficient of ``self``.
-
-        INPUT:
-
-        - ``n`` -- integer; the degree for the coefficient
-
-        EXAMPLES::
-
-            sage: from sage.data_structures.stream import (Stream_exact, Stream_dirichlet_invert)
-            sage: f = Stream_exact([0, 3], constant=2)
-            sage: g = Stream_dirichlet_invert(f, True)
-            sage: g.get_coefficient(6)
-            2/27
-            sage: [g[i] for i in range(8)]
-            [0, 1/3, -2/9, -2/9, -2/27, -2/9, 2/27, -2/9]
-        """
-        if n == 1:
-            return self._ainv
-        # TODO: isn't self[k] * l and l * self[k] the same here?
-        c = sum(self[k] * l for k in divisors(n)
-                if (k < n
-                    and (l := self._series[n // k])))
-        return -c * self._ainv
-
-
-class Stream_map_coefficients(Stream_unary):
-    r"""
->>>>>>> 80f6d772
     The stream with ``function`` applied to each non-zero coefficient
     of ``series``.
 
