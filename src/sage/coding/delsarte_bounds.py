--- conflicted
+++ resolved
@@ -30,12 +30,7 @@
 from sage.misc.superseded import deprecation, deprecated_function_alias
 
 
-<<<<<<< HEAD
-
 def krawtchouk(n, q, l, x, check=True):
-=======
-def Krawtchouk(n, q, l, x, check=True):
->>>>>>> 2c1939dc
     r"""
     Compute ``K^{n,q}_l(x)``, the Krawtchouk (a.k.a. Kravchuk) polynomial.
 
@@ -105,7 +100,7 @@
     if check:
         from sage.rings.integer_ring import ZZ
         l0 = ZZ(l)
-        if l0 != l or l0<0:
+        if l0 != l or l0 < 0:
             raise ValueError('l must be a nonnegative integer')
         l = l0
     kraw = jth_term = (q-1)**l * binomial(n, l) # j=0
@@ -197,13 +192,8 @@
 
        sage: codes.bounds.delsarte_bound_hamming_space(11, 6, 2)
        12
-<<<<<<< HEAD
        sage: a, p, val = codes.bounds.delsarte_bound_hamming_space(11, 6, 2, return_data=True)
-       sage: [j for i,j in p.get_values(a).iteritems()]
-=======
-       sage: a, p, val = delsarte_bound_hamming_space(11, 6, 2, return_data=True)
        sage: [j for i,j in p.get_values(a).items()]
->>>>>>> 2c1939dc
        [1, 0, 0, 0, 0, 0, 11, 0, 0, 0, 0, 0]
 
     The bound on the size of the `F_2`-codes of length 24 and minimal distance
@@ -297,15 +287,9 @@
 
        sage: codes.bounds.delsarte_bound_additive_hamming_space(11, 6, 2)
        3
-<<<<<<< HEAD
        sage: a,p,val = codes.bounds.delsarte_bound_additive_hamming_space(\
                             11, 6, 2, return_data=True)
-       sage: [j for i,j in p.get_values(a).iteritems()]
-=======
-       sage: a,p,val=delsarte_bound_additive_hamming_space(11, 6, 2,\
-                                      return_data=True)
        sage: [j for i,j in p.get_values(a).items()]
->>>>>>> 2c1939dc
        [1, 0, 0, 0, 0, 0, 5, 2, 0, 0, 0, 0]
 
    The bound on the dimension of linear `F_4`-codes of length 11 and minimal distance 3::
@@ -327,14 +311,9 @@
 
    TESTS::
 
-<<<<<<< HEAD
        sage: a,p,x = codes.bounds.delsarte_bound_additive_hamming_space(\
                         19,15,7,return_data=True,isinteger=True)
-       sage: [j for i,j in p.get_values(a).iteritems()]
-=======
-       sage: a,p,x=delsarte_bound_additive_hamming_space(19,15,7,return_data=True,isinteger=True)
        sage: [j for i,j in p.get_values(a).items()]
->>>>>>> 2c1939dc
        [1, 0, 0, 0, 0, 0, 0, 0, 0, 0, 0, 0, 0, 0, 0, 307, 0, 0, 1, 34]
        sage: codes.bounds.delsarte_bound_additive_hamming_space(19,15,7,solver='glpk')
        3
