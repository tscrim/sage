"""
Real Numbers

AUTHORS: Kyle Schalm <kschalm@math.utexas.edu> (2005-09)
         William Stein <wstein@gmail.com>: bug fixes, examples, maintenance
         Didier Deshommes <dfdeshom@gmail.com> (2006-03-19): examples
         David Harvey (2006-09-20): compatibility with Element._parent
         William Stein (2006-10): default printing truncates to avoid base-2
              rounding confusing (fix suggested by Bill Hart)
"""

#*****************************************************************************
#
#   SAGE: System for Algebra and Geometry Experimentation
#
#       Copyright (C) 2005-2006 William Stein <wstein@gmail.com>
#
#  Distributed under the terms of the GNU General Public License (GPL)
#
#    This code is distributed in the hope that it will be useful,
#    but WITHOUT ANY WARRANTY; without even the implied warranty of
#    MERCHANTABILITY or FITNESS FOR A PARTICULAR PURPOSE.  See the GNU
#    General Public License for more details.
#
#  The full text of the GPL is available at:
#
#                  http://www.gnu.org/licenses/
#*****************************************************************************

#*****************************************************************************
# general TODOs:
#
# more type conversions and coercion. examples:
# sage: R(1/2)
# TypeError: Unable to convert x (='1/2') to mpfr.
#
# sage: 1 + R(42)
# _49 = 1
#*****************************************************************************

import math # for log
import sys

include '../ext/interrupt.pxi'

cimport sage.rings.ring
import  sage.rings.ring

cimport sage.structure.element
from sage.structure.element cimport RingElement
import  sage.structure.element

import sage.rings.coerce
import operator

import sage.rings.rational
import sage.rings.complex_field
import sage.rings.integer

import sage.rings.infinity



#*****************************************************************************
# Headers.  When you past things in here from mpfr, be sure
# to remove const's, since those aren't allowed in pyrex.  Also, it can be
# challenging figuring out how to modify things from mpfr.h to be valid pyrex
# code.    Note that what is here is only used for generating the C code.
# The C compiler doesn't see any of this -- it only sees mpfr.h and stdlib.h
#*****************************************************************************

cdef class RealNumber(sage.structure.element.RingElement)

#*****************************************************************************
#
#       Implementation
#
#*****************************************************************************

#*****************************************************************************
#
#       External Python access to constants
#
#*****************************************************************************

def mpfr_prec_min():
    """
    Return the mpfr variable MPFR_PREC_MIN.
    """
    return MPFR_PREC_MIN

def mpfr_prec_max():
    return MPFR_PREC_MAX

#*****************************************************************************
#
#       Real Field
#
#*****************************************************************************
# The real field is in Pyrex, so mpfr elements will have access to
# their parent via direct C calls, which will be faster.

_rounding_modes = ['RNDN', 'RNDZ', 'RNDU', 'RNDD']

cdef class RealField(sage.rings.ring.Field):
    """
    RealField(prec, sci_not, rnd):

    INPUT:
        prec -- (integer) precision; default = 53
                prec is the number of bits used to represent the
                mantissa of a floating-point number.  The
                precision can be any integer between mpfr_prec_min()
                and mpfr_prec_max(). In the current implementation,
                mpfr_prec_min() is equal to 2.

        sci_not -- (default: False) whether or not to display
                using scientific notation

        rnd -- (string) the rounding mode
                RNDD -- round towards minus infinity (default) -- Knuth says
                        this is the best choice to prevent
                        ``floating point drift''.
                RNDN -- round to nearest
                RNDZ -- round towards zero
                RNDU -- round towards plus infinity

    EXAMPLES:
        sage: RealField(10)
        Real Field with 10 bits of precision
        sage: RealField()
        Real Field with 53 bits of precision
        sage: RealField(100000)
        Real Field with 100000 bits of precision

    NOTE: The default precision is 53, since according to the GMP
       manual: 'mpfr should be able to exactly reproduce all
       computations with double-precision machine floating-point
       numbers (double type in C), except the default exponent
       range is much wider and subnormal numbers are not
       implemented.'
    """

    def __init__(self, int prec=53, int sci_not=0, rnd="RNDD"):
        if prec < MPFR_PREC_MIN or prec > MPFR_PREC_MAX:
            raise ValueError, "prec (=%s) must be >= %s and <= %s."%(
                prec, MPFR_PREC_MIN, MPFR_PREC_MAX)
        self.__prec = prec
        if not isinstance(rnd, str):
            raise TypeError, "rnd must be a string"
        self.sci_not = sci_not
        n = _rounding_modes.index(rnd)
        if n == -1:
            raise ValueError, "rnd (=%s) must be one of RNDN, RNDZ, RNDU, or RNDD"%rnd
        self.rnd = n
        self.rnd_str = rnd

    def _repr_(self):
        s = "Real Field with %s bits of precision"%self.__prec
        if self.rnd != GMP_RNDD:
            s = s + " and rounding %s"%(self.rnd_str)
        return s

    def _latex_(self):
        return "\\R"

    def __call__(self, x, base=10):
        """
        Coerce x into this real field.

        EXAMPLES:
            sage: R = RealField(20)
            sage: R('1.234')
            1.233
            sage: R('2', base=2)
            Traceback (most recent call last):
            ...
            TypeError: Unable to convert x (='2') to real number.
            sage: a = R('1.1001', base=2); a
            1.562
            sage: a.str(2)
            '1.1001000000000000000'
        """
        if hasattr(x, '_mpfr_'):
            return x._mpfr_(self)
        return RealNumber(self, x, base)

    def _coerce_(self, x):
        cdef RealField K
        if isinstance(x, RealNumber):
            K = x.parent()
            if K is self:
                return x
            elif K.__prec >= self.__prec:
                return self(x)
            else:
                raise TypeError
        if isinstance(x, (int, long, sage.rings.integer.Integer,
                          sage.rings.rational.Rational)):
            return self(x)
        try:
            return x._mpfr_(self)
        except AttributeError:
            pass
        raise TypeError

    def __cmp__(self, other):
        """
        EXAMPLES:
            sage: RealField(10) == RealField(11)
            False
            sage: RealField(10) == RealField(10)
            True
            sage: RealField(10,rnd='RNDN') == RealField(10,rnd='RNDZ')
            False
            sage: RealField(10,sci_not=True) == RealField(10,sci_not=False)
            False
            sage: RealField(10) == IntegerRing()
            False
        """
        if not isinstance(other, RealField):
            return -1
        cdef RealField _other
        _other = other  # to access C structure
        if self.__prec == _other.__prec and self.rnd == _other.rnd \
               and self.sci_not == _other.sci_not:
            return 0
        return 1

    def __reduce__(self):
        """
        EXAMPLES:
            sage: R = RealField(sci_not=1, prec=200, rnd='RNDU')
            sage: loads(dumps(R)) == R
            True
        """
        return sage.rings.real_field.__reduce__RealField, \
                (self.__prec, self.sci_not, self.rnd_str)

    def gen(self, i=0):
        if i == 0:
            return self(1)
        else:
            raise IndexError

    def complex_field(self):
        """
        Return complex field of the same precision.
        """
        return sage.rings.complex_field.ComplexField(self.prec())

    def ngens(self):
        return 1

    def gens(self):
        return [self.gen()]

    def _is_valid_homomorphism_(self, codomain, im_gens):
        try:
            s = codomain._coerce_(self(1))
        except TypeError:
            return False
        return s == im_gens[0]

    def is_atomic_repr(self):
        """
        Returns True, to signify that elements of this field print
        without sums, so parenthesis aren't required, e.g., in
        coefficients of polynomials.

        EXAMPLES:
            sage: RealField(10).is_atomic_repr()
            True
        """
        return True

    def is_finite(self):
        """
        Returns False, since the field of real numbers is not finite.

        EXAMPLES:
            sage: RealField(10).is_finite()
            False
        """
        return False

    def characteristic(self):
        """
        Returns 0, since the field of real numbers has characteristic 0.

        EXAMPLES:
            sage: RealField(10).characteristic()
            0
        """
        return 0

    def name(self):
        return "RealField%s_%s"%(self.__prec,self.rnd)

    def __hash__(self):
        return hash(self.name())

    def precision(self):
        return self.__prec

    def prec(self):
        return self.__prec

    # int mpfr_const_pi (mpfr_t rop, mp_rnd_t rnd)
    def pi(self):
        """
        Returns pi to the precision of this field.

        EXAMPLES:
            sage: R = RealField(100)
            sage: R.pi()
            3.141592653589793238462643383279
            sage: R.pi().sqrt()/2
            0.8862269254527580136490837416698
            sage: R = RealField(150)
            sage: R.pi().sqrt()/2
            0.88622692545275801364908374167057259139877472759
        """
        cdef RealNumber x
        x = RealNumber(self)
        mpfr_const_pi(x.value, self.rnd)
        return x


    # int mpfr_const_euler (mpfr_t rop, mp_rnd_t rnd)
    def euler_constant(self):
        """
        Returns Euler's gamma constant to the precision of this field.

        EXAMPLES:
            sage: RealField(100).euler_constant()
            0.5772156649015328606065120900823
        """
        cdef RealNumber x
        x = RealNumber(self)
        mpfr_const_euler(x.value, self.rnd)
        return x

    # int mpfr_const_catalan (mpfr_t rop, mp_rnd_t rnd)
    def catalan_constant(self):
        """
        Returns Catalan's constant to the precision of this field.

        EXAMPLES:
            sage: RealField(100).catalan_constant()
            0.9159655941772190150546035149317
        """
        cdef RealNumber x
        x = RealNumber(self)
        mpfr_const_catalan(x.value, self.rnd)
        return x

    # int mpfr_const_log2 (mpfr_t rop, mp_rnd_t rnd)
    def log2(self):
        """
        Returns log(2) to the precision of this field.

        EXAMPLES:
            sage: R=RealField(100)
            sage: R.log2()
            0.6931471805599453094172321214579
            sage: R(2).log()
            0.6931471805599453094172321214579
        """
        cdef RealNumber x
        x = RealNumber(self)
        mpfr_const_log2(x.value, self.rnd)
        return x

    def factorial(self, int n):
        """
        Return the factorial of the integer n as a real number.
        """
        cdef RealNumber x
        if n < 0:
            raise ArithmeticError, "n must be nonnegative"
        x = RealNumber(self)
        mpfr_fac_ui(x.value, n, self.rnd)
        return x

    def rounding_mode(self):
        return _rounding_modes[self.rnd]

    def scientific_notation(self, status=None):
        """
        Set or return the scientific notation printing flag.  If this flag
        is True then real numbers with this space as parent print using
        scientific notation.

        INPUT:
            status -- (bool --) optional flag
        """
        if status is None:
            return bool(self.sci_not)
        else:
            self.sci_not = status

    def zeta(self, n=2):
        """
        Return an $n$-th root of unity in the real field,
        if one exists, or raise a ValueError otherwise.

        EXAMPLES:
            sage: R = RealField()
            sage: R.zeta()
            -1.0000000000000
            sage: R.zeta(1)
            1.00000000000000
            sage: R.zeta(5)
            Traceback (most recent call last):
            ...
            ValueError: No 5th root of unity in self
        """
        if n == 1:
            return self(1)
        elif n == 2:
            return self(-1)
        raise ValueError, "No %sth root of unity in self"%n

R = RealField()

#*****************************************************************************
#
#     RealNumber -- element of Real Field
#
#
#
#*****************************************************************************
cdef class RealNumber(sage.structure.element.RingElement):
    """
    A real number.

    Real numbers are printed to slightly less digits than their
    internal precision, in order to avoid confusing roundoff issues
    that occur because numbers are stored internally in binary.
    """
    def __new__(self, RealField parent, x=0, int base=10):
        self.init = 0

    def __init__(self, RealField parent, x=0, int base=10, special=None):
        """
        Create a real number.  Should be called by first creating
        a RealField, as illustrated in the examples.

        EXAMPLES:
            sage: R = RealField()
            sage: R('1.2456')
            1.24559999999999
            sage: R = RealField(3)
            sage: R('1.2456')
            1

        EXAMPLE: Rounding Modes
            sage: w = RealField(3)(5/2)
            sage: RealField(2, rnd="RNDZ")(w).str(2)
            '10'
            sage: RealField(2, rnd="RNDD")(w).str(2)
            '10'
            sage: RealField(2, rnd="RNDU")(w).str(2)
            '11'
            sage: RealField(2, rnd="RNDN")(w).str(2)
            '10'

        NOTES: A real number is an arbitrary precision mantissa with a
        limited precision exponent.  A real number can have three
        special values: Not-a-Number (NaN) or plus or minus
        Infinity. NaN represents an uninitialized object, the result
        of an invalid operation (like 0 divided by 0), or a value that
        cannot be determined (like +Infinity minus
        +Infinity). Moreover, like in the IEEE 754-1985 standard, zero
        is signed, i.e. there are both +0 and ?0; the behavior is the
        same as in the IEEE 754-1985 standard and it is generalized to
        the other functions supported by MPFR.

        """
        if parent is None:
            raise TypeError
        self._parent = parent
        mpfr_init2(self.value, parent.__prec)
        self.init = 1
        if x is None: return
        cdef RealNumber _x, n, d
        if isinstance(x, RealNumber):
            _x = x  # so we can get at x.value
            mpfr_set(self.value, _x.value, parent.rnd)
        elif isinstance(x, sage.rings.rational.Rational):
            n = parent(x.numerator())
            d = parent(x.denominator())
            mpfr_div(self.value, n.value, d.value, parent.rnd)
        else:
            s = str(x).replace(' ','')
            if mpfr_set_str(self.value, s, base, parent.rnd):
                if s == 'NaN' or s == '@NaN@':
                    mpfr_set_nan(self.value)
                elif s == '+infinity':
                    mpfr_set_inf(self.value, 1)
                elif s == '-infinity':
                    mpfr_set_inf(self.value, -1)
                else:
                    raise TypeError, "Unable to convert x (='%s') to real number."%s

    def __reduce__(self):
        """
        EXAMPLES:
            sage: R = RealField(sci_not=1, prec=200, rnd='RNDU')
            sage: b = R('393.39203845902384098234098230948209384028340')
            sage: loads(dumps(b)) == b
            True
            sage: b = R(1)/R(0); b
            +infinity
            sage: loads(dumps(b)) == b
            True
            sage: b = R(-1)/R(0); b
            -infinity
            sage: loads(dumps(b)) == b
            True
            sage: b = R(-1).sqrt(); b
            1.0000000000000000000000000000000000000000000000000000000000000*I
            sage: loads(dumps(b)) == b
            True
        """
        s = self.str(32, no_sci=False, e='@')
        return (sage.rings.real_field.__reduce__RealNumber, (self._parent, s, 32))

    def  __dealloc__(self):
        if self.init:
            mpfr_clear(self.value)

    def __repr__(self):
        return self.str(10)

    def _latex_(self):
        return str(self)

    def _interface_init_(self):
        """
        Return string representation of self in base 10 with
        no scientific notation.

        This is most likely to make sense in other computer algebra
        systems (this function is the default for exporting to other
        computer algebra systems).

        EXAMPLES:
            sage: n = 1.3939494594
            sage: n._interface_init_()
            '1.39394945939999'
        """
        return self.str(10, no_sci=True)

    def __hash__(self):
        return hash(self.str(16))

    def _im_gens_(self, codomain, im_gens):
        return codomain(self) # since 1 |--> 1

    def real(self):
        """
        Return the real part of self.

        (Since self is a real number, this simply returns self.)
        """
        return self

    def parent(self):
        """
        EXAMPLES:
            sage: R = RealField()
            sage: a = R('1.2456')
            sage: a.parent()
            Real Field with 53 bits of precision
        """
        return self._parent

    def str(self, int base=10, no_sci=None, e='e', int truncate=1):
        """
        INPUT:
             base -- base for output
             no_sci -- if True do not print using scientific notation; if False
                       print with scientific notation; if None (the default), print how the parent prints.
             e - symbol used in scientific notation
             truncate -- if True, truncate the last digits in printing to avoid confusing base-2
                         roundoff issues.

        EXAMPLES:
            sage: a = 61/3.0; a
            20.3333333333333
            sage: a.str(truncate=False)
            '20.333333333333332'
            sage: a.str(2)
            '10100.010101010101010101010101010101010101010101010101'
            sage: a.str(no_sci=False)
            '2.03333333333333e1'
        """
        if base < 2 or base > 36:
            raise ValueError, "the base (=%s) must be between 2 and 36"%base
        if mpfr_nan_p(self.value):
            if base >= 24:
                return "@NaN@"
            else:
                return "NaN"
        elif mpfr_inf_p(self.value):
            if mpfr_sgn(self.value) > 0:
                return "+infinity"
            else:
                return "-infinity"

        cdef char *s
        cdef mp_exp_t exponent

        _sig_on
        s = mpfr_get_str(<char*>0, &exponent, base, 0,
                         self.value, (<RealField>self._parent).rnd)
        _sig_off
        if s == <char*> 0:
            raise RuntimeError, "Unable to convert an mpfr number to a string."
        t = str(s)
        free(s)

<<<<<<< HEAD
        cdef int i
        # This is log(2^(b-1)/10)/log(10), which is the number of digits
        # that are write.  This avoids the confusion a lot of people have
        # with the last 1-2 binary digits being wrong due to rounding
        # coming from representating numbers in binary.
        if base == 10 and truncate:
            i = (self.c_parent().__prec - 4)/3 - 1
            t = t[:i]

        if no_sci==False or (self.c_parent().sci_not and not (no_sci==True)):
=======
        if no_sci==False or ((<RealField>self._parent).sci_not and not (no_sci==True)):
>>>>>>> 930a2d74
            if t[0] == "-":
                return "-%s.%s%s%s"%(t[1:2], t[2:], e, exponent-1)
            return "%s.%s%s%s"%(t[0], t[1:], e, exponent-1)

        n = abs(exponent)
        lpad = ''
        if exponent <= 0:
            n = len(t)
            lpad = '0.' + '0'*abs(exponent)
        if t[0] == '-':
            lpad = '-' + lpad
            t = t[1:]
        z = lpad + str(t[:n])
        w = t[n:]
        if len(w) > 0:
            z = z + ".%s"%w
        elif lpad == '':
            z = z + '0'*(n-len(t))
        return z

<<<<<<< HEAD
    def __copy__(self):
        """
        Return copy of self -- since self is immutable, we just return self again.

        EXAMPLES:
            sage: a = 3.5
            sage: copy(a) is  a
            True
        """
        return self
        #cdef RealNumber z
        #z = RealNumber(self.c_parent())
        #mpfr_set(z.value, self.value, self.c_parent().rnd)
        #return z
=======
    def copy(self):
        cdef RealNumber z
        z = RealNumber(self._parent)
        mpfr_set(z.value, self.value, (<RealField>self._parent).rnd)
        return z
>>>>>>> 930a2d74

    def integer_part(self):
        """
        If in decimal this number is written n.defg, returns n.

        OUTPUT:
            -- a SAGE Integer

        EXAMPLE:
            sage: a = 119.41212
            sage: a.integer_part()
            119
        """
        s = self.str(base=32, no_sci=True)
        i = s.find(".")
        return sage.rings.integer.Integer(s[:i], base=32)

    ########################
    #   Basic Arithmetic
    ########################

    cdef RingElement _add_c_impl(self, RingElement other):
        """
        Add two real numbers with the same parent.

        EXAMPLES:
            sage: R = RealField()
            sage: R(-1.5) + R(2.5)
            1.00000000000000
        """
        cdef RealNumber x
<<<<<<< HEAD
        x = RealNumber(self.c_parent(), None)
        mpfr_add(x.value, self.value, (<RealNumber>other).value, self.c_parent().rnd)
=======
        x = RealNumber(self._parent, None)
        mpfr_add(x.value, self.value, other.value, (<RealField>self._parent).rnd)
>>>>>>> 930a2d74
        return x

    def __invert__(self):
        return self._parent(1) / self

    def _sub_(RealNumber self, RealNumber other):
        """
        Subtract two real numbers with the same parent.

        EXAMPLES:
            sage: R = RealField()
            sage: R(-1.5) - R(2.5)
            -4.0000000000000
        """
        cdef RealNumber x
        x = RealNumber(self._parent, None)
        mpfr_sub(x.value, self.value, other.value, (<RealField>self._parent).rnd)
        return x

    def _mul_(RealNumber self, RealNumber other):
        """
        Multiply two real numbers with the same parent.

        EXAMPLES:
            sage: R = RealField()
            sage: R(-1.5) * R(2.5)
            -3.7500000000000

        If two elements have different precision, arithmetic
        operations are performed after coercing to the lower
        precision.

            sage: R20 = RealField(20)
            sage: R100 = RealField(100)
            sage: a = R20('393.3902834028345')
            sage: b = R100('393.3902834028345')
            sage: a
            393.3
            sage: b
            393.3902834028344999999999999997
            sage: a*b
            154700
            sage: b*a
            154700
            sage: parent(b*a)
            Real Field with 20 bits of precision
        """
        cdef RealNumber x
        x = RealNumber(self._parent, None)
        mpfr_mul(x.value, self.value, other.value, (<RealField>self._parent).rnd)
        return x

    def __div_(RealNumber self, RealNumber other):
        """
        Divide self by other, where both are real numbers with the same parent.

        EXAMPLES:
            sage: RR(1)/RR(3)
            0.333333333333333
            sage: RR(1)/RR(0)
            +infinity
        """
        cdef RealNumber x
        x = RealNumber(self._parent, None)
        mpfr_div(x.value, self.value, other.value, (<RealField>self._parent).rnd)
        return x

    def __div__(x, y):
        """
        EXAMPLES:
            sage: R = RealField()
            sage: R(-1.5) / R(2.5)
            -0.60000000000000
        """
        if isinstance(x, RealNumber) and isinstance(y, RealNumber):
            return x.__div_(y)
        return sage.rings.coerce.bin_op(x, y, operator.div)

    def __neg__(self):
        cdef RealNumber x
        x = RealNumber(self._parent, None)
        mpfr_neg(x.value, self.value, (<RealField>self._parent).rnd)
        return x

    def __pos__(self):
        return self

    def __abs__(self):
        return self.abs()

    cdef RealNumber abs(RealNumber self):
        cdef RealNumber x
        x = RealNumber(self._parent, None)
        mpfr_abs(x.value, self.value, (<RealField>self._parent).rnd)
        return x

    # Bit shifting
    def _lshift_(RealNumber self, n):
        cdef RealNumber x
        if n > sys.maxint:
            raise OverflowError, "n (=%s) must be <= %s"%(n, sys.maxint)
        x = RealNumber(self._parent, None)
        mpfr_mul_2exp(x.value, self.value, n, (<RealField>self._parent).rnd)
        return x

    def __lshift__(x, y):
        """
        EXAMPLES:
            sage: 1.0 << 32
            4294967296.00000
        """
        if isinstance(x, RealNumber) and isinstance(y, (int,long,sage.rings.integer.Integer)):
            return x._lshift_(y)
        return sage.rings.coerce.bin_op(x, y, operator.lshift)

    def _rshift_(RealNumber self, n):
        if n > sys.maxint:
            raise OverflowError, "n (=%s) must be <= %s"%(n, sys.maxint)
        cdef RealNumber x
        x = RealNumber(self._parent, None)
        mpfr_div_2exp(x.value, self.value, n, (<RealField>self._parent).rnd)
        return x

    def __rshift__(x, y):
        """
        EXAMPLES:
            sage: 1024.0 >> 7
            8.00000000000000
        """
        if isinstance(x, RealNumber) and isinstance(y, (int,long,sage.rings.integer.Integer)):
            return x._rshift_(y)
        return sage.rings.coerce.bin_op(x, y, operator.rshift)

    def multiplicative_order(self):
        if self == 1:
            return 1
        elif self == -1:
            return -1
        return sage.rings.infinity.infinity

    def sign(self):
        return mpfr_sgn(self.value)

    def prec(self):
        return (<RealField>self._parent).__prec

    ###################
    # Rounding etc
    ###################

    def round(self):
        """
        Rounds self to the nearest real number. There are 4
        rounding modes. They are

        EXAMPLES:
            RNDN -- round to nearest:

            sage: R = RealField(20,False,'RNDN')
            sage: R(22.454)
            22.45
            sage: R(22.491)
            22.49

            RNDZ -- round towards zero:
            sage: R = RealField(20,False,'RNDZ')
            sage: R(22.454)
            22.45
            sage: R(22.491)
            22.49

            RNDU -- round towards plus infinity:
            sage: R = RealField(20,False,'RNDU')
            sage: R(22.454)
            22.45
            sage: R(22.491)
            22.49

            RNDU -- round towards minus infinity:
            sage: R = RealField(20,False,'RNDD')
            sage: R(22.454)
            22.45
            sage: R(22.491)
            22.49

        """
        cdef RealNumber x
        x = RealNumber(self._parent, None)
        mpfr_round(x.value, self.value)
        return x

    def floor(self):
        """
        Returns the floor of this number

        EXAMPLES:
            sage: R = RealField()
            sage: (2.99).floor()
            2
            sage: (2.00).floor()
            2
            sage: floor(RR(-5/2))
            -3
        """
        cdef RealNumber x
        x = RealNumber(self._parent, None)
        mpfr_floor(x.value, self.value)
        return x.integer_part()

    def ceil(self):
        """
        Returns the ceiling of this number

        OUTPUT:
            integer

        EXAMPLES:
            sage: (2.99).ceil()
            3
            sage: (2.00).ceil()
            2
            sage: (2.01).ceil()
            3
        """
        cdef RealNumber x
        x = RealNumber(self._parent, None)
        mpfr_ceil(x.value, self.value)
        return x.integer_part()

    def ceiling(self):
        return self.ceil()

    def trunc(self):
        """
        Truncates this number

        EXAMPLES:
            sage: (2.99).trunc()
            2.00000000000000
            sage: (-0.00).trunc()
            -0.00000000000000
            sage: (0.00).trunc()
            0.000000000000000
        """
        cdef RealNumber x
        x = RealNumber(self._parent, None)
        mpfr_trunc(x.value, self.value)
        return x

    def frac(self):
        """
        frac returns a real number > -1 and < 1. it satisfies the
        relation:
            x = x.trunc() + x.frac()

        EXAMPLES:
            sage: (2.99).frac()
            0.990000000000000
            sage: (2.50).frac()
            0.500000000000000
            sage: (-2.79).frac()
            -0.79000000000000
        """
        cdef RealNumber x
        x = RealNumber(self._parent, None)
        mpfr_frac(x.value, self.value, (<RealField>self._parent).rnd)
        return x

    ###########################################
    # Conversions
    ###########################################

    def __float__(self):
        return mpfr_get_d(self.value, (<RealField>self._parent).rnd)

    def __int__(self):
        """
        Returns integer truncation of this real number.
        """
        s = self.str(32)
        i = s.find('.')
        return int(s[:i], 32)

    def __long__(self):
        """
        Returns long integer truncation of this real number.
        """
        s = self.str(32)
        i = s.find('.')
        return long(s[:i], 32)

    def __complex__(self):
        return complex(float(self))

    def _complex_number_(self):
        return sage.rings.complex_field.ComplexField(self.prec())(self)

    def _pari_(self):
        return sage.libs.pari.all.pari.new_with_bits_prec(str(self), (<RealField>self._parent).__prec)


    ###########################################
    # Comparisons: ==, !=, <, <=, >, >=
    ###########################################

    def is_NaN(self):
        return bool(mpfr_nan_p(self.value))

    cdef int cmp(RealNumber self, RealNumber x):
        cdef int a,b
        a = mpfr_nan_p(self.value)
        b = mpfr_nan_p(x.value)
        if a != b:
            return -1    # nothing is equal to Nan
        cdef int i
        i = mpfr_cmp(self.value, x.value)
        if i < 0:
            return -1
        elif i == 0:
            return 0
        else:
            return 1

    def __cmp__(RealNumber self, RealNumber x):
        return self.cmp(x)

    def __richcmp__(RealNumber self, x, int op):
        cdef int n
        if not isinstance(x, RealNumber):
            try:
                x = RealNumber(self._parent, x)
            except TypeError:
                n = sage.rings.coerce.cmp(self, x)
            else:
                n = self.cmp(x)
        else:
            n = self.cmp(x)
        if op == 0:
            return bool(n < 0)
        elif op == 1:
            return bool(n <= 0)
        elif op == 2:
            return bool(n == 0)
        elif op == 3:
            return bool(n != 0)
        elif op == 4:
            return bool(n > 0)
        elif op == 5:
            return bool(n >= 0)


    ############################
    # Special Functions
    ############################

    def sqrt(self):
        """
        Return a square root of self.

        If self is negative a complex number is returned.

        If you use self.square_root() then a real number will always
        be returned (though it will be NaN if self is negative).

        EXAMPLES:
            sage: r = 4.0
            sage: r.sqrt()
            2.00000000000000
            sage: r.sqrt()^2 == r
            True

            sage: r = 4344
            sage: r.sqrt()
            65.9090282131363
            sage: r.sqrt()^2 == r
            False
            sage: r.sqrt()^2 - r
             -0.00000000000090949470177292

            sage: r = -2.0
            sage: r.sqrt()
            1.41421356237309*I
            """
        if self >= 0:
            return self.square_root()
        return self._complex_number_().sqrt()


    def square_root(self):
        """
        Return a square root of self.  A real number will always be
        returned (though it will be NaN if self is negative).

        Use self.sqrt() to get a complex number if self is negative.

        EXAMPLES:
            sage: r = -2.0
            sage: r.square_root()
            NaN
            sage: r.sqrt()
            1.41421356237309*I
        """
        cdef RealNumber x
        x = RealNumber(self._parent, None)
        _sig_on
        mpfr_sqrt(x.value, self.value, (<RealField>self._parent).rnd)
        _sig_off
        return x

    def cube_root(self):
        """
        Return the cubic root (defined over the real numbers) of self.

        EXAMPLES:
            sage: r = 125.0; r.cube_root()
            5.00000000000000
            sage: r = -119.0
            sage: r.cube_root()^3 - r       # illustrates precision loss
            -0.000000000000014210854715202
        """
        cdef RealNumber x
        x = RealNumber(self._parent, None)
        _sig_on
        mpfr_cbrt(x.value, self.value, (<RealField>self._parent).rnd)
        _sig_off
        return x

    def __pow(self, RealNumber exponent):
        cdef RealNumber x
        x = RealNumber(self._parent, None)
        _sig_on
        mpfr_pow(x.value, self.value, exponent.value, (<RealField>self._parent).rnd)
        _sig_off
        if mpfr_nan_p(x.value):
            return self._complex_number_()**exponent._complex_number_()
        return x

    def __pow__(self, exponent, modulus):
        """
        Compute self raised to the power of exponent, rounded in
        the direction specified by the parent of self.

        If the result is not a real number, self and the exponent are
        both coerced to complex numbers (with sufficient precision),
        then the exponentiation is computed in the complex numbers.
        Thus this function can return either a real or complex number.

        EXAMPLES:
            sage: R = RealField(30)
            sage: a = R('1.23456')
            sage: a^20
            67.64629
            sage: a^a
            1.297111
            sage: b = R(-1)
            sage: b^(1/2)
            1.000000*I
        """
        cdef RealNumber x
        if not isinstance(self, RealNumber):
            return self.__pow__(float(exponent))
        if not isinstance(exponent, RealNumber):
            x = self
            exponent = x._parent(exponent)
        return self.__pow(exponent)

    def log(self, base='e'):
        """
        EXAMPLES:
            sage: R = RealField()
            sage: R(2).log()
            0.693147180559945
        """
        cdef RealNumber x
        if base == 'e':
            x = RealNumber(self._parent, None)
            _sig_on
            mpfr_log(x.value, self.value, (<RealField>self._parent).rnd)
            _sig_off
            return x
        elif base == 10:
            return self.log10()
        elif base == 2:
            return self.log2()
        else:
            return self.log() / (self.parent()(base)).log()

    def log2(self):
        """
        Returns log to the base 2 of self

        EXAMPLES:
            sage: r = 16.0
            sage: r.log2()
            4.00000000000000

            sage: r = 31.9; r.log2()
            4.99548451887750

            sage: r = 0.0
            sage: r.log2()
            -infinity
        """
        cdef RealNumber x
        x = RealNumber(self._parent, None)
        _sig_on
        mpfr_log2(x.value, self.value, (<RealField>self._parent).rnd)
        _sig_off
        return x

    def log10(self):
        """
        Returns log to the base 10 of self

        EXAMPLES:
            sage: r = 16.0; r.log10()
            1.20411998265592
            sage: r.log() / log(10)
            1.20411998265592

            sage: r = 39.9; r.log10()
            1.60097289568674

            sage: r = 0.0
            sage: r.log10()
            -infinity

            sage: r = -1.0
            sage: r.log10()
            NaN

        """
        cdef RealNumber x
        x = RealNumber(self._parent, None)
        _sig_on
        mpfr_log10(x.value, self.value, (<RealField>self._parent).rnd)
        _sig_off
        return x

    def exp(self):
        r"""
        Returns $e^\code{self}$

        EXAMPLES:
            sage: r = 0.0
            sage: r.exp()
            1.00000000000000

            sage: r = 32.3
            sage: a = r.exp(); a
            106588847274864
            sage: a.log()
            32.2999999999999

            sage: r = -32.3
            sage: r.exp()
            0.00000000000000938184458849868
        """
        cdef RealNumber x
        x = RealNumber(self._parent, None)
        _sig_on
        mpfr_exp(x.value, self.value, (<RealField>self._parent).rnd)
        _sig_off
        return x

    def exp2(self):
        """
        Returns $2^\code{self}$

        EXAMPLES:
            sage: r = 0.0
            sage: r.exp2()
            1.00000000000000

            sage: r = 32.0
            sage: r.exp2()
            4294967296.00000

            sage: r = -32.3
            sage: r.exp2()
            0.000000000189117248253020

        """
        cdef RealNumber x
        x = RealNumber(self._parent, None)
        _sig_on
        mpfr_exp2(x.value, self.value, (<RealField>self._parent).rnd)
        _sig_off
        return x

    def exp10(self):
        r"""
        Returns $10^\code{self}$

        EXAMPLES:
            sage: r = 0.0
            sage: r.exp10()
            1.00000000000000

            sage: r = 32.0
            sage: r.exp10()
            100000000000000000000000000000000

            sage: r = -32.3
            sage: r.exp10()
            0.00000000000000000000000000000000501187233627275
        """
        cdef RealNumber x
        x = RealNumber(self._parent, None)
        _sig_on
        mpfr_exp10(x.value, self.value, (<RealField>self._parent).rnd)
        _sig_off
        return x

    def cos(self):
        """
        Returns the cosine of this number

        EXAMPLES:
            sage: t=RR.pi()/2
            sage: t.cos()
            0.0000000000000000612323399573676
        """
        cdef RealNumber x
        x = RealNumber(self._parent, None)
        _sig_on
        mpfr_cos(x.value, self.value, (<RealField>self._parent).rnd)
        _sig_off
        return x

    ##########################################################
    # it would be nice to get zero back here:
    # sage: R(-1).acos().sin()
    # _57 = -0.50165576126683320234e-19
    # i think this could be "fixed" by using MPFI. (put on to-do list.)
    #
    # this seems to work ok:
    # sage: R(-1).acos().cos()
    # _58 = -0.10000000000000000000e1
    def sin(self):
        """
        Returns the sine of this number

        EXAMPLES:
            sage: R = RealField(100)
            sage: R(2).sin()
            0.9092974268256816953960198659115
        """
        cdef RealNumber x
        x = RealNumber(self._parent, None)
        _sig_on
        mpfr_sin(x.value, self.value, (<RealField>self._parent).rnd)
        _sig_off
        return x

    def tan(self):
        """
        Returns the tangent of this number

        EXAMPLES:
            sage: q = RR.pi()/3
            sage: q.tan()
            1.73205080756887
            sage: q = RR.pi()/6
            sage: q.tan()
            0.577350269189625
        """
        cdef RealNumber x
        x = RealNumber(self._parent, None)
        _sig_on
        mpfr_tan(x.value, self.value, (<RealField>self._parent).rnd)
        _sig_off
        return x

    def sincos(self):
        """
        Returns a pair consisting of the sine and cosine.

        EXAMPLES:
            sage: R = RealField()
            sage: t = R.pi()/6
            sage: t.sincos()
            (0.499999999999999, 0.866025403784438)
        """
        cdef RealNumber x,y
        x = RealNumber(self._parent, None)
        y = RealNumber(self._parent, None)
        _sig_on
        mpfr_sin_cos(x.value, y.value, self.value, (<RealField>self._parent).rnd)
        _sig_off
        return x,y


    # int mpfr_sin_cos (mpfr_t rop, mpfr_t op, mpfr_t, mp_rnd_t rnd)

    def acos(self):
        """
        Returns the inverse cosine of this number

        EXAMPLES:
            sage: q = RR.pi()/3
            sage: i = q.cos()
            sage: i.acos() == q
            True
        """
        cdef RealNumber x
        x = RealNumber(self._parent, None)
        _sig_on
        mpfr_acos(x.value, self.value, (<RealField>self._parent).rnd)
        _sig_off
        return x

    def asin(self):
        """
        Returns the inverse sine of this number

        EXAMPLES:
            sage: q = RR.pi()/5
            sage: i = q.sin()
            sage: i.asin() == q
            False
            sage: i.asin() - q
            -0.00000000000000011102230246251
        """
        cdef RealNumber x
        x = RealNumber(self._parent, None)
        _sig_on
        mpfr_asin(x.value, self.value, (<RealField>self._parent).rnd)
        _sig_off
        return x

    def atan(self):
        """
        Returns the inverse tangent of this number

        EXAMPLES:
            sage: q = RR.pi()/5
            sage: i = q.tan()
        """
        cdef RealNumber x
        x = RealNumber(self._parent, None)
        _sig_on
        mpfr_atan(x.value, self.value, (<RealField>self._parent).rnd)
        _sig_off
        return x

    #int mpfr_acos _PROTO ((mpfr_ptr, mpfr_srcptr, mp_rnd_t));
    #int mpfr_asin _PROTO ((mpfr_ptr, mpfr_srcptr, mp_rnd_t));
    #int mpfr_atan _PROTO ((mpfr_ptr, mpfr_srcptr, mp_rnd_t));

    def cosh(self):
        """
        Returns the hyperbolic cosine of this number

        EXAMPLES:
            sage: q = RR.pi()/12
            sage: q.cosh()
            1.03446564009551
        """
        cdef RealNumber x
        x = RealNumber(self._parent, None)
        _sig_on
        mpfr_cosh(x.value, self.value, (<RealField>self._parent).rnd)
        _sig_off
        return x

    def sinh(self):
        """
        Returns the hyperbolic sine of this number

        EXAMPLES:
            sage: q = RR.pi()/12
            sage: q.sinh()
            0.264800227602270
        """
        cdef RealNumber x
        x = RealNumber(self._parent, None)
        _sig_on
        mpfr_sinh(x.value, self.value, (<RealField>self._parent).rnd)
        _sig_off
        return x

    def tanh(self):
        """
        Returns the hyperbolic tangent of this number

        EXAMPLES:
            sage: q = RR.pi()/11
            sage: q.tanh()
            0.278079429295850
        """
        cdef RealNumber x
        x = RealNumber(self._parent, None)
        _sig_on
        mpfr_tanh(x.value, self.value, (<RealField>self._parent).rnd)
        _sig_off
        return x

    def acosh(self):
        """
        Returns the hyperbolic inverse cosine of this number

        EXAMPLES:
            sage: q = RR.pi()/2
            sage: i = q.cosh() ; i
            2.50917847865805
        """
        cdef RealNumber x
        x = RealNumber(self._parent, None)
        _sig_on
        mpfr_acosh(x.value, self.value, (<RealField>self._parent).rnd)
        _sig_off
        return x

    def asinh(self):
        """
        Returns the hyperbolic inverse sine of this number

        EXAMPLES:
            sage: q = RR.pi()/7
            sage: i = q.sinh() ; i
            0.464017630492990
            sage: i.asinh() - q
            -0.000000000000000055511151231257
        """
        cdef RealNumber x
        x = RealNumber(self._parent, None)
        _sig_on
        mpfr_asinh(x.value, self.value, (<RealField>self._parent).rnd)
        _sig_off
        return x

    def atanh(self):
        """
        Returns the hyperbolic inverse tangent of this number

        EXAMPLES:
            sage: q = RR.pi()/7
            sage: i = q.tanh() ; i
            0.420911241048534
            sage: i.atanh() - q
            -0.000000000000000055511151231257
        """
        cdef RealNumber x
        x = RealNumber(self._parent, None)
        _sig_on
        mpfr_atanh(x.value, self.value, (<RealField>self._parent).rnd)
        _sig_off
        return x

    def agm(self, other):
        """
        Return the arithmetic-geometric mean of self and other. The
        arithmetic-geometric mean is the common limit of the sequences
        $u_n$ and $v_n$, where $u_0$ is self, $v_0$ is other,
        $u_{n+1}$ is the arithmetic mean of $u_n$ and $v_n$, and
        $v_{n+1}$ is the geometric mean of u_n and v_n. If any operand
        is negative, the return value is \code{NaN}.
        """
        cdef RealNumber x, _other
        if not isinstance(other, RealNumber) or other.parent() != self._parent:
            _other = self._parent(other)
        else:
            _other = other
        x = RealNumber(self._parent, None)
        _sig_on
        mpfr_agm(x.value, self.value, _other.value, (<RealField>self._parent).rnd)
        _sig_off
        return x


    def erf(self):
        """
        Returns the value of the error function on self.

        EXAMPLES:
           sage: R = RealField()
           sage: R(6).erf()
           0.999999999999999
        """
        cdef RealNumber x
        x = RealNumber(self._parent, None)
        _sig_on
        mpfr_erf(x.value, self.value, (<RealField>self._parent).rnd)
        _sig_off
        return x


    def gamma(self):
        """
        The Euler gamma function. Return gamma of self.

        EXAMPLES:
           sage: R = RealField()
           sage: R(6).gamma()
           120.000000000000
           sage: R(1.5).gamma()
           0.886226925452757
        """
        cdef RealNumber x
        x = RealNumber(self._parent, None)
        _sig_on
        mpfr_gamma(x.value, self.value, (<RealField>self._parent).rnd)
        _sig_off
        return x

    def zeta(self):
        r"""
        Return the Riemann zeta function evaluated at this real number.

        \note{PARI is vastly more efficient at computing the Riemann zeta
        function.   See the example below for how to use it.}

        EXAMPLES:
            sage: R = RealField()
            sage: R(2).zeta()
            1.64493406684822
            sage: R.pi()^2/6
            1.64493406684822
            sage: R(-2).zeta()
            0.000000000000000
            sage: R(1).zeta()
            +infinity

        Computing zeta using PARI is much more efficient in difficult cases.
        Here's how to compute zeta with at least a given precision:

             sage: z = pari.new_with_bits_prec(2, 53).zeta(); z
             1.644934066848226436472415167              # 32-bit
             1.6449340668482264364724151666460251892    # 64-bit

        Note that the number of bits of precision in the constructor only
        effects the internel precision of the pari number, not the number
        of digits that gets displayed.  To increase that you must
        use \code{pari.set_real_precision}.

             sage: type(z)
             <type 'sage.libs.pari.gen.gen'>
             sage: R(z)
             1.64493406684822
        """
        cdef RealNumber x
        x = RealNumber(self._parent)
        _sig_on
        mpfr_zeta(x.value, self.value, (<RealField>self._parent).rnd)
        _sig_off
        return x

    def algdep(self, n):
        """
        Returns a polynomial of degree at most $n$ which is approximately
        satisfied by this number.  Note that the returned polynomial
        need not be irreducible, and indeed usually won't be if this number
        is a good approximation to an algebraic number of degree less than $n$.

        ALGORITHM: Uses the PARI C-library algdep command.

        EXAMPLE:
             sage: r = sqrt(2); r
             1.41421356237309
             sage: r.algdep(5)
             x^5 - x^4 - 2*x^3 + x^2 + 2

        """
        return sage.rings.arith.algdep(self,n)

    def algebraic_dependency(self, n):
        """
         Returns a polynomial of degree at most $n$ which is approximately
         satisfied by this number.  Note that the returned polynomial
         need not be irreducible, and indeed usually won't be if this number
         is a good approximation to an algebraic number of degree less than $n$.

         ALGORITHM: Uses the PARI C-library algdep command.

         EXAMPLE:
              sage: r = sqrt(2); r
              1.41421356237309
              sage: r.algdep(5)
              x^5 - x^4 - 2*x^3 + x^2 + 2
        """
        return sage.rings.arith.algdep(self,n)

RR = RealField()


def create_RealNumber(s, int base=10, int pad=0, rnd="RNDN", min_prec=53):
    r"""
    Return the real number defined by the string s as an element of
    \code{RealField(prec=n)}, where n potentially has slightly more
    (controlled by pad) bits than given by s.

    INPUT:
        s -- a string that defines a real number
        base -- an integer between 2 and 36
        pad -- an integer >= 0.
        rnd -- rounding mode: RNDN, RNDZ, RNDU, RNDD
        min_prec -- number will have at least this many bits of precision, no matter what.
    """
    if base == 10:
        bits = int(3.32192*len(s))
    else:
        bits = int(math.log(base,2)*len(s))
    R = RealField(prec=max(bits+pad, min_prec), rnd=rnd)
    return RealNumber(R, s, base)
<|MERGE_RESOLUTION|>--- conflicted
+++ resolved
@@ -622,20 +622,16 @@
         t = str(s)
         free(s)
 
-<<<<<<< HEAD
         cdef int i
         # This is log(2^(b-1)/10)/log(10), which is the number of digits
         # that are write.  This avoids the confusion a lot of people have
         # with the last 1-2 binary digits being wrong due to rounding
         # coming from representating numbers in binary.
         if base == 10 and truncate:
-            i = (self.c_parent().__prec - 4)/3 - 1
+            i = ((<RealField>self._parent).__prec - 4)/3 - 1
             t = t[:i]
 
-        if no_sci==False or (self.c_parent().sci_not and not (no_sci==True)):
-=======
         if no_sci==False or ((<RealField>self._parent).sci_not and not (no_sci==True)):
->>>>>>> 930a2d74
             if t[0] == "-":
                 return "-%s.%s%s%s"%(t[1:2], t[2:], e, exponent-1)
             return "%s.%s%s%s"%(t[0], t[1:], e, exponent-1)
@@ -656,7 +652,6 @@
             z = z + '0'*(n-len(t))
         return z
 
-<<<<<<< HEAD
     def __copy__(self):
         """
         Return copy of self -- since self is immutable, we just return self again.
@@ -668,16 +663,9 @@
         """
         return self
         #cdef RealNumber z
-        #z = RealNumber(self.c_parent())
-        #mpfr_set(z.value, self.value, self.c_parent().rnd)
+        #z = RealNumber(self._parent)
+        #mpfr_set(z.value, self.value, (<RealField>self._parent).rnd)
         #return z
-=======
-    def copy(self):
-        cdef RealNumber z
-        z = RealNumber(self._parent)
-        mpfr_set(z.value, self.value, (<RealField>self._parent).rnd)
-        return z
->>>>>>> 930a2d74
 
     def integer_part(self):
         """
@@ -709,13 +697,8 @@
             1.00000000000000
         """
         cdef RealNumber x
-<<<<<<< HEAD
-        x = RealNumber(self.c_parent(), None)
-        mpfr_add(x.value, self.value, (<RealNumber>other).value, self.c_parent().rnd)
-=======
-        x = RealNumber(self._parent, None)
-        mpfr_add(x.value, self.value, other.value, (<RealField>self._parent).rnd)
->>>>>>> 930a2d74
+        x = RealNumber(self._parent, None)
+        mpfr_add(x.value, self.value, (<RealNumber>other).value, (<RealField>self._parent).rnd)
         return x
 
     def __invert__(self):
