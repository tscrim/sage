--- conflicted
+++ resolved
@@ -32,12 +32,8 @@
 from sage.rings.infinity import infinity
 from sage.rings.integer_ring import ZZ
 from sage.rings.polynomial.laurent_polynomial_ring import LaurentPolynomialRing
-<<<<<<< HEAD
 from sage.rings.polynomial.polynomial_ring_constructor import PolynomialRing
-from sage.rings.lazy_laurent_series import LazyLaurentSeries, LazyTaylorSeries, LazyDirichletSeries
-=======
-from sage.rings.lazy_laurent_series import LazyLaurentSeries, LazyModuleElement
->>>>>>> 651c3edd
+from sage.rings.lazy_laurent_series import LazyModuleElement, LazyLaurentSeries, LazyTaylorSeries, LazyDirichletSeries
 from sage.structure.global_options import GlobalOptions
 from sage.symbolic.ring import SR
 
@@ -418,7 +414,6 @@
             sage: g
             z^5 + 3*z^6 + 5*z^7 + 7*z^8 + 9*z^9 - z^10 - z^11 - z^12 + O(z^13)
 
-<<<<<<< HEAD
         Finally, ``x`` can be a Laurent polynomial::
 
             sage: P.<x> = LaurentPolynomialRing(QQ)
@@ -433,10 +428,11 @@
             sage: L(p, valuation=1)
             x + 3*x^6
 
-        TESTS::
-=======
-        Checking the valuation is consistant::
-
+        TESTS:
+
+        Checking the valuation is consistent::
+
+            sage: L.<z> = LazyLaurentSeriesRing(ZZ)
             sage: L([0,0,2,3], valuation=-4)
             2*z^-4 + 3*z^-3
             sage: L(range(5), valuation=-4)
@@ -455,14 +451,12 @@
             sage: L(z^3/(1-z), valuation=-4)
             z^-4 + z^-3 + z^-2 + z^-1 + 1 + z + z^2 + O(z^3)
 
-        TESTS:
->>>>>>> 651c3edd
 
             sage: L = LazyLaurentSeriesRing(ZZ, 'z')
             sage: L(lambda n: 1/(n+1), degree=3)
             Traceback (most recent call last):
             ...
-            TypeError: no conversion of this rational to integer
+            ValueError: the valuation must be specified
 
         This gives zero::
 
@@ -761,7 +755,6 @@
         t = self(lambda n: coefficient(t, n), valuation=valuation,
                  constant=constant, degree=degree)
         return t
-<<<<<<< HEAD
 
 ######################################################################
 
@@ -883,9 +876,9 @@
 
         R = self._laurent_poly_ring
         if len(self.variable_names()) == 1:
-            coeff_stream = CoefficientStream_exact([1], self._sparse, constant=ZZ.zero(), valuation=1)
+            coeff_stream = CoefficientStream_exact([1], self._sparse, constant=ZZ.zero(), order=1)
         else:
-            coeff_stream = CoefficientStream_exact([R.gen(n)], self._sparse, constant=ZZ.zero(), valuation=1)
+            coeff_stream = CoefficientStream_exact([R.gen(n)], self._sparse, constant=ZZ.zero(), order=1)
         return self.element_class(self, coeff_stream)
 
     def ngens(self):
@@ -1081,7 +1074,7 @@
             else:
                 if not x:
                     coeff_stream = CoefficientStream_exact([], self._sparse,
-                                                           valuation=valuation,
+                                                           order=valuation,
                                                            degree=degree,
                                                            constant=constant)
                     return self.element_class(self, coeff_stream)
@@ -1099,7 +1092,7 @@
                     p_list = [p_dict.get(i, 0) for i in range(v, d + 1)]
 
                 coeff_stream = CoefficientStream_exact(p_list, self._sparse,
-                                                       valuation=v,
+                                                       order=v,
                                                        constant=constant,
                                                        degree=degree)
             return self.element_class(self, coeff_stream)
@@ -1124,7 +1117,7 @@
                                for i, e in enumerate(p, valuation)):
                         raise ValueError("coefficients must be homogeneous polynomials of the correct degree")
                 coeff_stream = CoefficientStream_exact(p, self._sparse,
-                                                       valuation=valuation,
+                                                       order=valuation,
                                                        constant=constant,
                                                        degree=degree)
                 return self.element_class(self, coeff_stream)
@@ -1152,7 +1145,7 @@
         """
         c = self.base_ring()(1)
         R = self._laurent_poly_ring
-        coeff_stream = CoefficientStream_exact([R.one()], self._sparse, valuation=1, constant=c)
+        coeff_stream = CoefficientStream_exact([R.one()], self._sparse, order=1, constant=c)
         return self.element_class(self, coeff_stream)
 
     @cached_method
@@ -1228,6 +1221,7 @@
 
         self._sparse = sparse
         self._coeff_ring = base_ring
+        # TODO: it would be good to have something better than the symbolic ring
         self._laurent_poly_ring = SR
 
         category = Algebras(base_ring.category())
@@ -1279,7 +1273,7 @@
 
         """
         assert n >= 1
-        coeff_stream = CoefficientStream_exact([1], self._sparse, valuation=n, constant=ZZ.zero())
+        coeff_stream = CoefficientStream_exact([1], self._sparse, order=n, constant=ZZ.zero())
         return self.element_class(self, coeff_stream)
 
     def ngens(self):
@@ -1421,7 +1415,7 @@
                 x = [x]
         if isinstance(x, (tuple, list)):
             coeff_stream = CoefficientStream_exact(x, self._sparse,
-                                                   valuation=valuation,
+                                                   order=valuation,
                                                    constant=constant,
                                                    degree=degree)
             return self.element_class(self, coeff_stream)
@@ -1437,7 +1431,7 @@
                     constant = ZZ.zero()
                 x = [BR(x(i)) for i in range(1, degree)]
                 coeff_stream = CoefficientStream_exact(x, self._sparse,
-                                                       valuation=valuation,
+                                                       order=valuation,
                                                        constant=constant,
                                                        degree=degree)
                 return self.element_class(self, coeff_stream)
@@ -1456,7 +1450,7 @@
             1/(4^z) + 1/(5^z) + 1/(6^z) + ...
         """
         c = self.base_ring().an_element()
-        return self.element_class(self, CoefficientStream_exact([], self._sparse, constant=c, valuation=4))
+        return self.element_class(self, CoefficientStream_exact([], self._sparse, constant=c, order=4))
 
     @cached_method
     def one(self):
@@ -1469,7 +1463,7 @@
             sage: L.one()
             1
         """
-        return self.element_class(self, CoefficientStream_exact([1], self._sparse, valuation=1))
+        return self.element_class(self, CoefficientStream_exact([1], self._sparse, order=1))
 
     @cached_method
     def zero(self):
@@ -1493,6 +1487,4 @@
                               checker=lambda x: x in ZZ and x > 0)
         constant_length = dict(default=3,
                                description='the number of coefficients to display for nonzero constant series',
-                               checker=lambda x: x in ZZ and x > 0)
-=======
->>>>>>> 651c3edd
+                               checker=lambda x: x in ZZ and x > 0)