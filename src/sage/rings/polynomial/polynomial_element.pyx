# coding: utf-8
"""
Univariate Polynomial Base Class

AUTHORS:

-  William Stein: first version.

-  Martin Albrecht: Added singular coercion.

-  Robert Bradshaw: Move Polynomial_generic_dense to Cython.

-  Miguel Marco: Implemented resultant in the case where PARI fails.

-  Simon King: Use a faster way of conversion from the base ring.

-  Julian Rueth (2012-05-25,2014-05-09): Fixed is_squarefree() for imperfect
   fields, fixed division without remainder over QQbar; added ``_cache_key``
   for polynomials with unhashable coefficients

-  Simon King (2013-10): Implement copying of :class:`PolynomialBaseringInjection`.

-  Kiran Kedlaya (2016-03): Added root counting.

TESTS::

    sage: R.<x> = ZZ[]
    sage: f = x^5 + 2*x^2 + (-1)
    sage: f == loads(dumps(f))
    True

    sage: PolynomialRing(ZZ,'x').objgen()
    (Univariate Polynomial Ring in x over Integer Ring, x)
"""

#*****************************************************************************
#       Copyright (C) 2007 William Stein <wstein@gmail.com>
#
#  Distributed under the terms of the GNU General Public License (GPL)
#  as published by the Free Software Foundation; either version 2 of
#  the License, or (at your option) any later version.
#                  http://www.gnu.org/licenses/
#*****************************************************************************
from __future__ import absolute_import
from __future__ import print_function

cdef is_FractionField, is_RealField, is_ComplexField
cdef ZZ, QQ, RR, CC, RDF, CDF

cimport cython
from cpython.number cimport PyNumber_TrueDivide, PyNumber_Check

import operator, copy, re

import sage.rings.rational
import sage.rings.integer
from . import polynomial_ring
import sage.rings.integer_ring
import sage.rings.rational_field
import sage.rings.finite_rings.integer_mod_ring
import sage.rings.complex_field
import sage.rings.fraction_field_element
import sage.rings.infinity as infinity
from sage.misc.sage_eval import sage_eval
from sage.misc.abstract_method import abstract_method
from sage.misc.latex import latex
from sage.misc.long cimport pyobject_to_long
from sage.structure.factorization import Factorization
from sage.structure.element import coerce_binop
from sage.structure.richcmp cimport (richcmp, richcmp_not_equal,
        rich_to_bool, rich_to_bool_sgn)

from sage.interfaces.singular import singular as singular_default, is_SingularElement
from sage.libs.all import pari, pari_gen, PariError

from sage.rings.real_mpfr import RealField, is_RealField, RR

from sage.rings.complex_field import is_ComplexField, ComplexField
CC = ComplexField()

from sage.rings.real_double import is_RealDoubleField, RDF
from sage.rings.complex_double import is_ComplexDoubleField, CDF
from sage.rings.real_mpfi import is_RealIntervalField

from sage.structure.element import generic_power
from sage.structure.element cimport (parent, have_same_parent,
        Element, RingElement, coercion_model)

from sage.rings.rational_field import QQ, is_RationalField
from sage.rings.integer_ring import ZZ, is_IntegerRing
from sage.rings.integer cimport Integer, smallInteger
from sage.libs.gmp.mpz cimport *
from sage.rings.fraction_field import is_FractionField
from sage.rings.padics.generic_nodes import is_pAdicRing, is_pAdicField

from sage.structure.category_object cimport normalize_names

from sage.misc.derivative import multi_derivative

from sage.arith.all import (sort_complex_numbers_for_display,
        power_mod, lcm, is_prime)

from . import polynomial_fateman

from sage.rings.ideal import is_Ideal
from sage.rings.polynomial.polynomial_ring_constructor import PolynomialRing
from sage.rings.polynomial.polynomial_ring import is_PolynomialRing
from sage.rings.polynomial.multi_polynomial_ring import is_MPolynomialRing
from sage.misc.cachefunc import cached_function

from sage.categories.map cimport Map
from sage.categories.morphism cimport Morphism

from sage.misc.superseded import deprecation
from sage.misc.cachefunc import cached_method

cpdef is_Polynomial(f):
    """
    Return True if f is of type univariate polynomial.

    INPUT:


    -  ``f`` - an object


    EXAMPLES::

        sage: from sage.rings.polynomial.polynomial_element import is_Polynomial
        sage: R.<x> = ZZ[]
        sage: is_Polynomial(x^3 + x + 1)
        True
        sage: S.<y> = R[]
        sage: f = y^3 + x*y -3*x; f
        y^3 + x*y - 3*x
        sage: is_Polynomial(f)
        True

    However this function does not return True for genuine multivariate
    polynomial type objects or symbolic polynomials, since those are
    not of the same data type as univariate polynomials::

        sage: R.<x,y> = QQ[]
        sage: f = y^3 + x*y -3*x; f
        y^3 + x*y - 3*x
        sage: is_Polynomial(f)
        False
        sage: var('x,y')
        (x, y)
        sage: f = y^3 + x*y -3*x; f
        y^3 + x*y - 3*x
        sage: is_Polynomial(f)
        False
    """
    return isinstance(f, Polynomial)

from .polynomial_compiled cimport CompiledPolynomialFunction

from .polydict import ETuple

cdef object is_AlgebraicRealField
cdef object is_AlgebraicField
cdef object is_AlgebraicField_common
cdef object NumberField_quadratic
cdef object is_ComplexIntervalField

cdef void late_import():
    # A hack to avoid circular imports.
    global is_AlgebraicRealField
    global is_AlgebraicField
    global is_AlgebraicField_common
    global NumberField_quadratic
    global is_ComplexIntervalField

    if is_AlgebraicRealField is not None:
        return

    import sage.rings.qqbar
    is_AlgebraicRealField = sage.rings.qqbar.is_AlgebraicRealField
    is_AlgebraicField = sage.rings.qqbar.is_AlgebraicField
    is_AlgebraicField_common = sage.rings.qqbar.is_AlgebraicField_common
    import sage.rings.number_field.number_field
    NumberField_quadratic = sage.rings.number_field.number_field.NumberField_quadratic
    import sage.rings.complex_interval_field
    is_ComplexIntervalField = sage.rings.complex_interval_field.is_ComplexIntervalField


cdef class Polynomial(CommutativeAlgebraElement):
    """
    A polynomial.

    EXAMPLES::

        sage: R.<y> = QQ['y']
        sage: S.<x> = R['x']
        sage: S
        Univariate Polynomial Ring in x over Univariate Polynomial Ring in y
        over Rational Field
        sage: f = x*y; f
        y*x
        sage: type(f)
        <type 'sage.rings.polynomial.polynomial_element.Polynomial_generic_dense'>
        sage: p = (y+1)^10; p(1)
        1024

    .. automethod:: _add_
    .. automethod:: _sub_
    .. automethod:: _lmul_
    .. automethod:: _rmul_
    .. automethod:: _mul_
    .. automethod:: _mul_trunc_
    """

    def __init__(self, parent, is_gen = False, construct=False):
        """
        The following examples illustrate creation of elements of
        polynomial rings, and some basic arithmetic.

        First we make a polynomial over the integers and do some
        arithmetic::

            sage: R.<x> = ZZ[]
            sage: f = x^5 + 2*x^2 + (-1); f
            x^5 + 2*x^2 - 1
            sage: f^2
            x^10 + 4*x^7 - 2*x^5 + 4*x^4 - 4*x^2 + 1

        Next we do arithmetic in a sparse polynomial ring over the
        integers::

            sage: R.<x> = ZZ[ ]; R
            Univariate Polynomial Ring in x over Integer Ring
            sage: S.<Z> = R[ ]; S
            Univariate Polynomial Ring in Z over Univariate Polynomial Ring in x over Integer Ring
            sage: f = Z^3 + (x^2-2*x+1)*Z - 3; f
            Z^3 + (x^2 - 2*x + 1)*Z - 3
            sage: f*f
            Z^6 + (2*x^2 - 4*x + 2)*Z^4 - 6*Z^3 + (x^4 - 4*x^3 + 6*x^2 - 4*x + 1)*Z^2 + (-6*x^2 + 12*x - 6)*Z + 9
            sage: f^3 == f*f*f
            True
        """
        CommutativeAlgebraElement.__init__(self, parent)
        self._is_gen = is_gen

    cdef Polynomial _new_generic(self, list coeffs):
        r"""
        Quickly construct a new polynomial of the same type as ``self``,
        bypassing the parent's element constructor.

        The new polynomial takes ownership of the coefficient list
        given on input.
        """
        cdef Py_ssize_t n = len(coeffs) - 1
        while n >= 0 and not coeffs[n]:
            del coeffs[n]
            n -= 1
        return type(self)(self._parent, coeffs, check=False)

    cpdef _add_(self, right):
        r"""
        Add two polynomials.

        EXAMPLES::

            sage: R = ZZ['x']
            sage: p = R([1,2,3,4])
            sage: q = R([4,-3,2,-1])
            sage: p + q    # indirect doctest
            3*x^3 + 5*x^2 - x + 5
        """
        cdef Py_ssize_t i, min
        cdef list x = self.list(copy=False)
        cdef list y = right.list(copy=False)

        if len(x) > len(y):
            min = len(y)
            high = x[min:]
        elif len(x) < len(y):
            min = len(x)
            high = y[min:]
        else:
            min = len(x)
            high = []

        low = [x[i] + y[i] for i in range(min)]
        return self._new_generic(low + high)

    cpdef _neg_(self):
        return self._new_generic([-x for x in self.list(copy=False)])

    cpdef bint is_zero(self):
        r"""
        Test whether this polynomial is zero.

        EXAMPLES::

            sage: R = GF(2)['x']['y']
            sage: R([0,1]).is_zero()
            False
            sage: R([0]).is_zero()
            True
            sage: R([-1]).is_zero()
            False
        """
        return self.degree() < 0

    cpdef bint is_one(self):
        r"""
        Test whether this polynomial is 1.

        EXAMPLES::

            sage: R.<x> = QQ[]
            sage: (x-3).is_one()
            False
            sage: R(1).is_one()
            True

            sage: R2.<y> = R[]
            sage: R2(x).is_one()
            False
            sage: R2(1).is_one()
            True
            sage: R2(-1).is_one()
            False
        """
        return self.degree() == 0 and self.get_unsafe(0).is_one()

    def plot(self, xmin=None, xmax=None, *args, **kwds):
        """
        Return a plot of this polynomial.

        INPUT:


        -  ``xmin`` - float

        -  ``xmax`` - float

        -  ``*args, **kwds`` - passed to either plot or
           point


        OUTPUT: returns a graphic object.

        EXAMPLES::

            sage: x = polygen(GF(389))
            sage: plot(x^2 + 1, rgbcolor=(0,0,1))
            Graphics object consisting of 1 graphics primitive
            sage: x = polygen(QQ)
            sage: plot(x^2 + 1, rgbcolor=(1,0,0))
            Graphics object consisting of 1 graphics primitive
        """
        R = self.base_ring()
        from sage.plot.all import plot, point, line
        if R.characteristic() == 0:
            if xmin is None and xmax is None:
                (xmin, xmax) = (-1,1)
            elif xmin is None or xmax is None:
                raise AttributeError("must give both plot endpoints")
            return plot(self.__call__, (xmin, xmax), *args, **kwds)
        else:
            if R.is_finite():
                v = list(R)
                v.sort()
                w = dict([(v[i],i) for i in range(len(v))])
                z = [(i, w[self(v[i])]) for i in range(len(v))]
                return point(z, *args, **kwds)
        raise NotImplementedError("plotting of polynomials over %s not implemented"%R)

    cpdef _lmul_(self, Element left):
        """
        Multiply self on the left by a scalar.

        EXAMPLES::

            sage: R.<x> = ZZ[]
            sage: f = (x^3 + x + 5)
            sage: f._lmul_(7)
            7*x^3 + 7*x + 35
            sage: 7*f
            7*x^3 + 7*x + 35
        """
        # todo -- should multiply individual coefficients??
        #         that could be in derived class.
        #         Note that we are guaranteed that right is in the base ring, so this could be fast.
        if not left:
            return self._parent.zero()
        return self._parent(left) * self

    cpdef _rmul_(self, Element right):
        """
        Multiply self on the right by a scalar.

        EXAMPLES::

            sage: R.<x> = ZZ[]
            sage: f = (x^3 + x + 5)
            sage: f._rmul_(7)
            7*x^3 + 7*x + 35
            sage: f*7
            7*x^3 + 7*x + 35
        """
        # todo -- Should multiply individual coefficients??
        #         that could be in derived class.
        #         Note that we are guaranteed that right is in the base ring, so this could be fast.
        if not right:
            return self._parent.zero()
        return self * self._parent(right)

    def subs(self, *x, **kwds):
        r"""
        Identical to self(\*x).

        See the docstring for ``self.__call__``.

        EXAMPLES::

            sage: R.<x> = QQ[]
            sage: f = x^3 + x - 3
            sage: f.subs(x=5)
            127
            sage: f.subs(5)
            127
            sage: f.subs({x:2})
            7
            sage: f.subs({})
            x^3 + x - 3
            sage: f.subs({'x':2})
            Traceback (most recent call last):
            ...
            TypeError: keys do not match self's parent
        """
        if len(x) == 1 and isinstance(x[0], dict):
            g = self._parent.gen()
            if g in x[0]:
                return self(x[0][g])
            elif len(x[0]) > 0:
                raise TypeError("keys do not match self's parent")
            return self
        return self(*x, **kwds)
    substitute = subs

    @cython.boundscheck(False)
    @cython.wraparound(False)
    def __call__(self, *args, **kwds):
        """
        Evaluate this polynomial.

        INPUT:

        - ``*args`` -- ring elements, need not be in the coefficient ring of
            the polynomial. The **first** positional argument is substituted
            for the polynomial's indeterminate. Remaining arguments, if any,
            are used **from left to right** to evaluate the coefficients.
        - ``**kwds`` -- variable name-value pairs.

        OUTPUT:

        The value of the polynomial at the point specified by the arguments.

        ALGORITHM:

        By default, use Horner's method or create a
        :class:`~sage.rings.polynomial.polynomial_compiled.CompiledPolynomialFunction`
        depending on the polynomial's degree.

        Element classes may define a method called ``_evaluate_polynomial``
        to provide an alternative evaluation algorithm for a given argument
        type. Note that ``_evaluated_polynomial`` may not always be used:
        for instance, subclasses dedicated to specific coefficient rings
        typically do not call it.

        EXAMPLES::

            sage: R.<x> = QQ[]
            sage: f = x/2 - 5
            sage: f(3)
            -7/2
            sage: R.<x> = ZZ[]
            sage: f = (x-1)^5
            sage: f(2/3)
            -1/243

        We evaluate a polynomial over a quaternion algebra::

            sage: A.<i,j,k> = QuaternionAlgebra(QQ, -1,-1)
            sage: R.<w> = PolynomialRing(A,sparse=True)
            sage: f = i*j*w^5 - 13*i*w^2 + (i+j)*w + i
            sage: f(i+j+1)
            24 + 26*i - 10*j - 25*k
            sage: w = i+j+1; i*j*w^5 - 13*i*w^2 + (i+j)*w + i
            24 + 26*i - 10*j - 25*k

        The parent ring of the answer always "starts" with the parent of
        the object at which we are evaluating. Thus, e.g., if we input a
        matrix, we are guaranteed to get a matrix out, though the base ring
        of that matrix may change depending on the base of the polynomial
        ring. ::

            sage: R.<x> = QQ[]
            sage: f = R(2/3)
            sage: a = matrix(ZZ,2)
            sage: b = f(a); b
            [2/3   0]
            [  0 2/3]
            sage: b.parent()
            Full MatrixSpace of 2 by 2 dense matrices over Rational Field
            sage: f = R(1)
            sage: b = f(a); b
            [1 0]
            [0 1]
            sage: b.parent()
            Full MatrixSpace of 2 by 2 dense matrices over Rational Field

        ::

            sage: R.<w> = GF(17)[]
            sage: f = w^3 + 3*w +2
            sage: f(5)
            6
            sage: f(w=5)
            6
            sage: f(x=10)   # x isn't mentioned
            w^3 + 3*w + 2

        Nested polynomial ring elements can be called like multivariate
        polynomials. Note the order of the arguments::

            sage: R.<x> = QQ[]; S.<y> = R[]
            sage: f = x+y*x+y^2
            sage: f.parent()
            Univariate Polynomial Ring in y over Univariate Polynomial Ring in x over Rational Field
            sage: f(2)
            3*x + 4
            sage: f(2,4)
            16
            sage: f(y=2,x=4)
            16
            sage: f(2,x=4)
            16
            sage: f(2,x=4,z=5)
            16
            sage: f(2,4, z=10)
            16
            sage: f(y=x)
            2*x^2 + x
            sage: f(x=y)
            2*y^2 + y

        Also observe that ``f(y0, x0)`` means ``f(x=x0)(y=y0)``, not
        ``f(y=y0)(x=x0)``. The two expressions may take different values::

            sage: f(y, x)
            y^2 + x*y + x
            sage: f(y)(x)
            2*x^2 + x

        Polynomial ring elements can also, like multivariate
        polynomials, be called with an argument that is a list or
        tuple containing the values to be substituted, though it is
        perhaps more natural to just unpack the list::

            sage: f([2]) # calling with a list
            3*x + 4
            sage: f((2,)) # calling with a tuple
            3*x + 4
            sage: f(*[2]) # unpacking the list to call normally
            3*x + 4

        The following results in an element of the symbolic ring. ::

            sage: f(x=sqrt(2))
            y^2 + sqrt(2)*y + sqrt(2)

        ::

            sage: R.<t> = PowerSeriesRing(QQ, 't'); S.<x> = R[]
            sage: f = 1 + x*t^2 + 3*x*t^4
            sage: f(2)
            1 + 2*t^2 + 6*t^4
            sage: f(2, 1/2)
            15/8

        Some special cases are optimized. ::

            sage: R.<x> = PolynomialRing(QQ, sparse=True)
            sage: f = x^3-2*x
            sage: f(x) is f
            True
            sage: f(1/x)
            (-2*x^2 + 1)/x^3

            sage: f = x^100 + 3
            sage: f(0)
            3
            sage: parent(f(0))
            Rational Field
            sage: parent(f(Qp(5)(0)))
            5-adic Field with capped relative precision 20

        TESTS:

        The following shows that :trac:`2360` is indeed fixed. ::

            sage: R.<x,y> = ZZ[]
            sage: P.<a> = ZZ[]
            sage: e = [x^2,y^3]
            sage: f = 6*a^4
            sage: f(x)
            6*x^4
            sage: f(e)
            Traceback (most recent call last):
            ...
            TypeError: Wrong number of arguments
            sage: f(x)
            6*x^4

        The following shows that :trac:`9006` is also fixed. ::

            sage: f = ZZ['x'](1000000 * [1])
            sage: f(1)
            1000000

        The following test came up in :trac:`9051`::

            sage: Cif = ComplexIntervalField(64)
            sage: R.<x> = Cif[]
            sage: f = 2*x-1
            sage: jj = Cif(RIF(0,2))
            sage: f(jj).center(), f(jj).diameter()
            (1.00000000000000000, 4.00000000000000000)

        The following failed before the patch to :trac:`3979`

        ::

            sage: R.<x> = ZZ[]
            sage: S.<y> = R[]
            sage: g = x*y + 1
            sage: g(x=3)
            3*y + 1

        ::

            sage: Pol_x.<x> = QQ[]
            sage: Pol_xy.<y> = Pol_x[]
            sage: pol = 1000*x^2*y^2 + 100*y + 10*x + 1

            sage: pol(y, 0)
            100*y + 1

            sage: pol(~y, 0)
            (y + 100)/y

            sage: pol(y=x, x=1)
            1000*x^2 + 100*x + 11

            sage: zero = Pol_xy(0)
            sage: zero(1).parent()
            Univariate Polynomial Ring in x over Rational Field

            sage: zero = QQ['x'](0)
            sage: a = matrix(ZZ, [[1]])
            sage: zero(a).parent()
            Full MatrixSpace of 1 by 1 dense matrices over Rational Field

            sage: pol(y, x).parent() is pol(x, y).parent() is pol(y, y).parent() is Pol_xy
            True

            sage: pol(x, x).parent()
            Univariate Polynomial Ring in x over Rational Field

            sage: one = Pol_xy(1)
            sage: one(1, 1.).parent()
            Real Field with 53 bits of precision

            sage: zero = GF(2)['x'](0)
            sage: zero(1.).parent() # should raise an error
            Traceback (most recent call last):
            ...
            TypeError: no common canonical parent for objects with parents:
            'Finite Field of size 2' and 'Real Field with 53 bits of precision'

            sage: pol(x, y, x=1)
            Traceback (most recent call last):
            ...
            TypeError: Wrong number of arguments

        Check that :trac:`22317` is fixed::

            sage: R = ZZ['x']['y']['z']
            sage: d = R.gens_dict_recursive()
            sage: p = d['x'] * d['z']
            sage: p(x=QQ(0))
            0

        AUTHORS:

        -  David Joyner (2005-04-10)

        -  William Stein (2006-01-22): change so parent is determined by the
           arithmetic

        -  William Stein (2007-03-24): fix parent being determined in the
           constant case!

        -  Robert Bradshaw (2007-04-09): add support for nested calling

        -  Tom Boothby (2007-05-01): evaluation done by
           CompiledPolynomialFunction

        -  William Stein (2007-06-03): add support for keyword arguments.

        -  Francis Clarke (2012-08-26): fix keyword substitution in the
           leading coefficient.
        """
        cdef long i
        cdef Polynomial pol = self
        cdef long d

        cst = self._parent._base.zero() if self.degree() < 0 else self.get_unsafe(0)
        a = args[0] if len(args) == 1 else None
        if kwds or not (isinstance(a, Element) or PyNumber_Check(a)):
            # slow path

            # Isolate the variable we are interested in, check remaining
            # arguments

            a = kwds.pop(self.variable_name(), None)
            if args:
                if a is not None:
                    raise TypeError("unsupported mix of keyword and positional arguments")
                if isinstance(args[0], (list, tuple)):
                    if len(args) > 1:
                        raise TypeError("invalid arguments")
                    args = args[0]
                a, args = args[0], args[1:]
            if a is None:
                a = self._parent.gen()

            eval_coeffs = False
            if args or kwds:
                try:
                    # Note that we may be calling a different implementation that
                    # is more permissive about its arguments than we are.
                    cst = cst(*args, **kwds)
                    eval_coeffs = True
                except TypeError:
                    if args: # bwd compat: nonsense *keyword* arguments are okay
                        raise TypeError("Wrong number of arguments")

            # Evaluate the coefficients, then fall through to evaluate the
            # resulting univariate polynomial

            if eval_coeffs:
                pol = pol.map_coefficients(lambda c: c(*args, **kwds),
                                            new_base_ring=cst.parent())

        # Coerce a once and for all to a parent containing the coefficients.
        # This can save lots of coercions when the common parent is the
        # polynomial's base ring (e.g., for evaluations at integers).

        if not type(a) is type(cst):
            cst, aa = coercion_model.canonical_coercion(cst, a)
            tgt = parent(cst)
            # Use fast right multiplication actions like matrix × scalar
            if (isinstance(tgt, type)
                or (<Parent> tgt).get_action(parent(a), operator.mul) is None):
                a = aa

        d = pol.degree()

        if d <= 0 or (isinstance(a, Element)
                      and a.parent().is_exact() and a.is_zero()):
            return cst # with the right parent thanks to the above coercion
        elif parent(a) is pol._parent and a.is_gen():
            return pol
        elif hasattr(a, "_evaluate_polynomial"):
            try:
                return a._evaluate_polynomial(pol)
            except NotImplementedError:
                pass

        if pol._compiled is None:
            if d < 4 or d > 50000:
                result = pol.get_unsafe(d)
                for i in xrange(d - 1, -1, -1):
                    result = result * a + pol.get_unsafe(i)
                return result
            pol._compiled = CompiledPolynomialFunction(pol.list())
        return pol._compiled.eval(a)

    def compose_trunc(self, Polynomial other, long n):
        r"""
        Return the composition of ``self`` and ``other``, truncated to `O(x^n)`.

        This method currently works for some specific coefficient rings only.

        EXAMPLES::

            sage: Pol.<x> = CBF[]
            sage: (1 + x + x^2/2 + x^3/6 + x^4/24 + x^5/120).compose_trunc(1 + x, 2)
            ([2.708333333333333 +/- 6.64e-16])*x + [2.71666666666667 +/- 4.29e-15]

            sage: Pol.<x> = QQ['y'][]
            sage: (1 + x + x^2/2 + x^3/6 + x^4/24 + x^5/120).compose_trunc(1 + x, 2)
            Traceback (most recent call last):
            ...
            NotImplementedError: truncated composition is not implemented for this subclass of polynomials
        """
        raise NotImplementedError("truncated composition is not implemented "
                                  "for this subclass of polynomials")

    def _compile(self):
        # For testing
        self._compiled = CompiledPolynomialFunction(self.list())
        return self._compiled

    def _get_compiled(self):
        # For testing
        return self._compiled

    def _fast_float_(self, *vars):
        """
        Returns a quickly-evaluating function on floats.

        EXAMPLES::

            sage: R.<t> = QQ[]
            sage: f = t^3-t
            sage: ff = f._fast_float_()
            sage: ff(10)
            990.0

        Horner's method is used::

            sage: f = (t+10)^3; f
            t^3 + 30*t^2 + 300*t + 1000
            sage: list(f._fast_float_())
            ['load 0', 'push 30.0', 'add', 'load 0', 'mul', 'push 300.0', 'add', 'load 0', 'mul', 'push 1000.0', 'add']

        TESTS::

            sage: f = t + 2 - t
            sage: ff = f._fast_float_()
            sage: ff(3)
            2.0
            sage: list(f._fast_float_())
            ['push 2.0']

            sage: f = t - t
            sage: ff = f._fast_float_()
            sage: ff(3)
            0.0
            sage: list(f._fast_float_())
            ['push 0.0']
        """
        from sage.ext.fast_eval import fast_float_arg, fast_float_constant
        var = self._parent._names[0]
        if len(vars) == 0:
            x = fast_float_arg(0)
        elif var in vars:
            x = fast_float_arg(list(vars).index(var))
        else:
            raise ValueError("free variable: %s" % var)
        cdef int i, d = self.degree()
        expr = x
        coeff = self[d]
        if d <= 0:
            return fast_float_constant(coeff)
        if coeff != 1:
            expr *= fast_float_constant(coeff)
        for i from d > i >= 0:
            coeff = self.get_unsafe(i)
            if coeff:
                expr += fast_float_constant(coeff)
            if i > 0:
                expr *= x
        return expr

    def _fast_callable_(self, etb):
        r"""
        Given an ExpressionTreeBuilder, return an Expression representing
        this value.

        EXAMPLES::

            sage: from sage.ext.fast_callable import ExpressionTreeBuilder
            sage: etb = ExpressionTreeBuilder(vars=['t'])
            sage: R.<t> = QQ[]
            sage: v = R.random_element(6); v
            -t^6 - 12*t^5 + 1/2*t^4 - 1/95*t^3 - 1/2*t^2 - 4
            sage: v._fast_callable_(etb)
            add(mul(mul(add(mul(add(mul(add(mul(add(mul(v_0, -1), -12), v_0), 1/2), v_0), -1/95), v_0), -1/2), v_0), v_0), -4)

        TESTS::

            sage: R(2)._fast_callable_(etb)
            2
            sage: R(0)._fast_callable_(etb)
            0
            sage: fast_callable(R(2))(3)
            2
        """
        x = etb.var(self.variable_name())
        expr = x
        cdef int i, d = self.degree()
        coeff = self[d]
        # We handle polynomial rings like QQ['x']['y']; that gives us some
        # slowdown.  Optimize away some of that:
        if len(etb._vars) == 1:
            # OK, we're in the (very common) univariate case.
            coeff_maker = etb.constant
        else:
            # There may be variables in our coefficients...
            coeff_maker = etb.make
        if d <= 0:
            return coeff_maker(coeff)
        if coeff != 1:
            expr *= coeff_maker(coeff)
        for i from d > i >= 0:
            coeff = self.get_unsafe(i)
            if coeff:
                expr += coeff_maker(coeff)
            if i > 0:
                expr *= x
        return expr

    cpdef _richcmp_(self, other, int op):
        """
        Compare the two polynomials self and other.

        We order polynomials first by degree (but treating 0 as having
        degree 0), then in dictionary order starting with the
        coefficient of largest degree.

        EXAMPLES::

            sage: R.<x> = QQ['x']
            sage: 3*x^3  + 5 > 10*x^2 + 19
            True
            sage: x^2 - 2*x - 1 < x^2 - 1
            True
            sage: x^2 - 2*x - 1 > x^2 - 1
            False
            sage: x^3 - 3 > 393939393
            True

        Test comparison with zero (:trac:`18633`)::

            sage: 0 < R(1)
            True
            sage: R(-1) < 0
            True
            sage: -x < 0
            False
            sage: R(0) == R(0)
            True
        """
        cdef Py_ssize_t d1 = self.degree()
        cdef Py_ssize_t d2 = other.degree()

        # Special case constant polynomials
        if d1 <= 0 and d2 <= 0:
            return richcmp(self[0], other[0], op)

        # For different degrees, compare the degree
        if d1 != d2:
            return rich_to_bool_sgn(op, d1 - d2)

        cdef Py_ssize_t i
        for i in reversed(range(d1+1)):
            x = self.get_unsafe(i)
            y = other[i]
            if x != y:
                return richcmp_not_equal(x, y, op)
        return rich_to_bool(op, 0)

    def __nonzero__(self):
        """
        EXAMPLES::

            sage: P = PolynomialRing(ZZ,'x')(0)
            sage: bool(P)
            False
            sage: P = PolynomialRing(ZZ, 'x')([1,2,3])
            sage: bool(P)
            True
        """
        return self.degree() >= 0

    def __getitem__(self, n):
        r"""
        Return the `n`-th coefficient of ``self``.

        .. WARNING::

            If `P` is a polynomial of degree `d`, then ``P[i]``
            returns `0` when `i < 0` or `i > d`.  This behaviour
            intentionally differs from that of lists: if `L` is a list
            of length `n`, then Python defines ``L[-i] = L[n - i]``
            for `0 < i \le n``.  The definition used here is more
            meaningful for polynomials, since it can be extended
            immediately to Laurent series, for example.

        EXAMPLES:

        We illustrate the difference between polynomials and lists
        when negative indices are involved::

            sage: R.<x> = QQ[]
            sage: f = x + 2
            sage: f[-1]
            0
            sage: list(f)[-1]
            1

        Slices can be used to truncate polynomials::

            sage: pol = R(range(8)); pol
            7*x^7 + 6*x^6 + 5*x^5 + 4*x^4 + 3*x^3 + 2*x^2 + x
            sage: pol[:6]
            5*x^5 + 4*x^4 + 3*x^3 + 2*x^2 + x

        Any other kind of slicing is deprecated or an error, see
        :trac:`18940`::

            sage: f[1:3]
            doctest:...: DeprecationWarning: polynomial slicing with a start index is deprecated, use list() and slice the resulting list instead
            See http://trac.sagemath.org/18940 for details.
            x
            sage: f[1:3:2]
            Traceback (most recent call last):
            ...
            NotImplementedError: polynomial slicing with a step is not defined
        """
        cdef Py_ssize_t d = self.degree() + 1
        if isinstance(n, slice):
            start, stop, step = n.start, n.stop, n.step
            if step is not None:
                raise NotImplementedError("polynomial slicing with a step is not defined")
            if start is None:
                start = 0
            else:
                if start < 0:
                    start = 0
                from sage.misc.superseded import deprecation
                deprecation(18940, "polynomial slicing with a start index is deprecated, use list() and slice the resulting list instead")
            if stop is None or stop > d:
                stop = d
            values = ([self.base_ring().zero()] * start
                      + [self.get_unsafe(i) for i in xrange(start, stop)])
            return self._new_generic(values)

        cdef long k = pyobject_to_long(n)
        if k < 0 or k >= d:
            return self.base_ring().zero()
        return self.get_unsafe(k)

    cdef get_unsafe(self, Py_ssize_t i):
        """
        Return the `i`-th coefficient of ``self``.

        Used as building block for a generic :meth:`__getitem__`. Should be
        overridden by Cython subclasses. The default implementation makes it
        possible to implement concrete subclasses in Python.
        """
        return self[i]

    def __iter__(self):
        """
        EXAMPLES::

            sage: P = PolynomialRing(ZZ, 'x')([1,2,3])
            sage: [y for y in iter(P)]
            [1, 2, 3]
        """
        return iter(self.list(copy=False))

    def _cache_key(self):
        """
        Return a hashable key which identifies this element.

        EXAMPLES::

            sage: K.<u> = Qq(4)
            sage: R.<x> = K[]
            sage: f = x
            sage: hash(f)
            Traceback (most recent call last):
            ...
            TypeError: unhashable type: 'sage.rings.padics.qadic_flint_CR.qAdicCappedRelativeElement'
            sage: f._cache_key()
            (Univariate Polynomial Ring in x over Unramified Extension of 2-adic Field with capped relative precision 20 in u defined by (1 + O(2^20))*x^2 + (1 + O(2^20))*x + (1 + O(2^20)),
             0,
             1 + O(2^20))
            sage: @cached_function
            ....: def foo(t): return t
            ....:
            sage: foo(x)
            (1 + O(2^20))*x
        """
        return (self._parent,) + tuple(self)

    def __hash__(self):
        return self._hash_c()

    cdef long _hash_c(self) except -1:
        """
        This hash incorporates the variable name in an effort to respect
        the obvious inclusions into multi-variable polynomial rings.

        The tuple algorithm is borrowed from
        http://effbot.org/zone/python-hash.htm.

        EXAMPLES::

            sage: R.<x>=ZZ[]
            sage: hash(R(1))==hash(1)  # respect inclusions of the integers
            True
            sage: hash(R.0)==hash(FractionField(R).0)  # respect inclusions into the fraction field
            True
            sage: R.<x>=QQ[]
            sage: hash(R(1/2))==hash(1/2)  # respect inclusions of the rationals
            True
            sage: hash(R.0)==hash(FractionField(R).0)  # respect inclusions into the fraction field
            True
            sage: R.<x>=IntegerModRing(11)[]
            sage: hash(R.0)==hash(FractionField(R).0)  # respect inclusions into the fraction field
            True

        TESTS:

        Verify that :trac:`16251` has been resolved, i.e., polynomials with
        unhashable coefficients are unhashable::

            sage: K.<a> = Qq(9)
            sage: R.<t> = K[]
            sage: hash(t)
            Traceback (most recent call last):
            ...
            TypeError: unhashable type: 'sage.rings.padics.qadic_flint_CR.qAdicCappedRelativeElement'

        """
        cdef long result = 0 # store it in a c-int and just let the overflowing additions wrap
        cdef long result_mon
        cdef long c_hash
        cdef long var_name_hash
        cdef int i
        for i from 0<= i <= self.degree():
            if i == 1:
                # we delay the hashing until now to not waste it on a constant poly
                var_name_hash = hash(self._parent._names[0])
            # I'm assuming (incorrectly) that hashes of zero indicate that the element is 0.
            # This assumption is not true, but I think it is true enough for the purposes and it
            # it allows us to write fast code that omits terms with 0 coefficients.  This is
            # important if we want to maintain the '==' relationship with sparse polys.
            c_hash = hash(self[i])
            if c_hash != 0:
                if i == 0:
                    result += c_hash
                else:
                    # Hash (self[i], generator, i) as a tuple according to the algorithm.
                    result_mon = c_hash
                    result_mon = (1000003 * result_mon) ^ var_name_hash
                    result_mon = (1000003 * result_mon) ^ i
                    result += result_mon
        if result == -1:
            return -2
        return result

    def __float__(self):
        """
        EXAMPLES::

            sage: P = PolynomialRing(ZZ, 'x')([1])
            sage: float(P)
            1.0
        """
        if self.degree() > 0:
            raise TypeError("cannot coerce nonconstant polynomial to float")
        return float(self[0])

    def __int__(self):
        """
        EXAMPLES::

            sage: P = PolynomialRing(ZZ, 'x')([3])
            sage: int(P)
            3
        """
        if self.degree() > 0:
            raise TypeError("cannot coerce nonconstant polynomial to int")
        return int(self[0])

    def _im_gens_(self, codomain, im_gens):
        """
        EXAMPLES::

            sage: R.<x> = ZZ[]
            sage: H = Hom(R, QQ); H
            Set of Homomorphisms from Univariate Polynomial Ring in x over Integer Ring to Rational Field
            sage: f = H([5]); f
            Ring morphism:
              From: Univariate Polynomial Ring in x over Integer Ring
              To:   Rational Field
              Defn: x |--> 5
            sage: f(x)
            5
            sage: f(x^2 + 3)
            28
        """
        a = im_gens[0]
        P = a.parent()
        d = self.degree()
        result = P._coerce_(self[d])
        i = d - 1
        while i >= 0:
            result = result * a + P._coerce_(self.get_unsafe(i))
            i -= 1
        return result

    def _integer_(self, ZZ):
        r"""
        EXAMPLES::

            sage: k = GF(47)
            sage: R.<x> = PolynomialRing(k)
            sage: ZZ(R(45))
            45
            sage: ZZ(3*x + 45)
            Traceback (most recent call last):
            ...
            TypeError: cannot coerce nonconstant polynomial
        """
        if self.degree() > 0:
            raise TypeError("cannot coerce nonconstant polynomial")
        return ZZ(self[0])

    def _rational_(self):
        r"""
        EXAMPLES::

            sage: R.<x> = PolynomialRing(QQ)
            sage: QQ(R(45/4))
            45/4
            sage: QQ(3*x + 45)
            Traceback (most recent call last):
            ...
            TypeError: not a constant polynomial
        """
        if self.degree() > 0:
            raise TypeError("not a constant polynomial")
        return sage.rings.rational.Rational(self[0])

    def _symbolic_(self, R):
        """
        EXAMPLES::

            sage: R.<x> = QQ[]
            sage: f = x^3 + x
            sage: g = f._symbolic_(SR); g
            x^3 + x
            sage: g(x=2)
            10

            sage: g = SR(f)
            sage: g(x=2)
            10

        The polynomial does not have to be over a field of
        characteristic 0::

            sage: R.<w> = GF(7)[]
            sage: f = SR(2*w^3 + 1); f
            2*w^3 + 1
            sage: f.variables()
            (w,)
        """
        d = dict([(repr(g), R.var(g)) for g in self._parent.gens()])
        return self.subs(**d)

    def __invert__(self):
        """
        EXAMPLES::

            sage: R.<x> = QQ[]
            sage: f = x - 90283
            sage: f.__invert__()
            1/(x - 90283)
            sage: ~f
            1/(x - 90283)
        """
        return self.parent().one() / self

    def inverse_of_unit(self):
        """
        EXAMPLES::

            sage: R.<x> = QQ[]
            sage: f = x - 90283
            sage: f.inverse_of_unit()
            Traceback (most recent call last):
            ...
            ValueError: self is not a unit
            sage: f = R(-90283); g = f.inverse_of_unit(); g
            -1/90283
            sage: parent(g)
            Univariate Polynomial Ring in x over Rational Field
        """
        if self.degree() > 0:
            if not self.is_unit():
                raise ValueError("self is not a unit")
            else:
                raise NotImplementedError("polynomial inversion over non-integral domains not implemented")
        return self._parent(~(self[0]))

    def inverse_mod(a, m):
        """
        Inverts the polynomial a with respect to m, or raises a ValueError
        if no such inverse exists. The parameter m may be either a single
        polynomial or an ideal (for consistency with inverse_mod in other
        rings).

        .. SEEALSO::

            If you are only interested in the inverse modulo a monomial `x^k`
            then you might use the specialized method
            :meth:`inverse_series_trunc` which is much faster.

        EXAMPLES::

            sage: S.<t> = QQ[]
            sage: f = inverse_mod(t^2 + 1, t^3 + 1); f
            -1/2*t^2 - 1/2*t + 1/2
            sage: f * (t^2 + 1) % (t^3 + 1)
            1
            sage: f = t.inverse_mod((t+1)^7); f
            -t^6 - 7*t^5 - 21*t^4 - 35*t^3 - 35*t^2 - 21*t - 7
            sage: (f * t) + (t+1)^7
            1
            sage: t.inverse_mod(S.ideal((t + 1)^7)) == f
            True

        This also works over inexact rings, but note that due to rounding
        error the product may not always exactly equal the constant
        polynomial 1 and have extra terms with coefficients close to zero. ::

            sage: R.<x> = RDF[]
            sage: epsilon = RDF(1).ulp()*50   # Allow an error of up to 50 ulp
            sage: f = inverse_mod(x^2 + 1, x^5 + x + 1); f  # abs tol 1e-14
            0.4*x^4 - 0.2*x^3 - 0.4*x^2 + 0.2*x + 0.8
            sage: poly = f * (x^2 + 1) % (x^5 + x + 1)
            sage: # Remove noisy zero terms:
            sage: parent(poly)([ 0.0 if abs(c)<=epsilon else c for c in poly.coefficients(sparse=False) ])
            1.0
            sage: f = inverse_mod(x^3 - x + 1, x - 2); f
            0.14285714285714285
            sage: f * (x^3 - x + 1) % (x - 2)
            1.0
            sage: g = 5*x^3+x-7; m = x^4-12*x+13; f = inverse_mod(g, m); f
            -0.0319636125...*x^3 - 0.0383269759...*x^2 - 0.0463050900...*x + 0.346479687...
            sage: poly = f*g % m
            sage: # Remove noisy zero terms:
            sage: parent(poly)([ 0.0 if abs(c)<=epsilon else c for c in poly.coefficients(sparse=False) ])  # abs tol 1e-14
            1.0000000000000004

        ALGORITHM: Solve the system as + mt = 1, returning s as the inverse
        of a mod m.

        Uses the Euclidean algorithm for exact rings, and solves a linear
        system for the coefficients of s and t for inexact rings (as the
        Euclidean algorithm may not converge in that case).

        AUTHORS:

        - Robert Bradshaw (2007-05-31)
        """
        from sage.rings.ideal import is_Ideal
        if is_Ideal(m):
            v = m.gens_reduced()
            if len(v) > 1:
                raise NotImplementedError("Don't know how to invert modulo non-principal ideal %s" % m)
            m = v[0]
        if m.degree() == 1 and m[1].is_unit():
            # a(x) mod (x-r) = a(r)
            r = -m[0]
            if not m[1].is_one():
                r *= m.base_ring()(~m[1])
            u = a(r)
            if u.is_unit():
                return a.parent()(~u)
        if a.parent().is_exact():
            # use xgcd
            g, s, _ = a.xgcd(m)
            if g == 1:
                return s
            elif g.is_unit():
                return g.inverse_of_unit() * s
            else:
                raise ValueError("Impossible inverse modulo")
        else:
            # xgcd may not converge for inexact rings.
            # Instead solve for the coefficients of
            # s (degree n-1) and t (degree n-2) in
            #               as + mt = 1
            # as a linear system.
            from sage.matrix.constructor import matrix
            from sage.modules.free_module_element import vector
            a %= m
            n = m.degree()
            R = a.parent().base_ring()
            M = matrix(R, 2*n-1)
            # a_i s_j x^{i+j} terms
            for i in range(n):
                for j in range(n):
                    M[i+j, j] = a[i]
            # m_i t_j x^{i+j} terms
            for i in range(n+1):
                for j in range(n-1):
                    M[i+j, j+n] = m[i]
            v = vector(R, [R.one()] + [R.zero()]*(2*n-2)) # the constant polynomial 1
            if M.is_invertible():
                x = M.solve_right(v) # there has to be a better way to solve
                return a.parent()(list(x)[0:n])
            else:
                raise ValueError("Impossible inverse modulo")

    cpdef Polynomial inverse_series_trunc(self, long prec):
        r"""
        Return a polynomial approximation of precision ``prec`` of the inverse
        series of this polynomial.

        .. SEEALSO::

            The method :meth:`inverse_mod` allows more generally to invert this
            polynomial with respect to any ideal.

        EXAMPLES::

            sage: x = polygen(ZZ)
            sage: s = (1+x).inverse_series_trunc(5)
            sage: s
            x^4 - x^3 + x^2 - x + 1
            sage: s * (1+x)
            x^5 + 1

        Note that the constant coefficient needs to be a unit::

            sage: ZZx.<x> = ZZ[]
            sage: ZZxy.<y> = ZZx[]
            sage: (1+x + y**2).inverse_series_trunc(4)
            Traceback (most recent call last):
            ...
            ValueError: constant term x + 1 is not a unit
            sage: (1+x + y**2).change_ring(ZZx.fraction_field()).inverse_series_trunc(4)
            (-1/(x^2 + 2*x + 1))*y^2 + 1/(x + 1)

        The method works over any polynomial ring::

            sage: R = Zmod(4)
            sage: Rx.<x> = R[]
            sage: Rxy.<y> = Rx[]

            sage: p = 1 + (1+2*x)*y + x**2*y**4
            sage: q = p.inverse_series_trunc(10)
            sage: (p*q).truncate(11)
            (2*x^4 + 3*x^2 + 3)*y^10 + 1

        Even noncommutative ones::

            sage: M = MatrixSpace(ZZ,2)
            sage: x = polygen(M)
            sage: p = M([1,2,3,4])*x^3 + M([-1,0,0,1])*x^2 + M([1,3,-1,0])*x + M.one()
            sage: q = p.inverse_series_trunc(5)
            sage: (p*q).truncate(5) == M.one()
            True
            sage: q = p.inverse_series_trunc(13)
            sage: (p*q).truncate(13) == M.one()
            True

        TESTS::

            sage: x = polygen(ZZ['a','b'])
            sage: (x+1).inverse_series_trunc(0)
            Traceback (most recent call last):
            ...
            ValueError: the precision must be positive, got 0

        AUTHORS:

        - David Harvey (2006-09-09): Newton's method implementation for power
          series

        - Vincent Delecroix (2014-2015): move the implementation directly in
          polynomial
        """
        if prec <= 0:
            raise ValueError("the precision must be positive, got {}".format(prec))

        if not self[0].is_unit():
            raise ValueError("constant term {} is not a unit".format(self[0]))

        R = self._parent
        A = R.base_ring()
        try:
            first_coeff = self[0].inverse_of_unit()
        except AttributeError:
            first_coeff = A(~self[0])

        current = R(first_coeff)
        for next_prec in sage.misc.misc.newton_method_sizes(prec)[1:]:
            z = current._mul_trunc_(self, next_prec)._mul_trunc_(current, next_prec)
            current = current + current - z
        return current

    def __long__(self):
        """
        EXAMPLES::

            sage: R.<x> = ZZ[]
            sage: f = x - 902384
            sage: long(f)
            Traceback (most recent call last):
            ...
            TypeError: cannot coerce nonconstant polynomial to long
            sage: long(R(939392920202))
            939392920202L
        """
        if self.degree() > 0:
            raise TypeError("cannot coerce nonconstant polynomial to long")
        return long(self[0])

    cpdef _mul_(self, right):
        """
        EXAMPLES::

            sage: R.<x> = ZZ[]
            sage: (x - 4)*(x^2 - 8*x + 16)
            x^3 - 12*x^2 + 48*x - 64
            sage: C.<t> = PowerSeriesRing(ZZ)
            sage: D.<s> = PolynomialRing(C)
            sage: z = (1 + O(t)) + t*s^2
            sage: z*z
            t^2*s^4 + (2*t + O(t^2))*s^2 + 1 + O(t)

            ## More examples from trac 2943, added by Kiran S. Kedlaya 2 Dec 09
            sage: C.<t> = PowerSeriesRing(Integers())
            sage: D.<s> = PolynomialRing(C)
            sage: z = 1 + (t + O(t^2))*s + (t^2 + O(t^3))*s^2
            sage: z*z
            (t^4 + O(t^5))*s^4 + (2*t^3 + O(t^4))*s^3 + (3*t^2 + O(t^3))*s^2 + (2*t + O(t^2))*s + 1
        """
        if not self or not right:
            return self._parent.zero()

        if self._parent.is_exact():
            return self._mul_karatsuba(right)
        else:
            return self._mul_generic(right)

    def _mul_trunc(self, right, n):
        r"""
        Deprecated alias of :meth:`_mul_trunc_`

        EXAMPLES::

            sage: R.<x> = QQ[]
            sage: x._mul_trunc(x, 1)
            doctest:...: DeprecationWarning: _mul_trunc is deprecated, use
            _mul_trunc_ instead
            See http://trac.sagemath.org/18420 for details.
            0
        """
        deprecation(18420, "_mul_trunc is deprecated, use _mul_trunc_ instead")
        return self._mul_trunc_(right, n)

    cpdef Polynomial _mul_trunc_(self, Polynomial right, long n):
        r"""
        Return the truncated multiplication of two polynomials up to ``n``.

        This is the default implementation that does the multiplication and then
        truncate! There are custom implementations in several subclasses:

        - :meth:`on dense polynomial over integers (via FLINT) <sage.rings.polynomial.polynomial_integer_dense_flint.Polynomial_integer_dense_flint._mul_trunc_>`

        - :meth:`on dense polynomial over Z/nZ (via FLINT)
          <sage.rings.polynomial.polynomial_zmod_flint.Polynomial_zmod_flint._mul_trunc_>`

        - :meth:`on dense rational polynomial (via FLINT)
          <sage.rings.polynomial.polynomial_rational_flint.Polynomial_rational_flint._mul_trunc_>`

        - :meth:`on dense polynomial on Z/nZ (via NTL)
          <sage.rings.polynomial.polynomial_modn_dense_ntl.Polynomial_dense_modn_ntl_zz._mul_trunc_>`

        EXAMPLES::

            sage: R = QQ['x']['y']
            sage: y = R.gen()
            sage: x = R.base_ring().gen()
            sage: p1 = 1 - x*y + 2*y**3
            sage: p2 = -1/3 + y**5
            sage: p1._mul_trunc_(p2, 5)
            -2/3*y^3 + 1/3*x*y - 1/3

        .. TODO::

            implement a generic truncated Karatsuba and use it here.
        """
        cdef Polynomial pol
        cdef list x, y
        if not self or not right:
            return self._parent.zero()
        elif n < self._parent._Karatsuba_threshold:
            x = self.list(copy=False)
            y = right.list(copy=False)
            return self._new_generic(do_schoolbook_product(x, y, n))
        else:
            pol = self.truncate(n) * right.truncate(n)
            return pol._inplace_truncate(n)

    def multiplication_trunc(self, other, n):
        r"""
        Truncated multiplication

        EXAMPLES::

            sage: R.<x> = ZZ[]
            sage: (x^10 + 5*x^5 + x^2 - 3).multiplication_trunc(x^7 - 3*x^3 + 1, 11)
            x^10 + x^9 - 15*x^8 - 3*x^7 + 2*x^5 + 9*x^3 + x^2 - 3

        Check that coercion is working::

            sage: R2 = QQ['x']
            sage: x2 = R2.gen()
            sage: p1 = (x^3 + 1).multiplication_trunc(x2^3 - 2, 5); p1
            -x^3 - 2
            sage: p2 = (x2^3 + 1).multiplication_trunc(x^3 - 2, 5); p2
            -x^3 - 2
            sage: parent(p1) == parent(p2) == R2
            True
        """
        if not have_same_parent(self, other):
            self, other = coercion_model.canonical_coercion(self, other)
        return self._mul_trunc_(other, pyobject_to_long(n))

    def square(self):
        """
        Returns the square of this polynomial.

        TODO:

        - This is just a placeholder; for now it just uses ordinary
          multiplication. But generally speaking, squaring is faster than
          ordinary multiplication, and it's frequently used, so subclasses
          may choose to provide a specialised squaring routine.

        - Perhaps this even belongs at a lower level? RingElement or
          something?

        AUTHORS:

        - David Harvey (2006-09-09)

        EXAMPLES::

            sage: R.<x> = QQ[]
            sage: f = x^3 + 1
            sage: f.square()
            x^6 + 2*x^3 + 1
            sage: f*f
            x^6 + 2*x^3 + 1
        """
        return self * self

    def squarefree_decomposition(self):
        """
        Return the square-free decomposition of this polynomial.  This is a
        partial factorization into square-free, coprime polynomials.

        EXAMPLES::

            sage: x = polygen(QQ)
            sage: p = 37 * (x-1)^3 * (x-2)^3 * (x-1/3)^7 * (x-3/7)
            sage: p.squarefree_decomposition()
            (37*x - 111/7) * (x^2 - 3*x + 2)^3 * (x - 1/3)^7
            sage: p = 37 * (x-2/3)^2
            sage: p.squarefree_decomposition()
            (37) * (x - 2/3)^2
            sage: x = polygen(GF(3))
            sage: x.squarefree_decomposition()
            x
            sage: f = QQbar['x'](1)
            sage: f.squarefree_decomposition()
            1

        """
        if self.degree() < 0:
            raise ValueError("square-free decomposition not defined for zero polynomial")
        if hasattr(self.base_ring(),'_squarefree_decomposition_univariate_polynomial'):
            return self.base_ring()._squarefree_decomposition_univariate_polynomial(self)
        raise NotImplementedError("square-free decomposition not implemented for this polynomial")

    def is_square(self, root=False):
        """
        Returns whether or not polynomial is square. If the optional
        argument ``root`` is set to ``True``, then also returns the square root
        (or ``None``, if the polynomial is not square).

        INPUT:

        -  ``root`` - whether or not to also return a square
           root (default: ``False``)

        OUTPUT:

        -  ``bool`` - whether or not a square

        -  ``root`` - (optional) an actual square root if
           found, and ``None`` otherwise.

        EXAMPLES::

            sage: R.<x> = PolynomialRing(QQ)
            sage: (x^2 + 2*x + 1).is_square()
            True
            sage: (x^4 + 2*x^3 - x^2 - 2*x + 1).is_square(root=True)
            (True, x^2 + x - 1)

            sage: f = 12*(x+1)^2 * (x+3)^2
            sage: f.is_square()
            False
            sage: f.is_square(root=True)
            (False, None)

            sage: h = f/3; h
            4*x^4 + 32*x^3 + 88*x^2 + 96*x + 36
            sage: h.is_square(root=True)
            (True, 2*x^2 + 8*x + 6)

            sage: S.<y> = PolynomialRing(RR)
            sage: g = 12*(y+1)^2 * (y+3)^2

            sage: g.is_square()
            True

        TESTS:

        Make sure :trac:`9093` is fixed::

            sage: R(1).is_square()
            True
            sage: R(4/9).is_square(root=True)
            (True, 2/3)
            sage: R(-1/3).is_square()
            False
            sage: R(0).is_square()
            True
        """
        if self.is_zero():
            return (True, self) if root else True

        try:
            f = self.squarefree_decomposition()
        except NotImplementedError:
            f = self.factor()

        u = self._parent.base_ring()(f.unit())

        if all(a[1] % 2 == 0 for a in f) and u.is_square():
            g = u.sqrt()
            for a in f:
                g *= a[0] ** (a[1] / 2)
            return (True, g) if root else True
        else:
            return (False, None) if root else False

    def any_root(self, ring=None, degree=None, assume_squarefree=False):
        """
        Return a root of this polynomial in the given ring.

        INPUT:

        - ``ring`` -- The ring in which a root is sought.  By default
          this is the coefficient ring.

        - ``degree`` (None or nonzero integer) -- Used for polynomials
          over finite fields.  Returns a root of degree
          ``abs(degree)`` over the ground field.  If negative, also
          assumes that all factors of this polynomial are of degree
          ``abs(degree)``.  If None, returns a root of minimal degree
          contained within the given ring.

        - ``assume_squarefree`` (bool) -- Used for polynomials over
          finite fields.  If True, this polynomial is assumed to be
          squarefree.

        EXAMPLES::

            sage: R.<x> = GF(11)[]
            sage: f = 7*x^7 + 8*x^6 + 4*x^5 + x^4 + 6*x^3 + 10*x^2 + 8*x + 5
            sage: f.any_root()
            2
            sage: f.factor()
            (7) * (x + 9) * (x^6 + 10*x^4 + 6*x^3 + 5*x^2 + 2*x + 2)
            sage: f = x^6 + 10*x^4 + 6*x^3 + 5*x^2 + 2*x + 2
            sage: f.any_root(GF(11^6, 'a'))
            a^5 + a^4 + 7*a^3 + 2*a^2 + 10*a
            sage: sorted(f.roots(GF(11^6, 'a')))
            [(10*a^5 + 2*a^4 + 8*a^3 + 9*a^2 + a, 1), (a^5 + a^4 + 7*a^3 + 2*a^2 + 10*a, 1), (9*a^5 + 5*a^4 + 10*a^3 + 8*a^2 + 3*a + 1, 1), (2*a^5 + 8*a^4 + 3*a^3 + 6*a + 2, 1), (a^5 + 3*a^4 + 8*a^3 + 2*a^2 + 3*a + 4, 1), (10*a^5 + 3*a^4 + 8*a^3 + a^2 + 10*a + 4, 1)]
            sage: f.any_root(GF(11^6, 'a'))
            a^5 + a^4 + 7*a^3 + 2*a^2 + 10*a

            sage: g = (x-1)*(x^2 + 3*x + 9) * (x^5 + 5*x^4 + 8*x^3 + 5*x^2 + 3*x + 5)
            sage: g.any_root(ring=GF(11^10, 'b'), degree=1)
            1
            sage: g.any_root(ring=GF(11^10, 'b'), degree=2)
            5*b^9 + 4*b^7 + 4*b^6 + 8*b^5 + 10*b^2 + 10*b + 5
            sage: g.any_root(ring=GF(11^10, 'b'), degree=5)
            5*b^9 + b^8 + 3*b^7 + 2*b^6 + b^5 + 4*b^4 + 3*b^3 + 7*b^2 + 10*b

        TESTS::

            sage: R.<x> = GF(5)[]
            sage: K.<a> = GF(5^12)
            sage: for _ in range(40):
            ....:     f = R.random_element(degree=4)
            ....:     assert f(f.any_root(K)) == 0

        Check that our Cantor-Zassenhaus implementation does not loop
        over finite fields of even characteristic (see :trac:`16162`)::

            sage: K.<a> = GF(2**8)
            sage: x = polygen(K)
            sage: (x**2+x+1).any_root() # used to loop
            a^7 + a^6 + a^4 + a^2 + a + 1
            sage: (x**2+a+1).any_root()
            a^7 + a^2

        Also check that such computations can be interrupted::

            sage: K.<a> = GF(2^8)
            sage: x = polygen(K)
            sage: pol = x^1000000 + x + a
            sage: alarm(0.5); pol.any_root()
            Traceback (most recent call last):
            ...
            AlarmInterrupt

        Check root computation over large finite fields::

            sage: K.<a> = GF(2**50)
            sage: x = polygen(K)
            sage: (x**10+x+a).any_root()
            a^49 + a^47 + a^44 + a^42 + a^41 + a^39 + a^38 + a^37 + a^36 + a^34 + a^33 + a^29 + a^27 + a^26 + a^25 + a^23 + a^18 + a^13 + a^7 + a^5 + a^4 + a^3 + a^2 + a
            sage: K.<a> = GF(2**150)
            sage: x = polygen(K)
            sage: (x**10+x+a).any_root()
            a^149 + a^148 + a^146 + a^144 + a^143 + a^140 + a^138 + a^136 + a^134 + a^132 + a^131 + a^130 + a^129 + a^127 + a^123 + a^120 + a^118 + a^114 + a^113 + a^112 + a^111 + a^108 + a^104 + a^103 + a^102 + a^99 + a^98 + a^94 + a^91 + a^90 + a^88 + a^79 + a^78 + a^75 + a^73 + a^72 + a^67 + a^65 + a^64 + a^63 + a^62 + a^61 + a^59 + a^57 + a^52 + a^50 + a^48 + a^47 + a^46 + a^45 + a^43 + a^41 + a^39 + a^37 + a^34 + a^31 + a^29 + a^27 + a^25 + a^23 + a^22 + a^20 + a^18 + a^16 + a^14 + a^11 + a^10 + a^8 + a^6 + a^5 + a^4 + a + 1

        Check that :trac:`21998` has been resolved::

            sage: K.<a> = GF(2^4)
            sage: R.<x> = K[]
            sage: f = x^2 + x + a^2 + a
            sage: f.any_root()
            a + 1

        """
        if self.base_ring().is_finite() and self.base_ring().is_field():
            if self.degree() < 0:
                return ring(0)
            if self.degree() == 0:
                raise ValueError("no roots A %s" % self)
            if not assume_squarefree:
                SFD = self.squarefree_decomposition()
                SFD.sort()
                for f, e in SFD:
                    try:
                        return f.any_root(ring, degree, True)
                    except ValueError:
                        pass
            if self.degree() == 1 and (degree is None or degree == 1):
                if ring is None:
                    return -self[0]/self[1]
                else:
                    return ring(-self[0]/self[1])
            q = self.base_ring().order()
            if ring is None:
                allowed_deg_mult = Integer(1)
            else:
                if not (self.base_ring().is_field() and self.base_ring().is_finite()):
                    raise NotImplementedError
                if ring.characteristic() != self.base_ring().characteristic():
                    raise ValueError("ring must be an extension of the base ring")
                if not (ring.is_field() and ring.is_finite()):
                    raise NotImplementedError
                allowed_deg_mult = Integer(ring.factored_order()[0][1]) # generally it will be the quotient of this by the degree of the base ring.
            if degree is None:
                x = self._parent.gen()
                if allowed_deg_mult == 1:
                    xq = pow(x,q,self)
                    self = self.gcd(xq-x)
                    degree = -1
                    if self.degree() == 0:
                        raise ValueError("no roots B %s" % self)
                else:
                    xq = x
                    d = Integer(0)
                    while True:
                        # one pass for roots that actually lie within ring.
                        e = self.degree()
                        if 2*d+2 > e:
                            # this polynomial has no factors dividing allowed_deg_mult
                            if allowed_deg_mult % e == 0:
                                degree = -e
                            break
                        while d < allowed_deg_mult:
                            d = d+1
                            xq = pow(xq,q,self)
                            if d.divides(allowed_deg_mult):
                                break
                        A = self.gcd(xq-x)
                        if A != 1:
                            self = A
                            degree = -d
                            break
                        if d == allowed_deg_mult:
                            break
                    if degree is None:
                        if allowed_deg_mult == 1:
                            raise ValueError("no roots C %s" % self)
                        xq = x
                        d = Integer(0)
                        while True:
                            # now another for roots that will lie in an extension.
                            e = self.degree()
                            if 2*d+2 > e:
                                # this polynomial is irreducible.
                                degree = -e
                                break
                            while True:
                                # we waste a little effort here in computing the xq again.
                                d = d+1
                                xq = pow(xq,q,self)
                                if allowed_deg_mult.divides(d):
                                    break
                            A = self.gcd(xq-x)
                            if A != 1:
                                self = A
                                degree = -d
                                break
            if degree == 0:
                raise ValueError("degree should be nonzero")
            R = self._parent
            x = R.gen()
            if degree > 0:
                xq = x
                d = 0
                while True:
                    e = self.degree()
                    if 2*d > e:
                        if degree != e:
                            raise ValueError("no roots D %s" % self)
                        break
                    d = d+1
                    xq = pow(xq,q,self)
                    if d == degree:
                        break
                    A = self.gcd(xq-x)
                    if A != 1:
                        self = self // A
                if d == degree:
                    self = self.gcd(xq-x)
                    if self.degree() == 0:
                        raise ValueError("no roots E %s" % self)
            else:
                degree = -degree
            if ring is None:
                if degree == 1:
                    ring = self.base_ring()
                else:
                    ring = self.base_ring().extension(degree) # this won't work yet.
            # now self has only roots of degree ``degree``.
            # for now, we only implement the Cantor-Zassenhaus split
            k = self.degree() // degree
            if k == 1:
                try:
                    return self.roots(ring, multiplicities=False)[0] # is there something better to do here?
                except IndexError:
                    raise ValueError("no roots F %s" % self)
            if q % 2 == 0:
                while True:
                    T = R.random_element(2*degree-1)
                    if T == 0:
                        continue
                    T = T.monic()
                    C = T
                    for i in range(degree-1):
                        C = T + pow(C,q,self)
                    h = self.gcd(C)
                    hd = h.degree()
                    if hd != 0 and hd != self.degree():
                        if 2*hd <= self.degree():
                            return h.any_root(ring, -degree, True)
                        else:
                            return (self//h).any_root(ring, -degree, True)
            else:
                while True:
                    T = R.random_element(2*degree-1)
                    if T == 0:
                        continue
                    T = T.monic()
                    h = self.gcd(pow(T, Integer((q**degree-1)/2), self)-1)
                    hd = h.degree()
                    if hd != 0 and hd != self.degree():
                        if 2*hd <= self.degree():
                            return h.any_root(ring, -degree, True)
                        else:
                            return (self//h).any_root(ring, -degree, True)
        else:
            return self.roots(ring=ring, multiplicities=False)[0]


    def __truediv__(self, right):
        """
        EXAMPLES::

            sage: x = QQ['x'].0
            sage: f = (x^3 + 5)/3; f
            1/3*x^3 + 5/3
            sage: f.parent()
            Univariate Polynomial Ring in x over Rational Field

        If we do the same over `\ZZ` the result is in the
        polynomial ring over `\QQ`.

        ::

            sage: x  = ZZ['x'].0
            sage: f = (x^3 + 5)/3; f
            1/3*x^3 + 5/3
            sage: f.parent()
            Univariate Polynomial Ring in x over Rational Field

        Divides can make elements of the fraction field::

            sage: R.<x> = QQ['x']
            sage: f = x^3 + 5
            sage: g = R(3)
            sage: h = f/g; h
            1/3*x^3 + 5/3
            sage: h.parent()
            Fraction Field of Univariate Polynomial Ring in x over Rational Field

        This is another example over a non-prime finite field (submitted by
        a student of Jon Hanke). It illustrates cancellation between the
        numerator and denominator over a non-prime finite field.

        ::

            sage: R.<x> = PolynomialRing(GF(5^2, 'a'), 'x')
            sage: f = x^3 + 4*x
            sage: f / (x - 1)
            x^2 + x

        Be careful about coercions (this used to be broken)::

            sage: R.<x> = ZZ['x']
            sage: f = x / Mod(2,5); f
            3*x
            sage: f.parent()
            Univariate Polynomial Ring in x over Ring of integers modulo 5

        TESTS:

        Check that :trac:`12217` is fixed::

            sage: P.<x> = GF(5)[]
            sage: x/0
            Traceback (most recent call last):
            ...
            ZeroDivisionError: Inverse does not exist.

            sage: P.<x> = GF(25, 'a')[]
            sage: x/5
            Traceback (most recent call last):
            ...
            ZeroDivisionError: division by zero in finite field
        """
        try:
            if not isinstance(right, Element) or right.parent() != self.parent():
                R = self.parent().base_ring()
                x = R._coerce_(right)
                return self * ~x
        except (TypeError, ValueError):
            pass
        return RingElement.__div__(self, right)

    def __div__(self, other):
        return PyNumber_TrueDivide(self, other)

    def __pow__(self, right, modulus):
        """
        EXAMPLES::

            sage: x = polygen(QQ['u']['v'])
            sage: f = x - 1
            sage: f._pow(3)
            x^3 - 3*x^2 + 3*x - 1
            sage: f^3
            x^3 - 3*x^2 + 3*x - 1

            sage: R = PolynomialRing(GF(2), 'x')
            sage: f = R(x^9 + x^7 + x^6 + x^5 + x^4 + x^2 + x)
            sage: h = R(x^10 + x^7 + x^6 + x^5 + x^4 + x^3 + x^2 + 1)
            sage: pow(f, 2, h)
            x^9 + x^8 + x^7 + x^5 + x^3

        TESTS::

            sage: x = polygen(QQ['u']['v'])
            sage: x^(1/2)
            Traceback (most recent call last):
            ...
            TypeError: non-integral exponents not supported

        ::

            sage: x^x
            Traceback (most recent call last):
            ...
            TypeError: non-integral exponents not supported

        ::

            sage: k = GF(5)
            sage: D.<x> = k[]
            sage: l.<x> = k.extension(x^2 + 2)
            sage: R.<t> = l[]
            sage: f = t^4 + (2*x - 1)*t^3 + (2*x + 1)*t^2 + 3
            sage: h = t^4 - x*t^3 + (3*x + 1)*t^2 + 2*t + 2*x - 1
            sage: pow(f, 2, h)
            3*t^3 + (2*x + 3)*t^2 + (2*x + 2)*t + 2*x + 2
            sage: pow(f, 10**7, h)
            4*x*t^3 + 2*x*t^2 + 4*x*t + 4

        Check that :trac:`18457` is fixed::

            sage: R.<x> = PolynomialRing(GF(5), sparse=True)
            sage: (1+x)^(5^10) # used to hang forever
            x^9765625 + 1
            sage: S.<t> = GF(3)[]
            sage: R1.<x> = PolynomialRing(S, sparse=True)
            sage: (1+x+t)^(3^10)
            x^59049 + t^59049 + 1
            sage: R2.<x> = PolynomialRing(S, sparse=False)
            sage: (1+x+t)^(3^10)
            x^59049 + t^59049 + 1

        Check that the algorithm used is indeed correct::

            sage: from sage.structure.element import generic_power
            sage: R1 = PolynomialRing(GF(8,'a'), 'x')
            sage: R2 = PolynomialRing(GF(9,'b'), 'x', sparse=True)
            sage: R3 = PolynomialRing(R2, 'y')
            sage: R4 = PolynomialRing(R1, 'y', sparse=True)
            sage: for d in range(20,40): # long time
            ....:     for R in [R1, R2, R3, R3]:
            ....:         a = R.random_element()
            ....:         assert a^d == generic_power(a,d)

        Test the powering modulo ``x^n`` (calling :meth:`power_trunc`)::

            sage: R.<x> = GF(3)[]
            sage: pow(x + 1, 51, x^7)
            x^6 + 2*x^3 + 1

            sage: S.<y> = QQ[]
            sage: R.<x> = S[]
            sage: pow(y*x+1, 51, x^7)
            18009460*y^6*x^6 + 2349060*y^5*x^5 + ... + 51*y*x + 1
        """
        if type(right) is not Integer:
            try:
                right = Integer(right)
            except TypeError:
                raise TypeError("non-integral exponents not supported")

        if self.degree() <= 0:
            return self.parent()(self[0]**right)
        if right < 0:
            return (~self)**(-right)
        if modulus:
            if right > 0 and \
               parent(modulus) == self.parent() and \
               modulus.number_of_terms() == 1 and \
               modulus.leading_coefficient().is_one():
                return self.power_trunc(right, modulus.degree())
            return power_mod(self, right, modulus)
        if (<Polynomial>self).is_gen():   # special case x**n should be faster!
            P = self.parent()
            R = P.base_ring()
            if P.is_sparse():
                v = {right:R.one()}
            else:
                v = [R.zero()]*right + [R.one()]
            return self.parent()(v, check=False)
        if right > 20: # no gain below
            p = self.parent().characteristic()
            if p > 0 and p <= right and (self.base_ring() in sage.categories.integral_domains.IntegralDomains() or p.is_prime()):
                x = self.parent().gen()
                one = self.parent().one()
                ret = one
                e = 1
                q = right
                sparse = self.parent().is_sparse()
                if sparse:
                    d = self.dict()
                else:
                    c = self.list(copy=False)
                while q > 0:
                    q, r = q.quo_rem(p)
                    if r != 0:
                        if sparse:
                            tmp = self.parent()({e*k : d[k]**e for k in d})
                        else:
                            tmp = [0] * (e * len(c) - e + 1)
                            for i in range(len(c)):
                                tmp[e*i] = c[i]**e
                            tmp = self.parent()(tmp)
                        ret *= generic_power(tmp, r, one=one)
                    e *= p
                return ret

        return generic_power(self,right)

    def power_trunc(self, n, prec):
        r"""
        Truncated ``n``-th power of this polynomial up to precision ``prec``

        INPUT:

        - ``n`` -- (non-negative integer) power to be taken

        - ``prec`` -- (integer) the precision

        EXAMPLES::

            sage: R.<x> = ZZ[]
            sage: (3*x^2 - 2*x + 1).power_trunc(5, 8)
            -1800*x^7 + 1590*x^6 - 1052*x^5 + 530*x^4 - 200*x^3 + 55*x^2 - 10*x + 1
            sage: ((3*x^2 - 2*x + 1)^5).truncate(8)
            -1800*x^7 + 1590*x^6 - 1052*x^5 + 530*x^4 - 200*x^3 + 55*x^2 - 10*x + 1

            sage: S.<y> = R[]
            sage: (x+y).power_trunc(5,5)
            5*x*y^4 + 10*x^2*y^3 + 10*x^3*y^2 + 5*x^4*y + x^5
            sage: ((x+y)^5).truncate(5)
            5*x*y^4 + 10*x^2*y^3 + 10*x^3*y^2 + 5*x^4*y + x^5

            sage: R.<x> = GF(3)[]
            sage: p = x^2 - x + 1
            sage: q = p.power_trunc(80, 20)
            sage: q
            x^19 + x^18 + ... + 2*x^4 + 2*x^3 + x + 1
            sage: (p^80).truncate(20) == q
            True

            sage: R.<x> = GF(7)[]
            sage: p = (x^2 + x + 1).power_trunc(2^100, 100)
            sage: p
            2*x^99 + x^98 + x^95 + 2*x^94 + ... + 3*x^2 + 2*x + 1

            sage: for i in range(100):
            ....:    q1 = (x^2 + x + 1).power_trunc(2^100 + i, 100)
            ....:    q2 = p * (x^2 + x + 1).power_trunc(i, 100)
            ....:    q2 = q2.truncate(100)
            ....:    assert q1 == q2, "i = {}".format(i)

        TESTS::

            sage: x = polygen(QQ)
            sage: (3*x-5).power_trunc(2^200, 0)
            0
            sage: x.power_trunc(-1, 10)
            Traceback (most recent call last):
            ...
            ValueError: n must be a non-negative integer
            sage: R.<y> = QQ['x']
            sage: y.power_trunc(2**32-1, 2)
            0
            sage: y.power_trunc(2**64-1, 2)
            0
        """
        cdef Integer ZZn = ZZ(n)
        if mpz_fits_ulong_p(ZZn.value):
            return self._power_trunc(mpz_get_ui(ZZn.value), prec)
        return generic_power_trunc(self, ZZn, pyobject_to_long(prec))

    cpdef Polynomial _power_trunc(self, unsigned long n, long prec):
        r"""
        Truncated ``n``-th power of this polynomial up to precision ``prec``

        This method is overriden for certain subclasses when a library function
        is available.

        INPUT:

        - ``n`` -- (non-negative integer) power to be taken

        - ``prec`` -- (integer) the precision

        TESTS::

            sage: R.<x> = QQ['y'][]
            sage: for p in [R.one(), x, x+1, x-1, x^2 - 1]:
            ....:     for n in range(0, 20):
            ....:         for prec in [1, 2, 3, 10]:
            ....:             assert p._power_trunc(n, prec) == (p**n).truncate(prec)
        """
        return generic_power_trunc(self, Integer(n), prec)

    def _pow(self, right):
        # TODO: fit __pow__ into the arithmetic structure
        if self.degree() <= 0:
            return self._parent(self[0]**right)
        if right < 0:
            return (~self)**(-right)
        if (<Polynomial>self) == self._parent.gen():   # special case x**n should be faster!
            v = [0]*right + [1]
            return self._parent(v, check=True)
        return generic_power(self, right)

    def _repr(self, name=None):
        """
        Return the string representation of this polynomial.

        INPUT:

        - ``name`` - None or a string; used for printing the variable.

        EXAMPLES::

            sage: S.<t> = QQ[]
            sage: R.<x> = S[]
            sage: f = (1 - t^3)*x^3 - t^2*x^2 - x + 1
            sage: f._repr()
            '(-t^3 + 1)*x^3 - t^2*x^2 - x + 1'
            sage: f._repr('z')
            '(-t^3 + 1)*z^3 - t^2*z^2 - z + 1'
            sage: P.<y> = RR[]
            sage: y, -y
            (y, -y)

        TESTS:

        We verify that :trac:`23020` has been resolved. (There are no elements
        in the Sage library yet that do not implement ``__nonzero__``, so we
        have to create one artifically.)::

            sage: class PatchedAlgebraicNumber(sage.rings.qqbar.AlgebraicNumber):
            ....:     def __nonzero__(self): raise NotImplementedError()
            sage: R.<x> = QQbar[]
            sage: R([PatchedAlgebraicNumber(0), 1])
            x + 0

        """
        s = " "
        m = self.degree() + 1
        if name is None:
            name = self._parent.variable_name()
        atomic_repr = self._parent.base_ring()._repr_option('element_is_atomic')
        coeffs = self.list(copy=False)
        for n in reversed(xrange(m)):
            x = coeffs[n]
            is_nonzero = False
            try:
                is_nonzero = bool(x)
            except NotImplementedError:
                # for some elements it is not possible/feasible to determine
                # whether they are zero or not; we just print them anyway in
                # such cases
                is_nonzero = True
            if is_nonzero:
                if n != m-1:
                    s += " + "
                x = y = repr(x)
                if y.find("-") == 0:
                    y = y[1:]
                if not atomic_repr and n > 0 and (y.find("+") != -1 or y.find("-") != -1):
                    x = "(%s)"%x
                if n > 1:
                    var = "*%s^%s"%(name,n)
                elif n==1:
                    var = "*%s"%name
                else:
                    var = ""
                s += "%s%s"%(x,var)
        s = s.replace(" + -", " - ")
        s = re.sub(r' 1(\.0+)?\*',' ', s)
        s = re.sub(r' -1(\.0+)?\*',' -', s)
        if s == " ":
            return "0"
        return s[1:]

    def _repr_(self):
        r"""
        Return string representation of this polynomial.

        EXAMPLES::

            sage: R.<x> = PolynomialRing(QQ, implementation="FLINT")
            sage: f = x^3+2/3*x^2 - 5/3
            sage: f._repr_()
            'x^3 + 2/3*x^2 - 5/3'
            sage: f.rename('vaughn')
            Traceback (most recent call last):
            ...
            NotImplementedError: object does not support renaming: x^3 + 2/3*x^2 - 5/3
        """
        return self._repr()

    def _latex_(self, name=None):
        r"""
        Return the latex representation of this polynomial.

        EXAMPLES:

        A fairly simple example over `\QQ`.

        ::

            sage: C3.<omega> = CyclotomicField(3)
            sage: R.<X> = C3[]
            sage: f = X^3 - omega*X
            sage: latex(f)
            X^{3} - \omega X
            sage: R.<x> = RDF[]
            sage: latex(x+2)
            x + 2.0

        The following illustrates the fix of :trac:`2586`::

            sage: latex(ZZ['alpha']['b']([0, ZZ['alpha'].0]))
            \alpha b

        The following illustrates a (non-intentional) superfluity of parentheses

            sage: K.<I>=QuadraticField(-1)
            sage: R.<x>=K[]
            sage: latex(I*x^2-I*x)
            \left(\sqrt{-1}\right) x^{2} + \left(-\sqrt{-1}\right) x
        """
        s = " "
        coeffs = self.list(copy=False)
        m = len(coeffs)
        if name is None:
            name = self._parent.latex_variable_names()[0]
        atomic_repr = self._parent.base_ring()._repr_option('element_is_atomic')
        for n in reversed(xrange(m)):
            x = coeffs[n]
            x = y = latex(x)
            if x != '0':
                if n != m-1:
                    s += " + "
                if y.find("-") == 0:
                    y = y[1:]
                if not atomic_repr and n > 0 and (y.find("+") != -1 or y.find("-") != -1):
                    x = "\\left(%s\\right)"%x
                if n > 1:
                    var = "|%s^{%s}"%(name,n)
                elif n==1:
                    var = "|%s"%name
                else:
                    var = ""
                s += "%s %s"%(x,var)
        s = s.replace(" + -", " - ")
        s = re.sub(" 1(\.0+)? \|"," ", s)
        s = re.sub(" -1(\.0+)? \|", " -", s)
        s = s.replace("|","")
        if s==" ":
            return "0"
        return s[1:].lstrip().rstrip()

    def _sage_input_(self, sib, coerced):
        r"""
        Produce an expression which will reproduce this value when
        evaluated.

        EXAMPLES::

            sage: K.<x> = ZZ[]
            sage: sage_input(K(0), verify=True)
            # Verified
            ZZ['x'](0)
            sage: sage_input(K(-54321), preparse=False, verify=True)
            # Verified
            ZZ['x'](-54321)
            sage: sage_input(x, verify=True)
            # Verified
            R.<x> = ZZ[]
            x
            sage: sage_input(x, preparse=False)
            R = ZZ['x']
            x = R.gen()
            x
            sage: sage_input((3*x-2)^3, verify=True)
            # Verified
            R.<x> = ZZ[]
            27*x^3 - 54*x^2 + 36*x - 8
            sage: L.<y> = K[]
            sage: sage_input(L(0), verify=True)
            # Verified
            ZZ['x']['y'](0)
            sage: sage_input((x+y+1)^2, verify=True)
            # Verified
            R1.<x> = ZZ[]
            R2.<y> = R1[]
            y^2 + (2*x + 2)*y + (x^2 + 2*x + 1)
            sage: sage_input(RR(pi) * polygen(RR), verify=True)
            # Verified
            R.<x> = RR[]
            3.1415926535897931*x
            sage: sage_input(polygen(GF(7)) + 12, verify=True)
            # Verified
            R.<x> = GF(7)[]
            x + 5
            sage: from sage.misc.sage_input import SageInputBuilder
            sage: K(0)._sage_input_(SageInputBuilder(), True)
            {atomic:0}
            sage: (x^2 - 1)._sage_input_(SageInputBuilder(), False)
            {binop:- {binop:** {gen:x {constr_parent: {subscr: {atomic:ZZ}[{atomic:'x'}]} with gens: ('x',)}} {atomic:2}} {atomic:1}}
        """
        if self.degree() > 0:
            gen = sib.gen(self._parent)
            coeffs = self.list(copy=False)
            terms = []
            for i in range(len(coeffs)-1, -1, -1):
                if i > 0:
                    if i > 1:
                        gen_pow = gen**sib.int(i)
                    else:
                        gen_pow = gen
                    terms.append(sib.prod((sib(coeffs[i], True), gen_pow), simplify=True))
                else:
                    terms.append(sib(coeffs[i], True))
            return sib.sum(terms, simplify=True)
        elif coerced:
            return sib(self.constant_coefficient(), True)
        else:
            return sib(self._parent)(sib(self.constant_coefficient(), True))

    def __setitem__(self, n, value):
        """
        Set the n-th coefficient of this polynomial. This always raises an
        IndexError, since in Sage polynomials are immutable.

        INPUT:


        -  ``n`` - an integer

        -  ``value`` - value to set the n-th coefficient to


        OUTPUT: an IndexError is always raised.

        EXAMPLES::

            sage: R.<x> = ZZ[]
            sage: f = x^3 + x + 1
            sage: f[2] = 3
            Traceback (most recent call last):
            ...
            IndexError: polynomials are immutable
        """
        raise IndexError("polynomials are immutable")

    cpdef _floordiv_(self, right):
        """
        Quotient of division of self by other. This is denoted //.

        If self = quotient \* right + remainder, this function returns
        quotient.

        EXAMPLES::

            sage: R.<x> = ZZ[]
            sage: f = x^3 + x + 1
            sage: g = f*(x^2-2) + x
            sage: g.__floordiv__(f)
            x^2 - 2
            sage: g//f
            x^2 - 2
        """
        Q, _ = self.quo_rem(right)
        return Q

    def __mod__(self, other):
        """
        Remainder of division of self by other.

        EXAMPLES::

            sage: R.<x> = ZZ[]
            sage: x % (x+1)
            -1
            sage: (x^3 + x - 1) % (x^2 - 1)
            2*x - 1
        """
        _, R = self.quo_rem(other)
        return R

    def mod(self, other):
        """
        Remainder of division of self by other.

        EXAMPLES::

            sage: R.<x> = ZZ[]
            sage: x % (x+1)
            -1
            sage: (x^3 + x - 1) % (x^2 - 1)
            2*x - 1
        """
        return self % other

    def _is_atomic(self):
        """
        EXAMPLES::

            sage: R.<x> = QQ[]
            sage: S.<y> = R[]
            sage: S(x+2)
            x + 2
            sage: S(x+2)._is_atomic()
            False
            sage: S(x)._is_atomic()
            True
        """
        return (self.degree() == self.valuation() and
                self.leading_coefficient()._is_atomic())

    cpdef _mul_generic(self, right):
        """
        Compute the product of self and right using the classical quadratic
        algorithm. This method is the default for inexact rings.

        For two polynomials of degree n and m this method needs
        (m+1)*(n+1) products and n*m additions

        EXAMPLES::

            sage: K.<x> = QQ[]
            sage: f = 1+3*x+4*x^2+x^3
            sage: g = x^2+3*x^5
            sage: f._mul_generic(g)
            3*x^8 + 12*x^7 + 9*x^6 + 4*x^5 + 4*x^4 + 3*x^3 + x^2

        Show the product in the symbolic ring::

            sage: L = SR['x']
            sage: var('a0,a1,b0,b1')
            (a0, a1, b0, b1)
            sage: L([a0,a1])._mul_generic(L([b0,b1]))
            a1*b1*x^2 + (a1*b0 + a0*b1)*x + a0*b0

        A non-commutative example::

            sage: A.<i,j,k> = QuaternionAlgebra(QQ, -1,-1)
            sage: R.<w> = PolynomialRing(A)
            sage: f = i*w + j
            sage: g = k*w + 1
            sage: f._mul_generic(g)
            -j*w^2 + 2*i*w + j
            sage: g._mul_generic(f)
            j*w^2 + j


        TESTS::

            sage: K.<x> = QQ[]
            sage: f = K(0)
            sage: g = K.random_element(10)
            sage: f._mul_generic(g)
            0
            sage: g._mul_generic(f)
            0
            sage: f._mul_generic(K(0))
            0
            sage: g._mul_generic(g) - g._mul_karatsuba(g)
            0
            sage: h = K(QQ.random_element(100,100))
            sage: f._mul_generic(h)
            0
            sage: K([h*c for c in g.list()]) - g._mul_generic(h)
            0
            sage: g._mul_generic(h) - K([h*c for c in g.list()])
            0
        """
        if self is right:
            return self._square_generic()
        cdef list x = self.list(copy=False)
        cdef list y = right.list(copy=False)
        return self._new_generic(do_schoolbook_product(x, y, -1))

    cdef _square_generic(self):
        cdef list x = self.list(copy=False)
        cdef Py_ssize_t i, j
        cdef Py_ssize_t d = len(x)-1
        zero = self._parent.base_ring().zero()
        two = self._parent.base_ring()(2)
        cdef list coeffs = [zero] * (2 * d + 1)
        for i from 0 <= i <= d:
            coeffs[2*i] = x[i] * x[i]
            for j from 0 <= j < i:
                coeffs[i+j] += two * x[i] * x[j]
        return self._new_generic(coeffs)

    def _mul_fateman(self, right):
        r"""
        Returns the product of two polynomials using Kronecker's trick to
        do the multiplication. This could be used over a generic base
        ring.

        .. NOTE::

           -  Since this is implemented in interpreted Python, it could be
              hugely sped up by reimplementing it in Pyrex.

           -  Over the reals there is precision loss, at least in the current
              implementation.


        INPUT:

        -  ``self`` - Polynomial

        -  ``right`` - Polynomial (over same base ring as
           self)


        OUTPUT: Polynomial - The product self\*right.

        ALGORITHM: Based on a paper by R. Fateman

        http://www.cs.berkeley.edu/~fateman/papers/polysbyGMP.pdf

        The idea is to encode dense univariate polynomials as big integers,
        instead of sequences of coefficients. The paper argues that because
        integer multiplication is so cheap, that encoding 2 polynomials to
        big numbers and then decoding the result might be faster than
        popular multiplication algorithms. This seems true when the degree
        is larger than 200.

        EXAMPLES::

            sage: S.<y> = PolynomialRing(RR)
            sage: f = y^10 - 1.393493*y + 0.3
            sage: f._mul_karatsuba(f,0)
            y^20 - 2.78698600000000*y^11 + 0.600000000000000*y^10 + 1.11022302462516e-16*y^8 - 1.11022302462516e-16*y^6 - 1.11022302462516e-16*y^3 + 1.94182274104900*y^2 - 0.836095800000000*y + 0.0900000000000000
            sage: f._mul_fateman(f)
            y^20 - 2.78698600000000*y^11 + 0.600000000000000*y^10 + 1.94182274104900*y^2 - 0.836095800000000*y + 0.0900000000000000

        Advantages:


        -  Faster than Karatsuba over `\QQ` and
           `\ZZ` (but much slower still than calling NTL's
           optimized C++ implementation, which is the default over
           `\ZZ`)

        -  Potentially less complicated.


        Drawbacks:


        -  Slower over R when the degree of both of polynomials is less
           than 250 (roughly).

        -  Over R, results may not be as accurate as the Karatsuba case.
           This is because we represent coefficients of polynomials over R as
           fractions, then convert them back to floating-point numbers.


        AUTHORS:

        - Didier Deshommes (2006-05-25)
        """
        return self._parent(polynomial_fateman._mul_fateman_mul(self,right))

    @cython.boundscheck(False)
    @cython.wraparound(False)
    @cython.overflowcheck(False)
    def _mul_karatsuba(self, right, K_threshold = None):
        r"""
        Compute the product of two polynomials using the Karatsuba divide
        and conquer multiplication algorithm. This is only used over a
        generic base ring. (Special libraries like Flint are used, e.g., for
        the integers and rationals, which are much faster.)

        INPUT:

          - ``self`` - Polynomial
          - ``right`` - Polynomial (over same base ring as self)
          - ``K_threshold`` - (optional) Integer. A threshold to fall back to
          schoolbook algorithm. In the recursion, if one of the polynomials is
          of degree less that K_threshold then the classic quadratic polynomial
          is used.

        OUTPUT: Polynomial - The product self\*right.

        ALGORITHM: The basic idea is to use that

        .. MATH::

            (aX + b) (cX + d) = acX^2 + ((a+b)(c+d)-ac-bd)X + bd


        where ac=a\*c and bd=b\*d, which requires three multiplications
        instead of the naive four. Given f and g of arbitrary degree bigger
        than one, let e be min(deg(f),deg(g))/2. Write

        .. MATH::

            f = a X^e + b   \text{ and }   g = c X^e + d


        and use the identity

        .. MATH::

            (aX^e + b) (cX^e + d) = ac X^{2e} +((a+b)(c+d) - ac - bd)X^e + bd


        to recursively compute `fg`.

        If `self` is a polynomial of degree n and `right` is a polynomial of
        degree m with n < m, then we interpret `right` as

        .. MATH::

            g0 + g1 * x^n + g2 * x^{2n} + ... + gq * x^{nq}

        where `gi` are polynomials of degree <= n. We then compute each product
        `gi*right` with Karatsuba multiplication and reconstruct `self*right`
        from the partial products.

        The theoretical complexity for multiplying two polynomials of the same
        degree n is O(n^log(3,2)). Through testing of polynomials of degree up
        to 5000 we get that the number of operations for two polynomials of
        degree up to n-1 is bounded by:

        7.53*n**1.59 additions and 1.46*n**1.59 products on the base ring.

        For polynomials of degree m-1 and n-1 with m<n the number of operations
        is bounded by:

        8.11*m**0.59*n additions and 1.56*m**0.59*n products.

        (The bound might be worse for larger degrees.)

        EXAMPLES::

            sage: K.<x> = QQ[]
            sage: f = 1+3*x+4*x^2+x^3
            sage: g = x^2+3*x^5
            sage: f._mul_karatsuba(g,0)
            3*x^8 + 12*x^7 + 9*x^6 + 4*x^5 + 4*x^4 + 3*x^3 + x^2
            sage: f._mul_karatsuba(g,2)
            3*x^8 + 12*x^7 + 9*x^6 + 4*x^5 + 4*x^4 + 3*x^3 + x^2

        Show the product in the symbolic ring::

            sage: L = SR['x']
            sage: var('a0,a1,b0,b1')
            (a0, a1, b0, b1)
            sage: L([a0,a1])._mul_karatsuba(L([b0,b1]),0)
            a1*b1*x^2 + ((a0 + a1)*(b0 + b1) - a0*b0 - a1*b1)*x + a0*b0
            sage: L([a0,a1])._mul_karatsuba(L([b0,b1]),2)
            a1*b1*x^2 + (a1*b0 + a0*b1)*x + a0*b0

        A noncommutative example::

            sage: A.<i,j,k> = QuaternionAlgebra(QQ, -1,-1)
            sage: R.<w> = PolynomialRing(A)
            sage: f = i*w + j
            sage: g = k*w + 1
            sage: f._mul_karatsuba(g,0)
            -j*w^2 + 2*i*w + j
            sage: g._mul_karatsuba(f,0)
            j*w^2 + j

        TESTS::

            sage: K.<x> = QQ[]
            sage: f = K(0)
            sage: g = K.random_element(10)
            sage: f._mul_karatsuba(g,0)
            0
            sage: g._mul_karatsuba(f,0)
            0
            sage: f._mul_karatsuba(K(0),0)
            0
            sage: g._mul_generic(g) - g._mul_karatsuba(g,0)
            0
            sage: h = K(QQ.random_element(100,100))
            sage: f._mul_karatsuba(h)
            0
            sage: K([h*c for c in g.list()]) - g._mul_generic(h)
            0
            sage: g._mul_karatsuba(h) - K([h*c for c in g.list()])
            0

        Random tests for noncommutative rings::

            sage: A.<i,j,k> = QuaternionAlgebra(QQ, -1,-1)
            sage: R.<w> = PolynomialRing(A)
            sage: f = R.random_element(randint(10,100))
            sage: g = R.random_element(randint(10,100))
            sage: f._mul_generic(g) == f._mul_karatsuba(g,0)
            True
            sage: f._mul_generic(g) == f._mul_karatsuba(g,16)
            True
            sage: g = R.random_element(0)
            sage: f._mul_karatsuba(g,0) == f._mul_generic(g)
            True
            sage: g._mul_karatsuba(f,0) == g._mul_generic(f)
            True

        Polynomials over matrices::

            sage: K = PolynomialRing(MatrixSpace(QQ,2),'x')
            sage: f = K.random_element(randint(5,10))
            sage: g = K.random_element(randint(5,10))
            sage: h1 = f._mul_generic(g)
            sage: h2 = f._mul_karatsuba(g,randint(0,10))
            sage: h1 == h2
            True
        """
        if self.is_zero():
            return self
        elif right.is_zero():
            return right
        cdef list f = self.list(copy=False)
        cdef list g = right.list(copy=False)
        n = len(f)
        m = len(g)
        if n == 1:
            c = f[0]
            return self._new_generic([c*a for a in g])
        if m == 1:
            c = g[0]
            return self._new_generic([a*c for a in f])
        if K_threshold is None:
            K_threshold = self._parent._Karatsuba_threshold
        if n <= K_threshold or m <= K_threshold:
            return self._new_generic(do_schoolbook_product(f, g, -1))
        if n == m:
            return self._new_generic(do_karatsuba(f,g, K_threshold, 0, 0, n))
        return self._new_generic(do_karatsuba_different_size(f,g, K_threshold))

    def base_ring(self):
        """
        Return the base ring of the parent of self.

        EXAMPLES::

            sage: R.<x> = ZZ[]
            sage: x.base_ring()
            Integer Ring
            sage: (2*x+3).base_ring()
            Integer Ring
        """
        return self._parent.base_ring()

    cpdef base_extend(self, R):
        """
        Return a copy of this polynomial but with coefficients in R, if
        there is a natural map from coefficient ring of self to R.

        EXAMPLES::

            sage: R.<x> = QQ[]
            sage: f = x^3 - 17*x + 3
            sage: f.base_extend(GF(7))
            Traceback (most recent call last):
            ...
            TypeError: no such base extension
            sage: f.change_ring(GF(7))
            x^3 + 4*x + 3
        """
        S = self._parent.base_extend(R)
        return S(self)

    def change_variable_name(self, var):
        """
        Return a new polynomial over the same base ring but in a different
        variable.

        EXAMPLES::

            sage: x = polygen(QQ,'x')
            sage: f = -2/7*x^3 + (2/3)*x - 19/993; f
            -2/7*x^3 + 2/3*x - 19/993
            sage: f.change_variable_name('theta')
            -2/7*theta^3 + 2/3*theta - 19/993
        """
        R = self._parent.base_ring()[var]
        return R(self.list())

    def change_ring(self, R):
        """
        Return a copy of this polynomial but with coefficients in ``R``, if at
        all possible.

        INPUT:

        - ``R`` - a ring or morphism.

        EXAMPLES::

            sage: K.<z> = CyclotomicField(3)
            sage: f = K.defining_polynomial()
            sage: f.change_ring(GF(7))
            x^2 + x + 1

        ::

            sage: K.<z> = CyclotomicField(3)
            sage: R.<x> = K[]
            sage: f = x^2 + z
            sage: f.change_ring(K.embeddings(CC)[0])
            x^2 - 0.500000000000000 - 0.866025403784439*I
        """
        if isinstance(R, Morphism):
            # we're given a hom of the base ring extend to a poly hom
            if R.domain() == self.base_ring():
                R = self._parent.hom(R, self._parent.change_ring(R.codomain()))
            return R(self)
        else:
            return self._parent.change_ring(R)(self)

    def _mpoly_dict_recursive(self, variables=None, base_ring=None):
        """
        Return a dict of coefficient entries suitable for construction of a
        MPolynomial_polydict with the given variables.

        EXAMPLES::

            sage: R.<x> = ZZ[]
            sage: R(0)._mpoly_dict_recursive()
            {}
            sage: f = 7*x^5 + x^2 - 2*x - 3
            sage: f._mpoly_dict_recursive()
            {(0,): -3, (1,): -2, (2,): 1, (5,): 7}
        """
        if not self:
            return {}

        var = self._parent.variable_name()
        if variables is None:
            variables = self._parent.variable_names_recursive()
        if not var in variables:
            x = base_ring(self) if base_ring else self
            const_ix = ETuple((0,)*len(variables))
            return { const_ix: x }

        prev_variables = variables[:list(variables).index(var)]
        const_ix = ETuple((0,)*len(prev_variables))
        mpolys = None

        if len(prev_variables) > 0:
            try:
                mpolys = [a._mpoly_dict_recursive(prev_variables, base_ring) for a in self]
            except AttributeError as msg:
                pass

        if mpolys is None:
            if base_ring is not None and base_ring is not self.base_ring():
                mpolys = [{const_ix:base_ring(a)} if a else {} for a in self]
            else:
                mpolys = [{const_ix:a} if a else {} for a in self]

        D = {}
        leftovers = (0,) * (len(variables) - len(prev_variables) - 1)
        for k in range(len(mpolys)):
            for i,a in mpolys[k].iteritems():
                j = ETuple((k,) + leftovers)
                D[i + j] = a

        return D

    def __copy__(self):
        """
        Return a "copy" of self. This is just self, since in Sage
        polynomials are immutable this just returns self again.

        EXAMPLES:

        We create the polynomial `f=x+3`, then note that
        the copy is just the same polynomial again, which is fine since
        polynomials are immutable.

        ::

            sage: x = ZZ['x'].0
            sage: f = x + 3
            sage: g = copy(f)
            sage: g is f
            True
        """
        return self

    def degree(self, gen=None):
        """
        Return the degree of this polynomial. The zero polynomial has
        degree -1.

        EXAMPLES::

            sage: x = ZZ['x'].0
            sage: f = x^93 + 2*x + 1
            sage: f.degree()
            93
            sage: x = PolynomialRing(QQ, 'x', sparse=True).0
            sage: f = x^100000
            sage: f.degree()
            100000

        ::

            sage: x = QQ['x'].0
            sage: f = 2006*x^2006 - x^2 + 3
            sage: f.degree()
            2006
            sage: f = 0*x
            sage: f.degree()
            -1
            sage: f = x + 33
            sage: f.degree()
            1

        AUTHORS:

        - Naqi Jaffery (2006-01-24): examples
        """
        raise NotImplementedError

    def euclidean_degree(self):
        r"""
        Return the degree of this element as an element of an Euclidean domain.

        If this polynomial is defined over a field, this is simply its :meth:`degree`.

        EXAMPLES::

            sage: R.<x> = QQ[]
            sage: x.euclidean_degree()
            1
            sage: R.<x> = ZZ[]
            sage: x.euclidean_degree()
            Traceback (most recent call last):
            ...
            NotImplementedError

        """
        from sage.categories.fields import Fields
        if self.base_ring() in Fields():
            return self.degree()
        raise NotImplementedError

    def denominator(self):
        """
        Return a denominator of self.

        First, the lcm of the denominators of the entries of self
        is computed and returned. If this computation fails, the
        unit of the parent of self is returned.

        Note that some subclasses may implement their own
        denominator function. For example, see
        :class:`sage.rings.polynomial.polynomial_rational_flint.Polynomial_rational_flint`

        .. warning::

           This is not the denominator of the rational function
           defined by self, which would always be 1 since self is a
           polynomial.

        EXAMPLES:

        First we compute the denominator of a polynomial with
        integer coefficients, which is of course 1.

        ::

            sage: R.<x> = ZZ[]
            sage: f = x^3 + 17*x + 1
            sage: f.denominator()
            1

        Next we compute the denominator of a polynomial with rational
        coefficients.

        ::

            sage: R.<x> = PolynomialRing(QQ)
            sage: f = (1/17)*x^19 - (2/3)*x + 1/3; f
            1/17*x^19 - 2/3*x + 1/3
            sage: f.denominator()
            51

        Finally, we try to compute the denominator of a polynomial with
        coefficients in the real numbers, which is a ring whose elements do
        not have a denominator method.

        ::

            sage: R.<x> = RR[]
            sage: f = x + RR('0.3'); f
            x + 0.300000000000000
            sage: f.denominator()
            1.00000000000000

        Check that the denominator is an element over the base whenever the base
        has no denominator function. This closes :trac:`9063`. ::

            sage: R.<a> = GF(5)[]
            sage: x = R(0)
            sage: x.denominator()
            1
            sage: type(x.denominator())
            <type 'sage.rings.finite_rings.integer_mod.IntegerMod_int'>
            sage: isinstance(x.numerator() / x.denominator(), Polynomial)
            True
            sage: isinstance(x.numerator() / R(1), Polynomial)
            False

        TESTS:

        Check that :trac:`18518` is fixed::

            sage: R.<x> = PolynomialRing(QQ, sparse=True)
            sage: p = x^(2^100) - 1/2
            sage: p.denominator()
            2
        """

        if self.degree() == -1:
            return self.base_ring().one()
        x = self.coefficients()
        try:
            d = x[0].denominator()
            for y in x:
                d = d.lcm(y.denominator())
            return d
        except(AttributeError):
            return self.base_ring().one()

    def numerator(self):
        """
        Return a numerator of self computed as self * self.denominator()

        Note that some subclases may implement its own numerator
        function. For example, see
        :class:`sage.rings.polynomial.polynomial_rational_flint.Polynomial_rational_flint`

        .. warning::

          This is not the numerator of the rational function
          defined by self, which would always be self since self is a
          polynomial.

        EXAMPLES:

        First we compute the numerator of a polynomial with
        integer coefficients, which is of course self.

        ::

            sage: R.<x> = ZZ[]
            sage: f = x^3 + 17*x + 1
            sage: f.numerator()
            x^3 + 17*x + 1
            sage: f == f.numerator()
            True

        Next we compute the numerator of a polynomial with rational
        coefficients.

        ::

            sage: R.<x> = PolynomialRing(QQ)
            sage: f = (1/17)*x^19 - (2/3)*x + 1/3; f
            1/17*x^19 - 2/3*x + 1/3
            sage: f.numerator()
            3*x^19 - 34*x + 17
            sage: f == f.numerator()
            False

        We try to compute the denominator of a polynomial with
        coefficients in the real numbers, which is a ring whose elements do
        not have a denominator method.

        ::

            sage: R.<x> = RR[]
            sage: f = x + RR('0.3'); f
            x + 0.300000000000000
            sage: f.numerator()
            x + 0.300000000000000

        We check that the computation the numerator and denominator
        are valid

        ::

            sage: K=NumberField(symbolic_expression('x^3+2'),'a')['s,t']['x']
            sage: f=K.random_element()
            sage: f.numerator() / f.denominator() == f
            True
            sage: R=RR['x']
            sage: f=R.random_element()
            sage: f.numerator() / f.denominator() == f
            True
        """
        return self * self.denominator()

    def derivative(self, *args):
        r"""
        The formal derivative of this polynomial, with respect to variables
        supplied in args.

        Multiple variables and iteration counts may be supplied; see
        documentation for the global derivative() function for more
        details.

        .. SEEALSO::

           :meth:`_derivative`

        EXAMPLES::

            sage: R.<x> = PolynomialRing(QQ)
            sage: g = -x^4 + x^2/2 - x
            sage: g.derivative()
            -4*x^3 + x - 1
            sage: g.derivative(x)
            -4*x^3 + x - 1
            sage: g.derivative(x, x)
            -12*x^2 + 1
            sage: g.derivative(x, 2)
            -12*x^2 + 1

        ::

            sage: R.<t> = PolynomialRing(ZZ)
            sage: S.<x> = PolynomialRing(R)
            sage: f = t^3*x^2 + t^4*x^3
            sage: f.derivative()
            3*t^4*x^2 + 2*t^3*x
            sage: f.derivative(x)
            3*t^4*x^2 + 2*t^3*x
            sage: f.derivative(t)
            4*t^3*x^3 + 3*t^2*x^2
        """
        return multi_derivative(self, args)

    # add .diff(), .differentiate() as aliases for .derivative()
    diff = differentiate = derivative

    def _derivative(self, var=None):
        r"""
        Return the formal derivative of this polynomial with respect to the
        variable var.

        If var is the generator of this polynomial ring (or the default
        value None), this is the usual formal derivative.

        Otherwise, _derivative(var) is called recursively for each of the
        coefficients of this polynomial.

        .. SEEALSO::

           :meth:`derivative`

        EXAMPLES::

            sage: R.<x> = ZZ[]
            sage: R(0)._derivative()
            0
            sage: parent(R(0)._derivative())
            Univariate Polynomial Ring in x over Integer Ring

        ::

            sage: f = 7*x^5 + x^2 - 2*x - 3
            sage: f._derivative()
            35*x^4 + 2*x - 2
            sage: f._derivative(None)
            35*x^4 + 2*x - 2
            sage: f._derivative(x)
            35*x^4 + 2*x - 2

        In the following example, it doesn't recognise 2\*x as the
        generator, so it tries to differentiate each of the coefficients
        with respect to 2\*x, which doesn't work because the integer
        coefficients don't have a _derivative() method::

            sage: f._derivative(2*x)
            Traceback (most recent call last):
            ...
            AttributeError: 'sage.rings.integer.Integer' object has no attribute '_derivative'

        Examples illustrating recursive behaviour::

            sage: R.<x> = ZZ[]
            sage: S.<y> = PolynomialRing(R)
            sage: f = x^3 + y^3
            sage: f._derivative()
            3*y^2
            sage: f._derivative(y)
            3*y^2
            sage: f._derivative(x)
            3*x^2

        ::

            sage: R = ZZ['x']
            sage: S = R.fraction_field(); x = S.gen()
            sage: R(1).derivative(R(x))
            0
        """
        if var is not None and var != self._parent.gen():
            # call _derivative() recursively on coefficients
            return self._parent([coeff._derivative(var) for coeff in self.list(copy=False)])

        # compute formal derivative with respect to generator
        if self.is_zero():
            return self
        cdef Py_ssize_t n, degree = self.degree()
        if degree == 0:
            return self._parent.zero()
        coeffs = self.list(copy=False)
        return self._new_generic([n*coeffs[n] for n from 1 <= n <= degree])

    def gradient(self):
        """
        Return a list of the partial derivative of ``self``
        with respect to the variable of this univariate polynomial.

        There is only one partial derivative.

        EXAMPLES::

           sage: P.<x> = QQ[]
           sage: f = x^2 + (2/3)*x + 1
           sage: f.gradient()
           [2*x + 2/3]
           sage: f = P(1)
           sage: f.gradient()
           [0]
        """
        return [self.diff()]

    def integral(self,var=None):
        """
        Return the integral of this polynomial.

        By default, the integration variable is the variable of the
        polynomial.

        Otherwise, the integration variable is the optional parameter ``var``

        .. NOTE::

            The integral is always chosen so that the constant term is 0.

        EXAMPLES::

            sage: R.<x> = ZZ[]
            sage: R(0).integral()
            0
            sage: f = R(2).integral(); f
            2*x

        Note that the integral lives over the fraction field of the
        scalar coefficients::

            sage: f.parent()
            Univariate Polynomial Ring in x over Rational Field
            sage: R(0).integral().parent()
            Univariate Polynomial Ring in x over Rational Field

            sage: f = x^3 + x - 2
            sage: g = f.integral(); g
            1/4*x^4 + 1/2*x^2 - 2*x
            sage: g.parent()
            Univariate Polynomial Ring in x over Rational Field

        This shows that the issue at :trac:`7711` is resolved::

            sage: P.<x,z> = PolynomialRing(GF(2147483647))
            sage: Q.<y> = PolynomialRing(P)
            sage: p=x+y+z
            sage: p.integral()
            -1073741823*y^2 + (x + z)*y

            sage: P.<x,z> = PolynomialRing(GF(next_prime(2147483647)))
            sage: Q.<y> = PolynomialRing(P)
            sage: p=x+y+z
            sage: p.integral()
            1073741830*y^2 + (x + z)*y

        A truly convoluted example::

            sage: A.<a1, a2> = PolynomialRing(ZZ)
            sage: B.<b> = PolynomialRing(A)
            sage: C.<c> = PowerSeriesRing(B)
            sage: R.<x> = PolynomialRing(C)
            sage: f = a2*x^2 + c*x - a1*b
            sage: f.parent()
            Univariate Polynomial Ring in x over Power Series Ring in c
            over Univariate Polynomial Ring in b over Multivariate Polynomial
            Ring in a1, a2 over Integer Ring
            sage: f.integral()
            1/3*a2*x^3 + 1/2*c*x^2 - a1*b*x
            sage: f.integral().parent()
            Univariate Polynomial Ring in x over Power Series Ring in c
            over Univariate Polynomial Ring in b over Multivariate Polynomial
            Ring in a1, a2 over Rational Field
            sage: g = 3*a2*x^2 + 2*c*x - a1*b
            sage: g.integral()
            a2*x^3 + c*x^2 - a1*b*x
            sage: g.integral().parent()
            Univariate Polynomial Ring in x over Power Series Ring in c
            over Univariate Polynomial Ring in b over Multivariate Polynomial
            Ring in a1, a2 over Rational Field

        Integration with respect to a variable in the base ring::

            sage: R.<x> = QQ[]
            sage: t = PolynomialRing(R,'t').gen()
            sage: f = x*t +5*t^2
            sage: f.integral(x)
            5*x*t^2 + 1/2*x^2*t

        TESTS:

        Check that :trac:`18600` is fixed::

            sage: Sx.<x> = ZZ[]
            sage: Sxy.<y> = Sx[]
            sage: Sxyz.<z> = Sxy[]
            sage: p = 1 + x*y + x*z + y*z^2
            sage: q = p.integral()
            sage: q
            1/3*y*z^3 + 1/2*x*z^2 + (x*y + 1)*z
            sage: q.parent()
            Univariate Polynomial Ring in z over Univariate Polynomial Ring in y
            over Univariate Polynomial Ring in x over Rational Field
            sage: q.derivative() == p
            True
            sage: p.integral(y)
            1/2*y^2*z^2 + x*y*z + 1/2*x*y^2 + y
            sage: p.integral(y).derivative(y) == p
            True
            sage: p.integral(x).derivative(x) == p
            True

        Check that it works with non-integral domains (:trac:`18600`)::

            sage: x = polygen(Zmod(4))
            sage: p = x**4 + 1
            sage: p.integral()
            x^5 + x
            sage: p.integral().derivative() == p
            True
        """
        R = self._parent

        # TODO:
        # calling the coercion model bin_op is much more accurate than using the
        # true division (which is bypassed by polynomials). But it does not work
        # in all cases!!
        cm = coercion_model
        try:
            S = cm.bin_op(R.one(), ZZ.one(), operator.div).parent()
            Q = S.base_ring()
        except TypeError:
            Q = (R.base_ring().one()/ZZ.one()).parent()
            S = R.change_ring(Q)
        if var is not None and var != R.gen():
            # call integral() recursively on coefficients
            return S([coeff.integral(var) for coeff in self])
        cdef Py_ssize_t n
        zero = Q.zero()
        p = [zero] + [cm.bin_op(Q(self[n]), n+1, operator.div) if self[n] else zero for n in range(self.degree()+1)]
        return S(p)

    def dict(self):
        """
        Return a sparse dictionary representation of this univariate
        polynomial.

        EXAMPLES::

            sage: R.<x> = QQ[]
            sage: f = x^3 + -1/7*x + 13
            sage: f.dict()
            {0: 13, 1: -1/7, 3: 1}
        """
        X = {}
        Y = self.list(copy=False)
        for i in xrange(len(Y)):
            c = Y[i]
            if c:
                X[i] = c
        return X

    def factor(self, **kwargs):
        r"""
        Return the factorization of ``self`` over its base ring.

        INPUT:

        - ``kwargs`` -- any keyword arguments are passed to the method
          ``_factor_univariate_polynomial()`` of the base ring if it
          defines such a method.

        OUTPUT:

        - A factorization of ``self`` over its parent into a unit and
          irreducible factors.  If the parent is a polynomial ring
          over a field, these factors are monic.

        EXAMPLES:

        Factorization is implemented over various rings. Over `\QQ`::

            sage: x = QQ['x'].0
            sage: f = (x^3 - 1)^2
            sage: f.factor()
            (x - 1)^2 * (x^2 + x + 1)^2

        Since `\QQ` is a field, the irreducible factors are monic::

            sage: f = 10*x^5 - 1
            sage: f.factor()
            (10) * (x^5 - 1/10)
            sage: f = 10*x^5 - 10
            sage: f.factor()
            (10) * (x - 1) * (x^4 + x^3 + x^2 + x + 1)

        Over `\ZZ` the irreducible factors need not be monic::

            sage: x = ZZ['x'].0
            sage: f = 10*x^5 - 1
            sage: f.factor()
            10*x^5 - 1

        We factor a non-monic polynomial over a finite field of 25
        elements::

            sage: k.<a> = GF(25)
            sage: R.<x> = k[]
            sage: f = 2*x^10 + 2*x + 2*a
            sage: F = f.factor(); F
            (2) * (x + a + 2) * (x^2 + 3*x + 4*a + 4) * (x^2 + (a + 1)*x + a + 2) * (x^5 + (3*a + 4)*x^4 + (3*a + 3)*x^3 + 2*a*x^2 + (3*a + 1)*x + 3*a + 1)

        Notice that the unit factor is included when we multiply `F`
        back out::

            sage: expand(F)
            2*x^10 + 2*x + 2*a

        A new ring.  In the example below, we set the special method
        ``_factor_univariate_polynomial()`` in the base ring which is
        called to factor univariate polynomials.  This facility can be
        used to easily extend polynomial factorization to work over
        new rings you introduce::

             sage: R.<x> = PolynomialRing(IntegerModRing(4),implementation="NTL")
             sage: (x^2).factor()
             Traceback (most recent call last):
             ...
             NotImplementedError: factorization of polynomials over rings with composite characteristic is not implemented
             sage: R.base_ring()._factor_univariate_polynomial = lambda f: f.change_ring(ZZ).factor()
             sage: (x^2).factor()
             x^2
             sage: del R.base_ring()._factor_univariate_polynomial # clean up

        Arbitrary precision real and complex factorization::

            sage: R.<x> = RealField(100)[]
            sage: F = factor(x^2-3); F
            (x - 1.7320508075688772935274463415) * (x + 1.7320508075688772935274463415)
            sage: expand(F)
            x^2 - 3.0000000000000000000000000000
            sage: factor(x^2 + 1)
            x^2 + 1.0000000000000000000000000000

            sage: R.<x> = ComplexField(100)[]
            sage: F = factor(x^2+3); F
            (x - 1.7320508075688772935274463415*I) * (x + 1.7320508075688772935274463415*I)
            sage: expand(F)
            x^2 + 3.0000000000000000000000000000
            sage: factor(x^2+1)
            (x - I) * (x + I)
            sage: f = R(I) * (x^2 + 1) ; f
            I*x^2 + I
            sage: F = factor(f); F
            (1.0000000000000000000000000000*I) * (x - I) * (x + I)
            sage: expand(F)
            I*x^2 + I

        Over a number field::

            sage: K.<z> = CyclotomicField(15)
            sage: x = polygen(K)
            sage: ((x^3 + z*x + 1)^3*(x - z)).factor()
            (x - z) * (x^3 + z*x + 1)^3
            sage: cyclotomic_polynomial(12).change_ring(K).factor()
            (x^2 - z^5 - 1) * (x^2 + z^5)
            sage: ((x^3 + z*x + 1)^3*(x/(z+2) - 1/3)).factor()
            (-1/331*z^7 + 3/331*z^6 - 6/331*z^5 + 11/331*z^4 - 21/331*z^3 + 41/331*z^2 - 82/331*z + 165/331) * (x - 1/3*z - 2/3) * (x^3 + z*x + 1)^3

        Over a relative number field::

            sage: x = polygen(QQ)
            sage: K.<z> = CyclotomicField(3)
            sage: L.<a> = K.extension(x^3 - 2)
            sage: t = polygen(L, 't')
            sage: f = (t^3 + t + a)*(t^5 + t + z); f
            t^8 + t^6 + a*t^5 + t^4 + z*t^3 + t^2 + (a + z)*t + z*a
            sage: f.factor()
            (t^3 + t + a) * (t^5 + t + z)

        Over the real double field::

            sage: R.<x> = RDF[]
            sage: (-2*x^2 - 1).factor()
            (-2.0) * (x^2 + 0.5000000000000001)
            sage: (-2*x^2 - 1).factor().expand()
            -2.0*x^2 - 1.0000000000000002
            sage: f = (x - 1)^3
            sage: f.factor()  # abs tol 2e-5
            (x - 1.0000065719436413) * (x^2 - 1.9999934280563585*x + 0.9999934280995487)

        The above output is incorrect because it relies on the
        :meth:`.roots` method, which does not detect that all the roots
        are real::

            sage: f.roots()  # abs tol 2e-5
            [(1.0000065719436413, 1)]

        Over the complex double field the factors are approximate and
        therefore occur with multiplicity 1::

            sage: R.<x> = CDF[]
            sage: f = (x^2 + 2*R(I))^3
            sage: F = f.factor()
            sage: F  # abs tol 3e-5
            (x - 1.0000138879287663 + 1.0000013435286879*I) * (x - 0.9999942196864997 + 0.9999873009803959*I) * (x - 0.9999918923847313 + 1.0000113554909125*I) * (x + 0.9999908759550227 - 1.0000069659624138*I) * (x + 0.9999985293216753 - 0.9999886153831807*I) * (x + 1.0000105947233 - 1.0000044186544053*I)
            sage: [f(t[0][0]).abs() for t in F] # abs tol 1e-13
            [1.979365054e-14, 1.97936298566e-14, 1.97936990747e-14, 3.6812407475e-14, 3.65211563729e-14, 3.65220890052e-14]

        Factoring polynomials over `\ZZ/n\ZZ` for
        composite `n` is not implemented::

            sage: R.<x> = PolynomialRing(Integers(35))
            sage: f = (x^2+2*x+2)*(x^2+3*x+9)
            sage: f.factor()
            Traceback (most recent call last):
            ...
            NotImplementedError: factorization of polynomials over rings with composite characteristic is not implemented

        Factoring polynomials over the algebraic numbers (see
        :trac:`8544`)::

            sage: R.<x> = QQbar[]
            sage: (x^8-1).factor()
            (x - 1) * (x - 0.7071067811865475? - 0.7071067811865475?*I) * (x - 0.7071067811865475? + 0.7071067811865475?*I) * (x - I) * (x + I) * (x + 0.7071067811865475? - 0.7071067811865475?*I) * (x + 0.7071067811865475? + 0.7071067811865475?*I) * (x + 1)

        Factoring polynomials over the algebraic reals (see
        :trac:`8544`)::

            sage: R.<x> = AA[]
            sage: (x^8+1).factor()
            (x^2 - 1.847759065022574?*x + 1.000000000000000?) * (x^2 - 0.7653668647301795?*x + 1.000000000000000?) * (x^2 + 0.7653668647301795?*x + 1.000000000000000?) * (x^2 + 1.847759065022574?*x + 1.000000000000000?)

        TESTS:

        This came up in :trac:`7088`::

            sage: R.<x>=PolynomialRing(ZZ)
            sage: f = 12*x^10 + x^9 + 432*x^3 + 9011
            sage: g = 13*x^11 + 89*x^3 + 1
            sage: F = f^2 * g^3
            sage: F = f^2 * g^3; F.factor()
            (12*x^10 + x^9 + 432*x^3 + 9011)^2 * (13*x^11 + 89*x^3 + 1)^3
            sage: F = f^2 * g^3 * 7; F.factor()
            7 * (12*x^10 + x^9 + 432*x^3 + 9011)^2 * (13*x^11 + 89*x^3 + 1)^3

        This example came up in :trac:`7097`::

            sage: x = polygen(QQ)
            sage: f = 8*x^9 + 42*x^6 + 6*x^3 - 1
            sage: g = x^24 - 12*x^23 + 72*x^22 - 286*x^21 + 849*x^20 - 2022*x^19 + 4034*x^18 - 6894*x^17 + 10182*x^16 - 13048*x^15 + 14532*x^14 - 13974*x^13 + 11365*x^12 - 7578*x^11 + 4038*x^10 - 1766*x^9 + 762*x^8 - 408*x^7 + 236*x^6 - 126*x^5 + 69*x^4 - 38*x^3 + 18*x^2 - 6*x + 1
            sage: assert g.is_irreducible()
            sage: K.<a> = NumberField(g)
            sage: len(f.roots(K))
            9
            sage: f.factor()
            (8) * (x^3 + 1/4) * (x^6 + 5*x^3 - 1/2)
            sage: f.change_ring(K).factor()
            (8) * (x - 3260097/3158212*a^22 + 35861067/3158212*a^21 - 197810817/3158212*a^20 + 722970825/3158212*a^19 - 1980508347/3158212*a^18 + 4374189477/3158212*a^17 - 4059860553/1579106*a^16 + 6442403031/1579106*a^15 - 17542341771/3158212*a^14 + 20537782665/3158212*a^13 - 20658463789/3158212*a^12 + 17502836649/3158212*a^11 - 11908953451/3158212*a^10 + 6086953981/3158212*a^9 - 559822335/789553*a^8 + 194545353/789553*a^7 - 505969453/3158212*a^6 + 338959407/3158212*a^5 - 155204647/3158212*a^4 + 79628015/3158212*a^3 - 57339525/3158212*a^2 + 26692783/3158212*a - 1636338/789553) * ...
            sage: f = QQbar['x'](1)
            sage: f.factor()
            1

        Factorization also works even if the variable of the finite
        field is nefariously labeled "x"::

            sage: R.<x> = GF(3^2, 'x')[]
            sage: f = x^10 +7*x -13
            sage: G = f.factor(); G
            (x + x) * (x + 2*x + 1) * (x^4 + (x + 2)*x^3 + (2*x + 2)*x + 2) * (x^4 + 2*x*x^3 + (x + 1)*x + 2)
            sage: prod(G) == f
            True

        ::

            sage: R.<x0> = GF(9,'x')[]  # purposely calling it x to test robustness
            sage: f = x0^3 + x0 + 1
            sage: f.factor()
            (x0 + 2) * (x0 + x) * (x0 + 2*x + 1)
            sage: f = 0*x0
            sage: f.factor()
            Traceback (most recent call last):
            ...
            ArithmeticError: factorization of 0 is not defined

        ::

            sage: f = x0^0
            sage: f.factor()
            1

        Over a complicated number field::

            sage: x = polygen(QQ, 'x')
            sage: f = x^6 + 10/7*x^5 - 867/49*x^4 - 76/245*x^3 + 3148/35*x^2 - 25944/245*x + 48771/1225
            sage: K.<a> = NumberField(f)
            sage: S.<T> = K[]
            sage: ff = S(f); ff
            T^6 + 10/7*T^5 - 867/49*T^4 - 76/245*T^3 + 3148/35*T^2 - 25944/245*T + 48771/1225
            sage: F = ff.factor()
            sage: len(F)
            4
            sage: F[:2]
            [(T - a, 1), (T - 40085763200/924556084127*a^5 - 145475769880/924556084127*a^4 + 527617096480/924556084127*a^3 + 1289745809920/924556084127*a^2 - 3227142391585/924556084127*a - 401502691578/924556084127, 1)]
            sage: expand(F)
            T^6 + 10/7*T^5 - 867/49*T^4 - 76/245*T^3 + 3148/35*T^2 - 25944/245*T + 48771/1225

        ::

            sage: f = x^2 - 1/3
            sage: K.<a> = NumberField(f)
            sage: A.<T> = K[]
            sage: A(x^2 - 1).factor()
            (T - 1) * (T + 1)


        ::

            sage: A(3*x^2 - 1).factor()
            (3) * (T - a) * (T + a)

        ::

            sage: A(x^2 - 1/3).factor()
            (T - a) * (T + a)

        Test that :trac:`10279` is fixed::

            sage: R.<t> = PolynomialRing(QQ)
            sage: K.<a> = NumberField(t^4 - t^2 + 1)
            sage: pol = t^3 + (-4*a^3 + 2*a)*t^2 - 11/3*a^2*t + 2/3*a^3 - 4/3*a
            sage: pol.factor()
            (t - 2*a^3 + a) * (t - 4/3*a^3 + 2/3*a) * (t - 2/3*a^3 + 1/3*a)

        Test that this factorization really uses ``nffactor()`` internally::

            sage: pari.default("debug", 3)
            sage: F = pol.factor()
            <BLANKLINE>
            Entering nffactor:
            ...
            sage: pari.default("debug", 0)

        Test that :trac:`10369` is fixed::

            sage: x = polygen(QQ)
            sage: K.<a> = NumberField(x^6 + x^5 + x^4 + x^3 + x^2 + x + 1)
            sage: R.<t> = PolynomialRing(K)

            sage: pol = (-1/7*a^5 - 1/7*a^4 - 1/7*a^3 - 1/7*a^2 - 2/7*a - 1/7)*t^10 + (4/7*a^5 - 2/7*a^4 - 2/7*a^3 - 2/7*a^2 - 2/7*a - 6/7)*t^9 + (90/49*a^5 + 152/49*a^4 + 18/49*a^3 + 24/49*a^2 + 30/49*a + 36/49)*t^8 + (-10/49*a^5 + 10/7*a^4 + 198/49*a^3 - 102/49*a^2 - 60/49*a - 26/49)*t^7 + (40/49*a^5 + 45/49*a^4 + 60/49*a^3 + 277/49*a^2 - 204/49*a - 78/49)*t^6 + (90/49*a^5 + 110/49*a^4 + 2*a^3 + 80/49*a^2 + 46/7*a - 30/7)*t^5 + (30/7*a^5 + 260/49*a^4 + 250/49*a^3 + 232/49*a^2 + 32/7*a + 8)*t^4 + (-184/49*a^5 - 58/49*a^4 - 52/49*a^3 - 66/49*a^2 - 72/49*a - 72/49)*t^3 + (18/49*a^5 - 32/49*a^4 + 10/49*a^3 + 4/49*a^2)*t^2 + (2/49*a^4 - 4/49*a^3 + 2/49*a^2)*t
            sage: pol.factor()
            (-1/7*a^5 - 1/7*a^4 - 1/7*a^3 - 1/7*a^2 - 2/7*a - 1/7) * t * (t - a^5 - a^4 - a^3 - a^2 - a - 1)^4 * (t^5 + (-12/7*a^5 - 10/7*a^4 - 8/7*a^3 - 6/7*a^2 - 4/7*a - 2/7)*t^4 + (12/7*a^5 - 8/7*a^3 + 16/7*a^2 + 2/7*a + 20/7)*t^3 + (-20/7*a^5 - 20/7*a^3 - 20/7*a^2 + 4/7*a - 2)*t^2 + (12/7*a^5 + 12/7*a^3 + 2/7*a + 16/7)*t - 4/7*a^5 - 4/7*a^3 - 4/7*a - 2/7)

            sage: pol = (1/7*a^2 - 1/7*a)*t^10 + (4/7*a - 6/7)*t^9 + (102/49*a^5 + 99/49*a^4 + 96/49*a^3 + 93/49*a^2 + 90/49*a + 150/49)*t^8 + (-160/49*a^5 - 36/49*a^4 - 48/49*a^3 - 8/7*a^2 - 60/49*a - 60/49)*t^7 + (30/49*a^5 - 55/49*a^4 + 20/49*a^3 + 5/49*a^2)*t^6 + (6/49*a^4 - 12/49*a^3 + 6/49*a^2)*t^5
            sage: pol.factor()
            (1/7*a^2 - 1/7*a) * t^5 * (t^5 + (-40/7*a^5 - 38/7*a^4 - 36/7*a^3 - 34/7*a^2 - 32/7*a - 30/7)*t^4 + (60/7*a^5 - 30/7*a^4 - 18/7*a^3 - 9/7*a^2 - 3/7*a)*t^3 + (60/7*a^4 - 40/7*a^3 - 16/7*a^2 - 4/7*a)*t^2 + (30/7*a^3 - 25/7*a^2 - 5/7*a)*t + 6/7*a^2 - 6/7*a)

            sage: pol = x^10 + (4/7*a - 6/7)*x^9 + (9/49*a^2 - 3/7*a + 15/49)*x^8 + (8/343*a^3 - 32/343*a^2 + 40/343*a - 20/343)*x^7 + (5/2401*a^4 - 20/2401*a^3 + 40/2401*a^2 - 5/343*a + 15/2401)*x^6 + (-6/16807*a^4 + 12/16807*a^3 - 18/16807*a^2 + 12/16807*a - 6/16807)*x^5
            sage: pol.factor()
            x^5 * (x^5 + (4/7*a - 6/7)*x^4 + (9/49*a^2 - 3/7*a + 15/49)*x^3 + (8/343*a^3 - 32/343*a^2 + 40/343*a - 20/343)*x^2 + (5/2401*a^4 - 20/2401*a^3 + 40/2401*a^2 - 5/343*a + 15/2401)*x - 6/16807*a^4 + 12/16807*a^3 - 18/16807*a^2 + 12/16807*a - 6/16807)

        Factoring over a number field over which we cannot factor the
        discriminant by trial division::

            sage: x = polygen(QQ)
            sage: K.<a> = NumberField(x^16 - x - 6)
            sage: R.<x> = PolynomialRing(K)
            sage: f = (x+a)^50 - (a-1)^50
            sage: len(factor(f))
            6
            sage: pari(K.discriminant()).factor(limit=10^6)
            [-1, 1; 3, 15; 23, 1; 887, 1; 12583, 1; 2354691439917211, 1]
            sage: factor(K.discriminant())
            -1 * 3^15 * 23 * 887 * 12583 * 6335047 * 371692813

        Factoring over a number field over which we cannot factor the
        discriminant and over which `nffactor()` fails::

            sage: p = next_prime(10^50); q = next_prime(10^51); n = p*q;
            sage: K.<a> = QuadraticField(p*q)
            sage: R.<x> = PolynomialRing(K)
            sage: K.pari_polynomial('a').nffactor("x^2+1")
            Mat([x^2 + 1, 1])
            sage: factor(x^2 + 1)
            x^2 + 1
            sage: factor( (x - a) * (x + 2*a) )
            (x - a) * (x + 2*a)

        A test where nffactor used to fail without a nf structure::

            sage: x = polygen(QQ)
            sage: K = NumberField([x^2-1099511627777, x^3-3],'a')
            sage: x = polygen(K)
            sage: f = x^3 - 3
            sage: factor(f)
            (x - a1) * (x^2 + a1*x + a1^2)

        We check that :trac:`7554` is fixed::

            sage: L.<q> = LaurentPolynomialRing(QQ)
            sage: F = L.fraction_field()
            sage: R.<x> = PolynomialRing(F)
            sage: factor(x)
            x
            sage: factor(x^2 - q^2)
            (-1) * (-x + q) * (x + q)
            sage: factor(x^2 - q^-2)
            (1/q^2) * (q*x - 1) * (q*x + 1)

            sage: P.<a,b,c> = PolynomialRing(ZZ)
            sage: R.<x> = PolynomialRing(FractionField(P))
            sage: p = (x - a)*(b*x + c)*(a*b*x + a*c) / (a + 2)
            sage: factor(p)
            (a/(a + 2)) * (x - a) * (b*x + c)^2
        """
        # PERFORMANCE NOTE:
        #     In many tests with SMALL degree PARI is substantially
        #     better than NTL.  (And magma is better yet.)  And the
        #     timing difference has nothing to do with moving Python
        #     data to NTL and back.
        #     For large degree ( > 1500) in the one test I tried, NTL was
        #     *much* better than MAGMA, and far better than PARI.  So probably
        #     NTL's implementation is asymptotically better.  I could use
        #     PARI for smaller degree over other rings besides Z, and use
        #     NTL in general.
        # A remark from Bill Hart (2007-09-25) about the above observation:
        ## NTL uses the Berlekamp-Zassenhaus method with van Hoeij's improvements.
        ## But so does Magma since about Jul 2001.
        ##
        ## But here's the kicker. PARI also uses this algorithm. Even Maple uses
        ## it!
        ##
        ## NTL's LLL algorithms are extremely well developed (van Hoeij uses
        ## LLL). There is also a possible speed difference in whether one uses
        ## quadratic convergence or not in the Hensel lift. But the right choice
        ## is not always what one thinks.
        ##
        ## But more than likely NTL is just better for large problems because
        ## Victor Shoup was very careful with the choice of strategies and
        ## parameters he used. Paul Zimmerman supplied him with a pile of
        ## polynomials to factor for comparison purposes and these seem to have
        ## been used to tune the algorithm for a wide range of inputs, including
        ## cases that van Hoeij's algorithm doesn't usually like.
        ##
        ## If you have a bound on the coefficients of the factors, one can surely
        ## do better than a generic implementation, but probably not much better
        ## if there are many factors.
        ##

        ## HUGE TODO, refactor the code below here such that this method will
        ## have as only the following code
        ##
        ## R = self.parent().base_ring()
        ## return R._factor_univariate_polynomial(self)
        ##
        ## in this way we can move the specific logic of factoring to the
        ## self.parent().base_ring() and get rid of all the ugly
        ## is_SomeType(R) checks and get way nicer structured code
        ## 200 lines of spagetti code is just way to much!

        if self.degree() < 0:
            raise ArithmeticError("factorization of {!r} is not defined".format(self))
        if self.degree() == 0:
            return Factorization([], unit=self[0])

        # Use multivariate implementations for polynomials over polynomial rings
        variables = self._parent.variable_names_recursive()
        if len(variables) > 1:
            base = self._parent._mpoly_base_ring()
            ring = PolynomialRing(base, variables)
            if ring._has_singular:
                try:
                    d = self._mpoly_dict_recursive()
                    F = ring(d).factor(**kwargs)
                    return Factorization([(self._parent(f),m) for (f,m) in F], unit = F.unit())
                except NotImplementedError:
                    pass

        R = self._parent.base_ring()
        if hasattr(R, '_factor_univariate_polynomial'):
            return R._factor_univariate_polynomial(self, **kwargs)

        G = None
        ch = R.characteristic()
        if not (ch == 0 or is_prime(ch)):
            raise NotImplementedError("factorization of polynomials over rings with composite characteristic is not implemented")

        from sage.rings.number_field.number_field_base import is_NumberField
        from sage.rings.number_field.number_field_rel import is_RelativeNumberField
        from sage.rings.number_field.all import NumberField
        from sage.rings.finite_rings.finite_field_constructor import is_FiniteField
        from sage.rings.finite_rings.integer_mod_ring import is_IntegerModRing
        from sage.rings.integer_ring import is_IntegerRing

        n = None

        if is_IntegerModRing(R) or is_IntegerRing(R):
            try:
                G = list(self._pari_with_name().factor())
            except PariError:
                raise NotImplementedError

        elif is_RelativeNumberField(R):

            M = R.absolute_field('a')
            from_M, to_M = M.structure()
            g = M['x']([to_M(x) for x in self.list()])
            F = g.factor()
            S = self._parent
            v = [(S([from_M(x) for x in f.list()]), e) for f, e in F]
            return Factorization(v, from_M(F.unit()))

        elif is_FiniteField(R):
            v = [x.__pari__("a") for x in self.list()]
            f = pari(v).Polrev()
            G = list(f.factor())

        elif is_NumberField(R):
            if R.degree() == 1:
                factors = self.change_ring(QQ).factor()
                return Factorization([(self._parent(p), e) for p, e in factors], R(factors.unit()))

            # Convert the polynomial we want to factor to PARI
            f = self._pari_with_name()
            try:
                # Try to compute the PARI nf structure with important=False.
                # This will raise RuntimeError if the computation is too
                # difficult.
                Rpari = R.pari_nf(important=False)
            except RuntimeError:
                # Cannot easily compute the nf structure, use the defining
                # polynomial instead.
                Rpari = R.pari_polynomial("y")
            G = list(Rpari.nffactor(f))
            # PARI's nffactor() ignores the unit, _factor_pari_helper()
            # adds back the unit of the factorization.
            return self._factor_pari_helper(G)

        if G is None:
            # See if we can do this as a singular polynomial as a fallback
            # This was copied from the general multivariate implementation
            try:
                if R.is_finite():
                    if R.characteristic() > 1<<29:
                        raise NotImplementedError("Factorization of multivariate polynomials over prime fields with characteristic > 2^29 is not implemented.")

                P = self._parent
                P._singular_().set_ring()
                S = self._singular_().factorize()
                factors = S[1]
                exponents = S[2]
                v = sorted([( P(factors[i+1]),
                              sage.rings.integer.Integer(exponents[i+1]))
                            for i in range(len(factors))])
                unit = P.one()
                for i in range(len(v)):
                    if v[i][0].is_unit():
                        unit = unit * v[i][0]
                        del v[i]
                        break
                F = Factorization(v, unit=unit)
                F.sort()
                return F
            except (TypeError, AttributeError):
                raise NotImplementedError

        return self._factor_pari_helper(G, n)

    def _factor_pari_helper(self, G, n=None, unit=None):
        """
        Fix up and normalize a factorization that came from PARI.

        TESTS::

            sage: R.<x>=PolynomialRing(ZZ)
            sage: f = (2*x + 1) * (3*x^2 - 5)^2
            sage: f._factor_pari_helper(pari(f).factor())
            (2*x + 1) * (3*x^2 - 5)^2
            sage: f._factor_pari_helper(pari(f).factor(), unit=11)
            11 * (2*x + 1) * (3*x^2 - 5)^2
            sage: (8*f)._factor_pari_helper(pari(f).factor())
            8 * (2*x + 1) * (3*x^2 - 5)^2
            sage: (8*f)._factor_pari_helper(pari(f).factor(), unit=11)
            88 * (2*x + 1) * (3*x^2 - 5)^2
            sage: QQ['x'](f)._factor_pari_helper(pari(f).factor())
            (18) * (x + 1/2) * (x^2 - 5/3)^2
            sage: QQ['x'](f)._factor_pari_helper(pari(f).factor(), unit=11)
            (198) * (x + 1/2) * (x^2 - 5/3)^2

            sage: f = prod((k^2*x^k + k)^(k-1) for k in primes(10))
            sage: F = f._factor_pari_helper(pari(f).factor()); F
            1323551250 * (2*x^2 + 1) * (3*x^3 + 1)^2 * (5*x^5 + 1)^4 * (7*x^7 + 1)^6
            sage: F.prod() == f
            True
            sage: QQ['x'](f)._factor_pari_helper(pari(f).factor())
            (1751787911376562500) * (x^2 + 1/2) * (x^3 + 1/3)^2 * (x^5 + 1/5)^4 * (x^7 + 1/7)^6

            sage: g = GF(19)['x'](f)
            sage: G = g._factor_pari_helper(pari(g).factor()); G
            (4) * (x + 3) * (x + 16)^5 * (x + 11)^6 * (x^2 + 7*x + 9)^4 * (x^2 + 15*x + 9)^4 * (x^3 + 13)^2 * (x^6 + 8*x^5 + 7*x^4 + 18*x^3 + 11*x^2 + 12*x + 1)^6
            sage: G.prod() == g
            True
        """
        pols = G[0]
        exps = G[1]
        R = self._parent
        F = [(R(f), int(e)) for f, e in zip(pols, exps)]

        if unit is None:
            unit = self.leading_coefficient()
        else:
            unit *= self.leading_coefficient()

        if R.base_ring().is_field():
            # When the base ring is a field we normalize
            # the irreducible factors so they have leading
            # coefficient 1.
            for i, (f, e) in enumerate(F):
                if not f.is_monic():
                    F[i] = (f.monic(), e)

        else:
            # Otherwise we have to adjust for
            # the content ignored by PARI.
            content_fix = R.base_ring().one()
            for f, e in F:
                if not f.is_monic():
                    content_fix *= f.leading_coefficient()**e
            unit //= content_fix
            if not unit.is_unit():
                F.append((R(unit), ZZ(1)))
                unit = R.base_ring().one()

        if not n is None:
            pari.set_real_precision(n)  # restore precision
        return Factorization(F, unit)

    def splitting_field(self, names, map=False, **kwds):
        """
        Compute the absolute splitting field of a given polynomial.

        INPUT:

        - ``names`` -- a variable name for the splitting field.

        - ``map`` -- (default: ``False``) also return an embedding of
          ``self`` into the resulting field.

        - ``kwds`` -- additional keywords depending on the type.
          Currently, only number fields are implemented. See
          :func:`sage.rings.number_field.splitting_field.splitting_field`
          for the documentation of these keywords.

        OUTPUT:

        If ``map`` is ``False``, the splitting field as an absolute field.
        If ``map`` is ``True``, a tuple ``(K, phi)`` where ``phi`` is an
        embedding of the base field of ``self`` in ``K``.

        EXAMPLES::

            sage: R.<x> = PolynomialRing(ZZ)
            sage: K.<a> = (x^3 + 2).splitting_field(); K
            Number Field in a with defining polynomial x^6 + 3*x^5 + 6*x^4 + 11*x^3 + 12*x^2 - 3*x + 1
            sage: K.<a> = (x^3 - 3*x + 1).splitting_field(); K
            Number Field in a with defining polynomial x^3 - 3*x + 1

        Relative situation::

            sage: R.<x> = PolynomialRing(QQ)
            sage: K.<a> = NumberField(x^3 + 2)
            sage: S.<t> = PolynomialRing(K)
            sage: L.<b> = (t^2 - a).splitting_field()
            sage: L
            Number Field in b with defining polynomial t^6 + 2

        With ``map=True``, we also get the embedding of the base field
        into the splitting field::

            sage: L.<b>, phi = (t^2 - a).splitting_field(map=True)
            sage: phi
            Ring morphism:
              From: Number Field in a with defining polynomial x^3 + 2
              To:   Number Field in b with defining polynomial t^6 + 2
              Defn: a |--> b^2

        An example over a finite field::

            sage: P.<x> = PolynomialRing(GF(7))
            sage: t = x^2 + 1
            sage: t.splitting_field('b')
            Finite Field in b of size 7^2

            sage: P.<x> = PolynomialRing(GF(7^3, 'a'))
            sage: t = x^2 + 1
            sage: t.splitting_field('b', map=True)
            (Finite Field in b of size 7^6,
             Ring morphism:
               From: Finite Field in a of size 7^3
               To:   Finite Field in b of size 7^6
               Defn: a |--> 2*b^4 + 6*b^3 + 2*b^2 + 3*b + 2)

        If the extension is trivial and the generators have the same
        name, the map will be the identity::

            sage: t = 24*x^13 + 2*x^12 + 14
            sage: t.splitting_field('a', map=True)
            (Finite Field in a of size 7^3,
             Identity endomorphism of Finite Field in a of size 7^3)

            sage: t = x^56 - 14*x^3
            sage: t.splitting_field('b', map=True)
            (Finite Field in b of size 7^3,
             Ring morphism:
             From: Finite Field in a of size 7^3
               To:   Finite Field in b of size 7^3
               Defn: a |--> b)

        .. SEEALSO::

            :func:`sage.rings.number_field.splitting_field.splitting_field` for more examples over number fields

        TESTS::

            sage: K.<a,b> = x.splitting_field()
            Traceback (most recent call last):
            ...
            IndexError: the number of names must equal the number of generators
            sage: polygen(RR).splitting_field('x')
            Traceback (most recent call last):
            ...
            NotImplementedError: splitting_field() is only implemented over number fields and finite fields

            sage: P.<x> = PolynomialRing(GF(11^5, 'a'))
            sage: t = x^2 + 1
            sage: t.splitting_field('b')
            Finite Field in b of size 11^10
            sage: t = 24*x^13 + 2*x^12 + 14
            sage: t.splitting_field('b')
            Finite Field in b of size 11^30
            sage: t = x^56 - 14*x^3
            sage: t.splitting_field('b')
            Finite Field in b of size 11^130

            sage: P.<x> = PolynomialRing(GF(19^6, 'a'))
            sage: t = -x^6 + x^2 + 1
            sage: t.splitting_field('b')
            Finite Field in b of size 19^6
            sage: t = 24*x^13 + 2*x^12 + 14
            sage: t.splitting_field('b')
            Finite Field in b of size 19^18
            sage: t = x^56 - 14*x^3
            sage: t.splitting_field('b')
            Finite Field in b of size 19^156

            sage: P.<x> = PolynomialRing(GF(83^6, 'a'))
            sage: t = 2*x^14 - 5 + 6*x
            sage: t.splitting_field('b')
            Finite Field in b of size 83^84
            sage: t = 24*x^13 + 2*x^12 + 14
            sage: t.splitting_field('b')
            Finite Field in b of size 83^78
            sage: t = x^56 - 14*x^3
            sage: t.splitting_field('b')
            Finite Field in b of size 83^12

            sage: P.<x> = PolynomialRing(GF(401^13, 'a'))
            sage: t = 2*x^14 - 5 + 6*x
            sage: t.splitting_field('b')
            Finite Field in b of size 401^104
            sage: t = 24*x^13 + 2*x^12 + 14
            sage: t.splitting_field('b')
            Finite Field in b of size 401^156
            sage: t = x^56 - 14*x^3
            sage: t.splitting_field('b')
            Finite Field in b of size 401^52

        """
        name = normalize_names(1, names)[0]

        from sage.rings.number_field.number_field_base import is_NumberField
        from sage.rings.finite_rings.finite_field_base import is_FiniteField

        f = self.monic()            # Given polynomial, made monic
        F = f.parent().base_ring()  # Base field
        if not F.is_field():
            F = F.fraction_field()
            f = self.change_ring(F)

        if is_NumberField(F):
            from sage.rings.number_field.splitting_field import splitting_field
            return splitting_field(f, name, map, **kwds)
        elif is_FiniteField(F):
            degree = lcm([f.degree() for f, _ in self.factor()])
            return F.extension(degree, name, map=map, **kwds)

        raise NotImplementedError("splitting_field() is only implemented over number fields and finite fields")

    def pseudo_quo_rem(self,other):
        """
        Compute the pseudo-division of two polynomials.

        INPUT:

        - ``other`` -- a nonzero polynomial

        OUTPUT:

        `Q` and `R` such that `l^{m-n+1} \mathrm{self} = Q \cdot\mathrm{other} + R`
        where `m` is the degree of this polynomial, `n` is the degree of
        ``other``, `l` is the leading coefficient of ``other``. The result is
        such that `\deg(R) < \deg(\mathrm{other})`.

        ALGORITHM:

        Algorithm 3.1.2 in [Coh1993]_.

        EXAMPLES::

            sage: R.<x> = PolynomialRing(ZZ, sparse=True)
            sage: p = x^4 + 6*x^3 + x^2 - x + 2
            sage: q = 2*x^2 - 3*x - 1
            sage: (quo,rem)=p.pseudo_quo_rem(q); quo,rem
            (4*x^2 + 30*x + 51, 175*x + 67)
            sage: 2^(4-2+1)*p == quo*q + rem
            True

            sage: S.<T> = R[]
            sage: p = (-3*x^2 - x)*T^3 - 3*x*T^2 + (x^2 - x)*T + 2*x^2 + 3*x - 2
            sage: q = (-x^2 - 4*x - 5)*T^2 + (6*x^2 + x + 1)*T + 2*x^2 - x
            sage: quo,rem=p.pseudo_quo_rem(q); quo,rem
            ((3*x^4 + 13*x^3 + 19*x^2 + 5*x)*T + 18*x^4 + 12*x^3 + 16*x^2 + 16*x,
             (-113*x^6 - 106*x^5 - 133*x^4 - 101*x^3 - 42*x^2 - 41*x)*T - 34*x^6 + 13*x^5 + 54*x^4 + 126*x^3 + 134*x^2 - 5*x - 50)
            sage: (-x^2 - 4*x - 5)^(3-2+1) * p == quo*q + rem
            True
        """
        if other.is_zero():
            raise ZeroDivisionError("Pseudo-division by zero is not possible")

        # if other is a constant, then R = 0 and Q = self * other^(deg(self))
        if other in self._parent.base_ring():
            return (self * other**(self.degree()), self._parent.zero())

        R = self
        B = other
        Q = self._parent.zero()
        e = self.degree() - other.degree() + 1
        d = B.leading_coefficient()

        while not R.degree() < B.degree():
            c = R.leading_coefficient()
            diffdeg = R.degree() - B.degree()
            Q = d*Q + self._parent(c).shift(diffdeg)
            R = d*R - c*B.shift(diffdeg)
            e -= 1

        q = d**e
        return (q*Q,q*R)

    @coerce_binop
    def gcd(self, other):
        """
        Return a greatest common divisor of this polynomial and ``other``.

        INPUT:

        - ``other`` -- a polynomial in the same ring as this polynomial

        OUTPUT:

        A greatest common divisor as a polynomial in the same ring as
        this polynomial. If the base ring is a field, the return value
        is a monic polynomial.

        .. NOTE::

            The actual algorithm for computing greatest common divisors depends
            on the base ring underlying the polynomial ring. If the base ring
            defines a method ``_gcd_univariate_polynomial``, then this method
            will be called (see examples below).

        EXAMPLES::

            sage: R.<x> = QQ[]
            sage: (2*x^2).gcd(2*x)
            x
            sage: R.zero().gcd(0)
            0
            sage: (2*x).gcd(0)
            x

        One can easily add gcd functionality to new rings by providing a method
        ``_gcd_univariate_polynomial``::

            sage: O = ZZ[-sqrt(5)]
            sage: R.<x> = O[]
            sage: a = O.1
            sage: p = x + a
            sage: q = x^2 - 5
            sage: p.gcd(q)
            Traceback (most recent call last):
            ...
            NotImplementedError: Order in Number Field in a with defining polynomial x^2 - 5 does not provide a gcd implementation for univariate polynomials
            sage: S.<x> = O.number_field()[]
            sage: O._gcd_univariate_polynomial = lambda f,g : R(S(f).gcd(S(g)))
            sage: p.gcd(q)
            x + a
            sage: del O._gcd_univariate_polynomial

        Use multivariate implementation for polynomials over polynomials rings::

            sage: R.<x> = ZZ[]
            sage: S.<y> = R[]
            sage: T.<z> = S[]
            sage: r = 2*x*y + z
            sage: p = r * (3*x*y*z - 1)
            sage: q = r * (x + y + z - 2)
            sage: p.gcd(q)
            z + 2*x*y

            sage: R.<x> = QQ[]
            sage: S.<y> = R[]
            sage: r = 2*x*y + 1
            sage: p = r * (x - 1/2 * y)
            sage: q = r * (x*y^2 - x + 1/3)
            sage: p.gcd(q)
            2*x*y + 1
        """
        variables = self._parent.variable_names_recursive()
        if len(variables) > 1:
            base = self._parent._mpoly_base_ring()
            ring = PolynomialRing(base, variables)
            if ring._has_singular:
                try:
                    d1 = self._mpoly_dict_recursive()
                    d2 = other._mpoly_dict_recursive()
                    return self._parent(ring(d1).gcd(ring(d2)))
                except NotImplementedError:
                    pass

        if hasattr(self.base_ring(), '_gcd_univariate_polynomial'):
            return self.base_ring()._gcd_univariate_polynomial(self, other)
        else:
            raise NotImplementedError("%s does not provide a gcd implementation for univariate polynomials"%self.base_ring())

    @coerce_binop
    def lcm(self, other):
        """
        Let f and g be two polynomials. Then this function returns the
        monic least common multiple of f and g.
        """
        f = self*other
        g = self.gcd(other)
        q = f//g
        return ~(q.leading_coefficient())*q

    def _lcm(self, other):
        """
        Let f and g be two polynomials. Then this function returns the
        monic least common multiple of f and g.
        """
        f = self*other
        g = self.gcd(other)
        q = f//g
        return ~(q.leading_coefficient())*q  # make monic  (~ is inverse in python)

    def is_primitive(self, n=None, n_prime_divs=None):
        """
        Returns ``True`` if the polynomial is primitive.  The semantics of
        "primitive" depend on the polynomial coefficients.

        - (field theory) A polynomial of degree `m` over a finite field
          `\GF{q}` is primitive if it is irreducible and its root in
          `\GF{q^m}` generates the multiplicative group `\GF{q^m}^*`.

        - (ring theory) A polynomial over a ring is primitive if its
          coefficients generate the unit ideal.

        Calling `is_primitive` on a polynomial over an infinite field will
        raise an error.

        The additional inputs to this function are to speed up computation for
        field semantics (see note).

        INPUT:

          - ``n`` (default: ``None``) - if provided, should equal
            `q-1` where ``self.parent()`` is the field with `q`
            elements;  otherwise it will be computed.

          - ``n_prime_divs`` (default: ``None``) - if provided, should
            be a list of the prime divisors of ``n``; otherwise it
            will be computed.

        .. NOTE::

          Computation of the prime divisors of ``n`` can dominate the running
          time of this method, so performing this computation externally
          (e.g. ``pdivs=n.prime_divisors()``) is a good idea for repeated calls
          to is_primitive for polynomials of the same degree.

          Results may be incorrect if the wrong ``n`` and/or factorization are
          provided.

        EXAMPLES::

          Field semantics examples.

          ::

            sage: R.<x> = GF(2)['x']
            sage: f = x^4+x^3+x^2+x+1
            sage: f.is_irreducible(), f.is_primitive()
            (True, False)
            sage: f = x^3+x+1
            sage: f.is_irreducible(), f.is_primitive()
            (True, True)
            sage: R.<x> = GF(3)[]
            sage: f = x^3-x+1
            sage: f.is_irreducible(), f.is_primitive()
            (True, True)
            sage: f = x^2+1
            sage: f.is_irreducible(), f.is_primitive()
            (True, False)
            sage: R.<x> = GF(5)[]
            sage: f = x^2+x+1
            sage: f.is_primitive()
            False
            sage: f = x^2-x+2
            sage: f.is_primitive()
            True
            sage: x=polygen(QQ); f=x^2+1
            sage: f.is_primitive()
            Traceback (most recent call last):
            ...
            NotImplementedError: is_primitive() not defined for polynomials over infinite fields.

          Ring semantics examples.

          ::

            sage: x=polygen(ZZ)
            sage: f = 5*x^2+2
            sage: f.is_primitive()
            True
            sage: f = 5*x^2+5
            sage: f.is_primitive()
            False

            sage: K=NumberField(x^2+5,'a')
            sage: R=K.ring_of_integers()
            sage: a=R.gen(1)
            sage: a^2
            -5
            sage: f=a*x+2
            sage: f.is_primitive()
            True
            sage: f=(1+a)*x+2
            sage: f.is_primitive()
            False

            sage: x=polygen(Integers(10));
            sage: f=5*x^2+2
            sage: #f.is_primitive()  #BUG:: elsewhere in Sage, should return True
            sage: f=4*x^2+2
            sage: #f.is_primitive()  #BUG:: elsewhere in Sage, should return False

        TESTS::

            sage: R.<x> = GF(2)['x']
            sage: f = x^4+x^3+x^2+x+1
            sage: f.is_primitive(15)
            False
            sage: f.is_primitive(15, [3,5])
            False
            sage: f.is_primitive(n_prime_divs=[3,5])
            False
            sage: f = x^3+x+1
            sage: f.is_primitive(7, [7])
            True
            sage: R.<x> = GF(3)[]
            sage: f = x^3-x+1
            sage: f.is_primitive(26, [2,13])
            True
            sage: f = x^2+1
            sage: f.is_primitive(8, [2])
            False
            sage: R.<x> = GF(5)[]
            sage: f = x^2+x+1
            sage: f.is_primitive(24, [2,3])
            False
            sage: f = x^2-x+2
            sage: f.is_primitive(24, [2,3])
            True
            sage: x=polygen(Integers(103)); f=x^2+1
            sage: f.is_primitive()
            False
        """
        R = self.base_ring()
        if R.is_field():
            if not R.is_finite():
                raise NotImplementedError("is_primitive() not defined for polynomials over infinite fields.")

            if not self.is_irreducible():
                return False
            if n is None:
                q = self.base_ring().order()
                n = q ** self.degree() - 1
            y = self._parent.quo(self).gen()
            from sage.groups.generic import order_from_multiple
            return n == order_from_multiple(y, n, n_prime_divs, operation="*")
        else:
            return R.ideal(self.coefficients())==R.ideal(1)

    def is_constant(self):
        """
        Return True if this is a constant polynomial.

        OUTPUT:


        -  ``bool`` - True if and only if this polynomial is
           constant


        EXAMPLES::

            sage: R.<x> = ZZ[]
            sage: x.is_constant()
            False
            sage: R(2).is_constant()
            True
            sage: R(0).is_constant()
            True
        """
        return self.degree() <= 0

    def is_monomial(self):
        """
        Returns True if self is a monomial, i.e., a power of the generator.

        EXAMPLES::

            sage: R.<x> = QQ[]
            sage: x.is_monomial()
            True
            sage: (x+1).is_monomial()
            False
            sage: (x^2).is_monomial()
            True
            sage: R(1).is_monomial()
            True

        The coefficient must be 1::

            sage: (2*x^5).is_monomial()
            False

        To allow a non-1 leading coefficient, use is_term()::

            sage: (2*x^5).is_term()
            True

        .. warning::

           The definition of is_monomial in Sage up to 4.7.1 was the
           same as is_term, i.e., it allowed a coefficient not equal
           to 1.
        """
        return len(self.exponents()) == 1 and self.leading_coefficient() == 1

    def is_term(self):
        """
        Return True if self is an element of the base ring times a
        power of the generator.

        EXAMPLES::

            sage: R.<x> = QQ[]
            sage: x.is_term()
            True
            sage: R(1).is_term()
            True
            sage: (3*x^5).is_term()
            True
            sage: (1+3*x^5).is_term()
            False

        To require that the coefficient is 1, use is_monomial() instead::

            sage: (3*x^5).is_monomial()
            False
        """
        return len(self.exponents()) == 1

    def root_field(self, names, check_irreducible=True):
        """
        Return the field generated by the roots of the irreducible
        polynomial self. The output is either a number field, relative
        number field, a quotient of a polynomial ring over a field, or the
        fraction field of the base ring.

        EXAMPLES::

            sage: R.<x> = QQ['x']
            sage: f = x^3 + x + 17
            sage: f.root_field('a')
            Number Field in a with defining polynomial x^3 + x + 17

        ::

            sage: R.<x> = QQ['x']
            sage: f = x - 3
            sage: f.root_field('b')
            Rational Field

        ::

            sage: R.<x> = ZZ['x']
            sage: f = x^3 + x + 17
            sage: f.root_field('b')
            Number Field in b with defining polynomial x^3 + x + 17

        ::

            sage: y = QQ['x'].0
            sage: L.<a> = NumberField(y^3-2)
            sage: R.<x> = L['x']
            sage: f = x^3 + x + 17
            sage: f.root_field('c')
            Number Field in c with defining polynomial x^3 + x + 17 over its base field

        ::

            sage: R.<x> = PolynomialRing(GF(9,'a'))
            sage: f = x^3 + x^2 + 8
            sage: K.<alpha> = f.root_field(); K
            Univariate Quotient Polynomial Ring in alpha over Finite Field in a of size 3^2 with modulus x^3 + x^2 + 2
            sage: alpha^2 + 1
            alpha^2 + 1
            sage: alpha^3 + alpha^2
            1

        ::

            sage: R.<x> = QQ[]
            sage: f = x^2
            sage: K.<alpha> = f.root_field()
            Traceback (most recent call last):
            ...
            ValueError: polynomial must be irreducible

        TESTS::

            sage: (PolynomialRing(Integers(31),name='x').0+5).root_field('a')
            Ring of integers modulo 31
        """
        from sage.rings.number_field.number_field import is_NumberField, NumberField

        R = self.base_ring()
        if not R.is_integral_domain():
            raise ValueError("the base ring must be a domain")

        if check_irreducible and not self.is_irreducible():
            raise ValueError("polynomial must be irreducible")

        if self.degree() <= 1:
            return R.fraction_field()

        if sage.rings.integer_ring.is_IntegerRing(R):
            return NumberField(self, names)

        if sage.rings.rational_field.is_RationalField(R) or is_NumberField(R):
            return NumberField(self, names)

        return R.fraction_field()[self._parent.variable_name()].quotient(self, names)

    def sylvester_matrix(self, right, variable = None):
        """
        Returns the Sylvester matrix of self and right.

        Note that the Sylvester matrix is not defined if one of the polynomials
        is zero.

        INPUT:

        - right: a polynomial in the same ring as self.
        - variable: optional, included for compatibility with the multivariate
          case only. The variable of the polynomials.

        EXAMPLES::

            sage: R.<x> = PolynomialRing(ZZ)
            sage: f = (6*x + 47)*(7*x^2 - 2*x + 38)
            sage: g = (6*x + 47)*(3*x^3 + 2*x + 1)
            sage: M = f.sylvester_matrix(g)
            sage: M
            [  42  317  134 1786    0    0    0]
            [   0   42  317  134 1786    0    0]
            [   0    0   42  317  134 1786    0]
            [   0    0    0   42  317  134 1786]
            [  18  141   12  100   47    0    0]
            [   0   18  141   12  100   47    0]
            [   0    0   18  141   12  100   47]

        If the polynomials share a non-constant common factor then the
        determinant of the Sylvester matrix will be zero::

            sage: M.determinant()
            0

        If self and right are polynomials of positive degree, the determinant
        of the Sylvester matrix is the resultant of the polynomials.::

            sage: h1 = R.random_element()
            sage: h2 = R.random_element()
            sage: M1 = h1.sylvester_matrix(h2)
            sage: M1.determinant() == h1.resultant(h2)
            True

        The rank of the Sylvester matrix is related to the degree of the
        gcd of self and right::

            sage: f.gcd(g).degree() == f.degree() + g.degree() - M.rank()
            True
            sage: h1.gcd(h2).degree() == h1.degree() + h2.degree() - M1.rank()
            True

        TESTS:

        The variable is optional, but must be the same in both rings::

            sage: K.<x> = QQ['x']
            sage: f = x+1
            sage: g = QQ['y']([1, 0, 1])
            sage: f.sylvester_matrix(f, x)
            [1 1]
            [1 1]
            sage: f.sylvester_matrix(g, x)
            Traceback (most recent call last):
            ...
            TypeError: no common canonical parent for objects with parents: 'Univariate Polynomial Ring in x over Rational Field' and 'Univariate Polynomial Ring in y over Rational Field'

        Polynomials must be defined over compatible base rings::

            sage: f = QQ['x']([1, 0, 1])
            sage: g = ZZ['x']([1, 0, 1])
            sage: h = GF(25, 'a')['x']([1, 0, 1])
            sage: f.sylvester_matrix(g)
            [1 0 1 0]
            [0 1 0 1]
            [1 0 1 0]
            [0 1 0 1]
            sage: g.sylvester_matrix(h)
            [1 0 1 0]
            [0 1 0 1]
            [1 0 1 0]
            [0 1 0 1]
            sage: f.sylvester_matrix(h)
            Traceback (most recent call last):
            ...
            TypeError: no common canonical parent for objects with parents: 'Univariate Polynomial Ring in x over Rational Field' and 'Univariate Polynomial Ring in x over Finite Field in a of size 5^2'

        We can compute the sylvester matrix of a univariate and multivariate
        polynomial::

            sage: K.<x,y> = QQ['x,y']
            sage: g = K.random_element()
            sage: f.sylvester_matrix(g) == K(f).sylvester_matrix(g,x)
            True

        Corner cases::

            sage: K.<x>=QQ[]
            sage: f = x^2+1
            sage: g = K(0)
            sage: f.sylvester_matrix(g)
            Traceback (most recent call last):
            ...
            ValueError: The Sylvester matrix is not defined for zero polynomials
            sage: g.sylvester_matrix(f)
            Traceback (most recent call last):
            ...
            ValueError: The Sylvester matrix is not defined for zero polynomials
            sage: g.sylvester_matrix(g)
            Traceback (most recent call last):
            ...
            ValueError: The Sylvester matrix is not defined for zero polynomials
            sage: K(3).sylvester_matrix(x^2)
            [3 0]
            [0 3]
            sage: K(3).sylvester_matrix(K(4))
            []
        """

        # This code is almost exactly the same as that of
        # sylvester_matrix() in multi_polynomial.pyx.

        if self._parent != right.parent():
            a, b = coercion_model.canonical_coercion(self,right)
            variable = a.parent()(self.variables()[0])
            #We add the variable to cover the case that right is a multivariate
            #polynomial
            return a.sylvester_matrix(b, variable)

        if variable:
            if variable.parent() != self._parent:
                variable = self._parent(variable)

        from sage.matrix.constructor import matrix

        # The dimension of the sage matrix is self.degree() + right.degree()

        if self.is_zero() or right.is_zero():
            raise ValueError("The Sylvester matrix is not defined for zero polynomials")

        m = self.degree()
        n = right.degree()

        M = matrix(self.base_ring(), n + m, n + m)

        r = 0
        offset = 0
        for _ in range(n):
            for c in range(m, -1, -1):
                M[r, m - c + offset] = self[c]
            offset += 1
            r += 1

        offset = 0
        for _ in range(m):
            for c in range(n, -1, -1):
                M[r, n - c + offset] = right[c]
            offset += 1
            r += 1

        return M

    cpdef constant_coefficient(self):
        """
        Return the constant coefficient of this polynomial.

        OUTPUT: element of base ring

        EXAMPLES::

            sage: R.<x> = QQ[]
            sage: f = -2*x^3 + 2*x - 1/3
            sage: f.constant_coefficient()
            -1/3
        """
        return self[0]

    cpdef Polynomial _new_constant_poly(self, a, Parent P):
        """
        Create a new constant polynomial from a in P, which MUST be an
        element of the base ring of P (this is not checked).

        EXAMPLES::

            sage: R.<w> = PolynomialRing(GF(9,'a'), sparse=True)
            sage: a = w._new_constant_poly(0, R); a
            0
            sage: a.coefficients()
            []
        """
        if a:
            return self.__class__(P,[a], check=False) #P._element_constructor(a, check=False)
        return self.__class__(P,[], check=False)

    def is_monic(self):
        """
        Returns True if this polynomial is monic. The zero polynomial is by
        definition not monic.

        EXAMPLES::

            sage: x = QQ['x'].0
            sage: f = x + 33
            sage: f.is_monic()
            True
            sage: f = 0*x
            sage: f.is_monic()
            False
            sage: f = 3*x^3 + x^4 + x^2
            sage: f.is_monic()
            True
            sage: f = 2*x^2 + x^3 + 56*x^5
            sage: f.is_monic()
            False

        AUTHORS:

        - Naqi Jaffery (2006-01-24): examples
        """
        return not self.is_zero() and self[self.degree()] == 1

    def is_unit(self):
        r"""
        Return True if this polynomial is a unit.

        EXAMPLES::

            sage: a = Integers(90384098234^3)
            sage: b = a(2*191*236607587)
            sage: b.is_nilpotent()
            True
            sage: R.<x> = a[]
            sage: f = 3 + b*x + b^2*x^2
            sage: f.is_unit()
            True
            sage: f = 3 + b*x + b^2*x^2 + 17*x^3
            sage: f.is_unit()
            False

        EXERCISE (Atiyah-McDonald, Ch 1): Let `A[x]` be a
        polynomial ring in one variable. Then
        `f=\sum a_i x^i \in A[x]` is a unit if and only if
        `a_0` is a unit and `a_1,\ldots, a_n` are
        nilpotent.

        TESTS:

        Check that :trac:`18600` is fixed::

            sage: R.<x> = PolynomialRing(ZZ, sparse=True)
            sage: c = x^2^100 + 1
            sage: c.is_unit()
            False
        """
        if self.degree() > 0:
            try:
                if self._parent.base_ring().is_integral_domain():
                    return False
            except NotImplementedError:
                pass
            for c in self.coefficients()[1:]:
                if not c.is_nilpotent():
                    return False
        return self[0].is_unit()

    def is_nilpotent(self):
        r"""
        Return True if this polynomial is nilpotent.

        EXAMPLES::

            sage: R = Integers(12)
            sage: S.<x> = R[]
            sage: f = 5 + 6*x
            sage: f.is_nilpotent()
            False
            sage: f = 6 + 6*x^2
            sage: f.is_nilpotent()
            True
            sage: f^2
            0

        EXERCISE (Atiyah-McDonald, Ch 1): Let `A[x]` be a
        polynomial ring in one variable. Then
        `f=\sum a_i x^i \in A[x]` is nilpotent if and only if
        every `a_i` is nilpotent.

        TESTS:

        Check that :trac:`18600` is fixed::

            sage: R.<x> = PolynomialRing(Zmod(4), sparse=True)
            sage: (2*x^2^100 + 2).is_nilpotent()
            True
        """
        for c in self.coefficients():
            if not c.is_nilpotent():
                return False
        return True

    def is_gen(self):
        r"""
        Return True if this polynomial is the distinguished generator of
        the parent polynomial ring.

        EXAMPLES::

            sage: R.<x> = QQ[]
            sage: R(1).is_gen()
            False
            sage: R(x).is_gen()
            True

        Important - this function doesn't return True if self equals the
        generator; it returns True if self *is* the generator.

        ::

            sage: f = R([0,1]); f
            x
            sage: f.is_gen()
            False
            sage: f is x
            False
            sage: f == x
            True
        """
        return bool(self._is_gen)

    def lc(self):
        """
        Return the leading coefficient of this polynomial.

        OUTPUT: element of the base ring
        This method is same as :meth:`leading_coefficient`.

        EXAMPLES::

            sage: R.<x> = QQ[]
            sage: f = (-2/5)*x^3 + 2*x - 1/3
            sage: f.lc()
            -2/5
        """
        return self[self.degree()]

    def leading_coefficient(self):
        """
        Return the leading coefficient of this polynomial.

        OUTPUT: element of the base ring

        EXAMPLES::

            sage: R.<x> = QQ[]
            sage: f = (-2/5)*x^3 + 2*x - 1/3
            sage: f.leading_coefficient()
            -2/5
        """
        return self[self.degree()]

    def lm(self):
        """
        Return the leading monomial of this polynomial.

        EXAMPLES::

            sage: R.<x> = QQ[]
            sage: f = (-2/5)*x^3 + 2*x - 1/3
            sage: f.lm()
            x^3
            sage: R(5).lm()
            1
            sage: R(0).lm()
            0
            sage: R(0).lm().parent() is R
            True
        """
        if self.degree() < 0:
            return self
        output = [self.base_ring().zero()] * self.degree() + [self.base_ring().one()]
        return self._new_generic(output)

    def lt(self):
        """
        Return the leading term of this polynomial.

        EXAMPLES::

            sage: R.<x> = QQ[]
            sage: f = (-2/5)*x^3 + 2*x - 1/3
            sage: f.lt()
            -2/5*x^3
            sage: R(5).lt()
            5
            sage: R(0).lt()
            0
            sage: R(0).lt().parent() is R
            True
        """
        return self.lc() * self.lm()

    def monic(self):
        """
        Return this polynomial divided by its leading coefficient. Does not
        change this polynomial.

        EXAMPLES::

            sage: x = QQ['x'].0
            sage: f = 2*x^2 + x^3 + 56*x^5
            sage: f.monic()
            x^5 + 1/56*x^3 + 1/28*x^2
            sage: f = (1/4)*x^2 + 3*x + 1
            sage: f.monic()
            x^2 + 12*x + 4

        The following happens because `f = 0` cannot be made into a
        monic polynomial

        ::

            sage: f = 0*x
            sage: f.monic()
            Traceback (most recent call last):
            ...
            ZeroDivisionError: rational division by zero

        Notice that the monic version of a polynomial over the integers is
        defined over the rationals.

        ::

            sage: x = ZZ['x'].0
            sage: f = 3*x^19 + x^2 - 37
            sage: g = f.monic(); g
            x^19 + 1/3*x^2 - 37/3
            sage: g.parent()
            Univariate Polynomial Ring in x over Rational Field

        AUTHORS:

        - Naqi Jaffery (2006-01-24): examples
        """
        if self.is_monic():
            return self
        a = ~self.leading_coefficient()
        R = self._parent
        if a.parent() != R.base_ring():
            S = R.base_extend(a.parent())
            return a*S(self)
        else:
            return a*self

    def coefficients(self, sparse=True):
        """
        Return the coefficients of the monomials appearing in self.
        If ``sparse=True`` (the default), it returns only the non-zero coefficients.
        Otherwise, it returns the same value as ``self.list()``.
        (In this case, it may be slightly faster to invoke ``self.list()`` directly.)

        EXAMPLES::

            sage: _.<x> = PolynomialRing(ZZ)
            sage: f = x^4+2*x^2+1
            sage: f.coefficients()
            [1, 2, 1]
            sage: f.coefficients(sparse=False)
            [1, 0, 2, 0, 1]
        """
        zero = self._parent.base_ring().zero()
        if (sparse):
          return [c for c in self.list() if c != zero]
        else:
          return self.list()

    def exponents(self):
        """
        Return the exponents of the monomials appearing in self.

        EXAMPLES::

            sage: _.<x> = PolynomialRing(ZZ)
            sage: f = x^4+2*x^2+1
            sage: f.exponents()
            [0, 2, 4]
        """
        zero = self._parent.base_ring().zero()
        l = self.list()
        return [i for i in range(len(l)) if l[i] != zero]

    cpdef list list(self, bint copy=True):
        """
        Return a new copy of the list of the underlying elements of ``self``.

        EXAMPLES::

            sage: R.<x> = QQ[]
            sage: f = (-2/5)*x^3 + 2*x - 1/3
            sage: v = f.list(); v
            [-1/3, 2, 0, -2/5]

        Note that v is a list, it is mutable, and each call to the list
        method returns a new list::

            sage: type(v)
            <... 'list'>
            sage: v[0] = 5
            sage: f.list()
            [-1/3, 2, 0, -2/5]

        Here is an example with a generic polynomial ring::

            sage: R.<x> = QQ[]
            sage: S.<y> = R[]
            sage: f = y^3 + x*y -3*x; f
            y^3 + x*y - 3*x
            sage: type(f)
            <type 'sage.rings.polynomial.polynomial_element.Polynomial_generic_dense'>
            sage: v = f.list(); v
            [-3*x, x, 0, 1]
            sage: v[0] = 10
            sage: f.list()
            [-3*x, x, 0, 1]
        """
        raise NotImplementedError

    def prec(self):
        """
        Return the precision of this polynomial. This is always infinity,
        since polynomials are of infinite precision by definition (there is
        no big-oh).

        EXAMPLES::

            sage: x = polygen(ZZ)
            sage: (x^5 + x + 1).prec()
            +Infinity
            sage: x.prec()
            +Infinity
        """
        return infinity.infinity

    def padded_list(self, n=None):
        """
        Return list of coefficients of self up to (but not including)
        `q^n`.

        Includes 0's in the list on the right so that the list has length
        `n`.

        INPUT:


        -  ``n`` - (default: None); if given, an integer that
           is at least 0


        EXAMPLES::

            sage: x = polygen(QQ)
            sage: f = 1 + x^3 + 23*x^5
            sage: f.padded_list()
            [1, 0, 0, 1, 0, 23]
            sage: f.padded_list(10)
            [1, 0, 0, 1, 0, 23, 0, 0, 0, 0]
            sage: len(f.padded_list(10))
            10
            sage: f.padded_list(3)
            [1, 0, 0]
            sage: f.padded_list(0)
            []
            sage: f.padded_list(-1)
            Traceback (most recent call last):
            ...
            ValueError: n must be at least 0

        TESTS:

        Check that :trac:`18600` is fixed::

            sage: R.<x> = PolynomialRing(ZZ, sparse=True)
            sage: (x^2^100 + x^8 - 1).padded_list(10)
            [-1, 0, 0, 0, 0, 0, 0, 0, 1, 0]
        """
        if n is None:
            return self.list()
        if n < 0:
            raise ValueError("n must be at least 0")
        if self.degree() < n:
            v = self.list()
            z = self._parent.base_ring().zero()
            return v + [z]*(n - len(v))
        else:
            return self[:int(n)].padded_list(n)

    def coeffs(self):
        r"""
        Using ``coeffs()`` is now deprecated (:trac:`17518`).
        Returns ``self.list()``.

        (It is potentially slightly faster to use
        ``self.list()`` directly.)

        EXAMPLES::

            sage: x = QQ['x'].0
            sage: f = 10*x^3 + 5*x + 2/17
            sage: f.coeffs()
            doctest:...: DeprecationWarning: The use of coeffs() is now deprecated in favor of coefficients(sparse=False).
            See http://trac.sagemath.org/17518 for details.
            [2/17, 5, 0, 10]
        """
        deprecation(17518, 'The use of coeffs() is now deprecated in favor of coefficients(sparse=False).')
        return self.list()

    def monomial_coefficient(self, m):
        """
        Return the coefficient in the base ring of the monomial ``m`` in
        ``self``, where ``m`` must have the same parent as ``self``.

        INPUT:

        - ``m`` - a monomial

        OUTPUT:

        Coefficient in base ring.

        EXAMPLES::

            sage: P.<x> = QQ[]

            The parent of the return is a member of the base ring.
            sage: f = 2 * x
            sage: c = f.monomial_coefficient(x); c
            2
            sage: c.parent()
            Rational Field

            sage: f = x^9 - 1/2*x^2 + 7*x + 5/11
            sage: f.monomial_coefficient(x^9)
            1
            sage: f.monomial_coefficient(x^2)
            -1/2
            sage: f.monomial_coefficient(x)
            7
            sage: f.monomial_coefficient(x^0)
            5/11
            sage: f.monomial_coefficient(x^3)
            0
        """
        if not m.parent() is self._parent:
            raise TypeError("monomial must have same parent as self.")

        d = m.degree()
        coeffs = self.list()
        if 0 <= d < len(coeffs):
            return coeffs[d]
        else:
            return self._parent.base_ring().zero()

    def monomials(self):
        """
        Return the list of the monomials in ``self`` in a decreasing order of their degrees.

        EXAMPLES::

            sage: P.<x> = QQ[]
            sage: f = x^2 + (2/3)*x + 1
            sage: f.monomials()
            [x^2, x, 1]
            sage: f = P(3/2)
            sage: f.monomials()
            [1]
            sage: f = P(0)
            sage: f.monomials()
            []
            sage: f = x
            sage: f.monomials()
            [x]
            sage: f = - 1/2*x^2 + x^9 + 7*x + 5/11
            sage: f.monomials()
            [x^9, x^2, x, 1]
            sage: x = var('x')
            sage: K.<rho> = NumberField(x**2 + 1)
            sage: R.<y> = QQ[]
            sage: p = rho*y
            sage: p.monomials()
            [y]
        """
        if self.is_zero():
            return []
        v = self._parent.gen()
        zero = self._parent.base_ring().zero()
        coeffs = self.list()
        return [v**i for i in range(self.degree(), -1, -1) if coeffs[i] != zero]

    def newton_raphson(self, n, x0):
        """
        Return a list of n iterative approximations to a root of this
        polynomial, computed using the Newton-Raphson method.

        The Newton-Raphson method is an iterative root-finding algorithm.
        For f(x) a polynomial, as is the case here, this is essentially the
        same as Horner's method.

        INPUT:


        -  ``n`` - an integer (=the number of iterations),

        -  ``x0`` - an initial guess x0.


        OUTPUT: A list of numbers hopefully approximating a root of
        f(x)=0.

        If one of the iterates is a critical point of f then a
        ZeroDivisionError exception is raised.

        EXAMPLES::

            sage: x = PolynomialRing(RealField(), 'x').gen()
            sage: f = x^2 - 2
            sage: f.newton_raphson(4, 1)
            [1.50000000000000, 1.41666666666667, 1.41421568627451, 1.41421356237469]

        AUTHORS:

        - David Joyner and William Stein (2005-11-28)
        """
        n = sage.rings.integer.Integer(n)
        df = self.derivative()
        K = self._parent.base_ring()
        a = K(x0)
        L = []
        for i in range(n):
            a -= self(a) / df(a)
            L.append(a)
        return L

    def polynomial(self, var):
        r"""
        Let var be one of the variables of the parent of self. This returns
        self viewed as a univariate polynomial in var over the polynomial
        ring generated by all the other variables of the parent.

        For univariate polynomials, if var is the generator of the parent
        ring, we return this polynomial, otherwise raise an error.

        EXAMPLES::

            sage: R.<x> = QQ[]
            sage: (x+1).polynomial(x)
            x + 1

        TESTS::

            sage: x.polynomial(1)
            Traceback (most recent call last):
            ...
            ValueError: given variable is not the generator of parent.
        """
        if self._parent.ngens() == 1:
            if self._parent.gen() == var:
                return self
            raise ValueError("given variable is not the generator of parent.")
        raise NotImplementedError

    def newton_slopes(self, p, lengths=False):
        """
        Return the `p`-adic slopes of the Newton polygon of self,
        when this makes sense.

        OUTPUT:

        If `lengths` is `False`, a list of rational numbers. If `lengths` is
        `True`, a list of couples `(s,l)` where `s` is the slope and `l` the
        length of the corresponding segment in the Newton polygon.

        EXAMPLES::

            sage: x = QQ['x'].0
            sage: f = x^3 + 2
            sage: f.newton_slopes(2)
            [1/3, 1/3, 1/3]
            sage: R.<x> = PolynomialRing(ZZ, sparse=True)
            sage: p = x^5 + 6*x^2 + 4
            sage: p.newton_slopes(2)
            [1/2, 1/2, 1/3, 1/3, 1/3]
            sage: p.newton_slopes(2, lengths=True)
            [(1/2, 2), (1/3, 3)]
            sage: (x^2^100 + 27).newton_slopes(3, lengths=True)
            [(3/1267650600228229401496703205376, 1267650600228229401496703205376)]

        ALGORITHM: Uses PARI if `lengths` is `False`.
        """
        if not lengths:
            f = self.__pari__()
            v = list(f.newtonpoly(p))
            return [sage.rings.rational.Rational(x) for x in v]

        e = self.exponents()
        c = self.coefficients()
        if len(e) == 0: return []
        if len(e) == 1:
            if e[0] == 0: return []
            else:         return [(infinity.infinity, e[0])]

        if e[0] == 0: slopes = []
        else:         slopes = [(infinity.infinity, e[0])]

        points = [(e[0], c[0].valuation(p)), (e[1], c[1].valuation(p))]
        slopes.append((-(c[1].valuation(p)-c[0].valuation(p))/(e[1] - e[0]), e[1]-e[0]))
        for i in range(2, len(e)):
            v = c[i].valuation(p)
            s = -(v-points[-1][1])/(e[i]-points[-1][0])
            while len(slopes) > 0 and s >= slopes[-1][0]:
                slopes = slopes[:-1]
                points = points[:-1]
                s = -(v-points[-1][1])/(e[i]-points[-1][0])
            slopes.append((s,e[i]-points[-1][0]))
            points.append((e[i],v))

        return slopes

    def dispersion_set(self, other=None):
        r"""
        Compute the dispersion set of two polynomials.

        The dispersion set of `f` and `g` is the set of nonnegative integers
        `n` such that `f(x + n)` and `g(x)` have a nonconstant common factor.

        When ``other`` is ``None``, compute the auto-dispersion set of
        ``self``, i.e., its dispersion set with itself.

        ALGORITHM:

        See Section 4 of Man & Wright [ManWright1994]_.

        .. [ManWright1994] Yiu-Kwong Man and Francis J. Wright.
           *Fast Polynomial Dispersion Computation and its Application to
           Indefinite Summation*. ISSAC 1994.

        .. SEEALSO:: :meth:`dispersion`

        EXAMPLES::

            sage: Pol.<x> = QQ[]
            sage: x.dispersion_set(x + 1)
            [1]
            sage: (x + 1).dispersion_set(x)
            []

            sage: pol = x^3 + x - 7
            sage: (pol*pol(x+3)^2).dispersion_set()
            [0, 3]
        """
        other = self if other is None else self._parent.coerce(other)
        x = self._parent.gen()
        dispersions = set()
        for p, _ in self.factor():
            # need both due to the semantics of is_primitive() over fields
            assert p.is_monic() or p.is_primitive()
            for q, _ in other.factor():
                m, n = p.degree(), q.degree()
                assert q.is_monic() or q.is_primitive()
                if m != n or p[n] != q[n]:
                    continue
                alpha = (q[n-1] - p[n-1])/(n*p[n])
                if alpha.is_integer(): # ZZ() might work for non-integers...
                    alpha = ZZ(alpha)
                else:
                    continue
                if alpha < 0 or alpha in dispersions:
                    continue
                if n >= 1 and p(x + alpha) != q:
                    continue
                dispersions.add(alpha)
        return list(dispersions)

    def dispersion(self, other=None):
        r"""
        Compute the dispersion of a pair of polynomials.

        The dispersion of `f` and `g` is the largest nonnegative integer `n`
        such that `f(x + n)` and `g(x)` have a nonconstant common factor.

        When ``other`` is ``None``, compute the auto-dispersion of ``self``,
        i.e., its dispersion with itself.

        .. SEEALSO:: :meth:`dispersion_set`

        EXAMPLES::

            sage: Pol.<x> = QQ[]
            sage: x.dispersion(x + 1)
            1
            sage: (x + 1).dispersion(x)
            -Infinity

            sage: Pol.<x> = QQbar[]
            sage: pol = Pol([sqrt(5), 1, 3/2])
            sage: pol.dispersion()
            0
            sage: (pol*pol(x+3)).dispersion()
            3
        """
        dispersions = self.dispersion_set(other)
        return max(dispersions) if len(dispersions) > 0 else infinity.minus_infinity

    #####################################################################
    # Conversions to other systems
    #####################################################################
    def __pari__(self):
        r"""
        Return polynomial as a PARI object.

        Sage does not handle PARI's variable ordering requirements
        gracefully at this time. In practice, this means that the variable
        ``x`` needs to be the topmost variable, as in the
        example.

        EXAMPLES::

            sage: f = QQ['x']([0,1,2/3,3])
            sage: pari(f)
            3*x^3 + 2/3*x^2 + x

        ::

            sage: S.<a> = QQ['a']
            sage: R.<x> = S['x']
            sage: f = R([0, a]) + R([0, 0, 2/3])
            sage: pari(f)
            2/3*x^2 + a*x

        Polynomials over a number field work, provided that the variable is
        called 'x'::

            sage: x = polygen(QQ)
            sage: K.<b> = NumberField(x^2 + x + 1)
            sage: R.<x> = PolynomialRing(K)
            sage: pol = (b + x)^3; pol
            x^3 + 3*b*x^2 + (-3*b - 3)*x + 1
            sage: pari(pol)
            Mod(1, y^2 + y + 1)*x^3 + Mod(3*y, y^2 + y + 1)*x^2 + Mod(-3*y - 3, y^2 + y + 1)*x + Mod(1, y^2 + y + 1)

        TESTS:

        Unfortunately, variable names matter::

            sage: R.<x, y> = QQ[]
            sage: S.<a> = R[]
            sage: f = x^2 + a; g = y^3 + a
            sage: pari(f)
            Traceback (most recent call last):
            ...
            PariError: incorrect priority in gtopoly: variable x <= a

        Stacked polynomial rings, first with a univariate ring on the
        bottom::

            sage: S.<a> = QQ['a']
            sage: R.<x> = S['x']
            sage: pari(x^2 + 2*x)
            x^2 + 2*x
            sage: pari(a*x + 2*x^3)
            2*x^3 + a*x

        Stacked polynomial rings, second with a multivariate ring on the
        bottom::

            sage: S.<a, b> = ZZ['a', 'b']
            sage: R.<x> = S['x']
            sage: pari(x^2 + 2*x)
            x^2 + 2*x
            sage: pari(a*x + 2*b*x^3)
            2*b*x^3 + a*x

        Stacked polynomial rings with exotic base rings::

            sage: S.<a, b> = GF(7)['a', 'b']
            sage: R.<x> = S['x']
            sage: pari(x^2 + 9*x)
            x^2 + 2*x
            sage: pari(a*x + 9*b*x^3)
            2*b*x^3 + a*x

        ::

            sage: S.<a> = Integers(8)['a']
            sage: R.<x> = S['x']
            sage: pari(x^2 + 2*x)
            Mod(1, 8)*x^2 + Mod(2, 8)*x
            sage: pari(a*x + 10*x^3)
            Mod(2, 8)*x^3 + Mod(1, 8)*a*x
        """
        return self._pari_with_name(self._parent.variable_name())

    def _pari_or_constant(self, name=None):
        r"""
        Convert ``self`` to PARI.  This behaves identical to :meth:`__pari__`
        or :meth:`_pari_with_name` except for constant polynomials:
        then the constant is returned instead of a constant polynomial.

        INPUT:

        - ``name`` -- (default: None) Variable name.  If not given, use
          ``self.parent().variable_name()``.  This argument is irrelevant
          for constant polynomials.

        EXAMPLES::

            sage: R.<x> = PolynomialRing(ZZ)
            sage: pol = 2*x^2 + 7*x - 5
            sage: pol._pari_or_constant()
            2*x^2 + 7*x - 5
            sage: pol._pari_or_constant('a')
            2*a^2 + 7*a - 5
            sage: pol = R(7)
            sage: pol._pari_or_constant()
            7
            sage: pol._pari_or_constant().type()
            't_INT'
            sage: pol.__pari__().type()
            't_POL'
            sage: PolynomialRing(IntegerModRing(101), 't')()._pari_or_constant()
            Mod(0, 101)
        """
        if self.is_constant():
            return self[0].__pari__()
        if name is None:
            name = self._parent.variable_name()
        return self._pari_with_name(name)

    def _pari_with_name(self, name='x'):
        r"""
        Return polynomial as a PARI object with topmost variable
        ``name``.  By default, use 'x' for the variable name.

        For internal use only.

        EXAMPLES:

            sage: R.<a> = PolynomialRing(ZZ)
            sage: (2*a^2 + a)._pari_with_name()
            2*x^2 + x
            sage: (2*a^2 + a)._pari_with_name('y')
            2*y^2 + y
        """
        vals = [x.__pari__() for x in self.list()]
        return pari(vals).Polrev(name)

    def _pari_init_(self):
        return repr(self.__pari__())

    def _magma_init_(self, magma):
        """
        Return a string that evaluates in Magma to this polynomial.

        EXAMPLES::

            sage: magma = Magma()  # new session
            sage: R.<y> = ZZ[]
            sage: f = y^3 - 17*y + 5
            sage: f._magma_init_(magma)        # optional - magma
            '_sage_[...]![5,-17,0,1]'
            sage: g = magma(f); g              # optional - magma
            y^3 - 17*y + 5

        Note that in Magma there is only one polynomial ring over each
        base, so if we make the polynomial ring over ZZ with variable
        `z`, then this changes the variable name of the polynomial
        we already defined::

            sage: R.<z> = ZZ[]
            sage: magma(R)                     # optional - magma
            Univariate Polynomial Ring in z over Integer Ring
            sage: g                            # optional - magma
            z^3 - 17*z + 5

        In Sage the variable name does not change::

            sage: f
            y^3 - 17*y + 5

        A more complicated nested example::

            sage: k.<a> = GF(9); R.<s,t> = k[]; S.<W> = R[]
            sage: magma(a*W^20 + s*t/a)        # optional - magma
            a*W^20 + a^7*s*t
        """
        # Get a reference to Magma version of parent.
        R = magma(self._parent)
        # Get list of coefficients.
        v = ','.join([a._magma_init_(magma) for a in self.list()])
        return '%s![%s]'%(R.name(), v)

    def _gap_(self, gap):
        """
        Return this polynomial in GAP.

        INPUT:

        - ``gap`` -- a GAP or libgap instance

        EXAMPLES::

            sage: R.<y> = ZZ[]
            sage: f = y^3 - 17*y + 5
            sage: g = gap(f); g   # indirect doctest
            y^3-17*y+5
            sage: f._gap_init_()
            'y^3 - 17*y + 5'
            sage: R.<z> = ZZ[]
            sage: gap(R)
            PolynomialRing( Integers, ["z"] )
            sage: g
            y^3-17*y+5
            sage: gap(z^2 + z)
            z^2+z
            sage: libgap(z^2 + z)
            z^2+z

        Coefficients in a finite field::

            sage: R.<y> = GF(7)[]
            sage: f = y^3 - 17*y + 5
            sage: g = gap(f); g
            y^3+Z(7)^4*y+Z(7)^5
            sage: h = libgap(f); h
            y^3+Z(7)^4*y+Z(7)^5
            sage: g.Factors()
            [ y+Z(7)^0, y+Z(7)^0, y+Z(7)^5 ]
            sage: h.Factors()
            [ y+Z(7)^0, y+Z(7)^0, y+Z(7)^5 ]
            sage: f.factor()
            (y + 5) * (y + 1)^2
        """
        R = gap(self._parent)
        var = list(R.IndeterminatesOfPolynomialRing())[0]
        return self(var)

    def _libgap_(self):
        r"""
        TESTS::

            sage: R.<x> = ZZ[]
            sage: libgap(-x^3 + 3*x)   # indirect doctest
            -x^3+3*x
            sage: libgap(R.zero())     # indirect doctest
            0
        """
        from sage.libs.gap.libgap import libgap
        return self._gap_(libgap)

    ######################################################################

    @coerce_binop
    def resultant(self, other):
        r"""
        Return the resultant of ``self`` and ``other``.

        INPUT:

        - ``other`` -- a polynomial

        OUTPUT: an element of the base ring of the polynomial ring

        ALGORITHM:

        Uses PARI's ``polresultant`` function.  For base rings that
        are not supported by PARI, the resultant is computed as the
        determinant of the Sylvester matrix.

        EXAMPLES::

            sage: R.<x> = QQ[]
            sage: f = x^3 + x + 1;  g = x^3 - x - 1
            sage: r = f.resultant(g); r
            -8
            sage: r.parent() is QQ
            True

        We can compute resultants over univariate and multivariate
        polynomial rings::

            sage: R.<a> = QQ[]
            sage: S.<x> = R[]
            sage: f = x^2 + a; g = x^3 + a
            sage: r = f.resultant(g); r
            a^3 + a^2
            sage: r.parent() is R
            True

        ::

            sage: R.<a, b> = QQ[]
            sage: S.<x> = R[]
            sage: f = x^2 + a; g = x^3 + b
            sage: r = f.resultant(g); r
            a^3 + b^2
            sage: r.parent() is R
            True

        TESTS::

            sage: R.<x, y> = QQ[]
            sage: S.<a> = R[]
            sage: f = x^2 + a; g = y^3 + a
            sage: h = f.resultant(g); h
            y^3 - x^2
            sage: h.parent() is R
            True

        Check that :trac:`13672` is fixed::

            sage: R.<t> = GF(2)[]
            sage: S.<x> = R[]
            sage: f = (t^2 + t)*x + t^2 + t
            sage: g = (t + 1)*x + t^2
            sage: f.resultant(g)
            t^4 + t

        Check that :trac:`15061` is fixed::

            sage: R.<T> = PowerSeriesRing(QQ)
            sage: F = R([1,1],2)
            sage: RP.<x> = PolynomialRing(R)
            sage: P = x^2 - F
            sage: P.resultant(P.derivative())
            -4 - 4*T + O(T^2)

        Check that :trac:`16360` is fixed::

            sage: K.<x> = FunctionField(QQ)
            sage: R.<y> = K[]
            sage: y.resultant(y+x)
            x

            sage: K.<a> = FunctionField(QQ)
            sage: R.<b> = K[]
            sage: L.<b> = K.extension(b^2-a)
            sage: R.<x> = L[]
            sage: f=x^2-a
            sage: g=x-b
            sage: f.resultant(g)
            0

        Check that :trac:`17817` is fixed::

            sage: A.<a,b,c> = Frac(PolynomialRing(QQ,'a,b,c'))
            sage: B.<d,e,f> = PolynomialRing(A,'d,e,f')
            sage: R.<x>= PolynomialRing(B,'x')
            sage: S.<y> = PolynomialRing(R,'y')
            sage: p = ((1/b^2*d^2+1/a)*x*y^2+a*b/c*y+e+x^2)
            sage: q = -4*c^2*y^3+1
            sage: p.resultant(q)
            16*c^4*x^6 + 48*c^4*e*x^4 + (1/b^6*d^6 + 3/(a*b^4)*d^4 + ((-12*a^3*b*c + 3)/(a^2*b^2))*d^2 + (-12*a^3*b*c + 1)/a^3)*x^3 + 48*c^4*e^2*x^2 + (((-12*a*c)/b)*d^2*e + (-12*b*c)*e)*x + 16*c^4*e^3 + 4*a^3*b^3/c

        """
        variable = self.variable_name()
        try:
            res = self.__pari__().polresultant(other, variable)
            return self._parent.base_ring()(res)
        except (TypeError, ValueError, PariError, NotImplementedError):
            return self.sylvester_matrix(other).det()

    def composed_op(p1, p2, op, algorithm=None, monic=False):
        r"""
        Return the composed sum, difference, product or quotient of this
        polynomial with another one.

        In the case of two monic polynomials `p_1` and `p_2` over an integral
        domain, the composed sum, difference, etc. are given by

        .. MATH::

            \prod_{p_1(a)=p_2(b)=0}(x - (a \ast b)), \qquad
            \ast ∈ \{ +, -, ×, / \}

        where the roots `a` and `b` are to be considered in the algebraic
        closure of the fraction field of the coefficients and counted with
        multiplicities. If the polynomials are not monic this quantity is
        multiplied by `\\alpha_1^{deg(p_2)} \\alpha_2^{deg(p_1)}` where
        `\\alpha_1` and `\\alpha_2` are the leading coefficients of `p_1` and
        `p_2` respectively.

        INPUT:

        - ``p2`` -- univariate polynomial belonging to the same polynomial ring
          as this polynomial

        - ``op`` -- ``operator.OP`` where ``OP=add`` or ``sub`` or ``mul`` or
          ``div``.

        - ``algorithm`` -- can be "resultant" or "BFSS";
          by default the former is used when the polynomials have few nonzero
          coefficients and small degrees or if the base ring is not `\ZZ` or
          `\QQ`. Otherwise the latter is used.

        - ``monic`` -- whether to return a monic polynomial. If ``True`` the
          coefficients of the result belong to the fraction field of the
          coefficients.

        ALGORITHM:

        The computation is straightforward using resultants. Indeed for the
        composed sum it would be `Res_y(p1(x-y), p2(y))`. However, the method
        from [BFSS]_ using series expansions is asymptotically much faster.

        Note that the algorithm ``BFSS`` with polynomials with coefficients in
        `\ZZ` needs to perform operations over `\QQ`.

        .. TODO::

           - The [BFSS]_ algorithm has been implemented here only in the case of
             polynomials over rationals. For other rings of zero characteristic
             (or if the characteristic is larger than the product of the degrees),
             one needs to implement a generic method ``_exp_series``. In the
             general case of non-zero characteristic there is an alternative
             algorithm in the same paper.

           - The Newton series computation can be done much more efficiently!
             See [BFSS]_.

        EXAMPLES::

            sage: x = polygen(ZZ)
            sage: p1 = x^2 - 1
            sage: p2 = x^4 - 1
            sage: p1.composed_op(p2, operator.add)
            x^8 - 4*x^6 + 4*x^4 - 16*x^2
            sage: p1.composed_op(p2, operator.mul)
            x^8 - 2*x^4 + 1
            sage: p1.composed_op(p2, operator.div)
            x^8 - 2*x^4 + 1

        This function works over any field. However for base rings other than
        `\ZZ` and `\QQ` only the resultant algorithm is available::

            sage: x = polygen(QQbar)
            sage: p1 = x**2 - AA(2).sqrt()
            sage: p2 = x**3 - AA(3).sqrt()
            sage: r1 = p1.roots(multiplicities=False)
            sage: r2 = p2.roots(multiplicities=False)
            sage: p = p1.composed_op(p2, operator.add)
            sage: p
            1.000000000000000?*x^6 - 4.242640687119285?*x^4 -
            3.464101615137755?*x^3 + 6.000000000000000?*x^2 -
            14.69693845669907?*x + 0.1715728752538099?
            sage: all(p(x+y).is_zero() for x in r1 for y in r2)
            True

            sage: x = polygen(GF(2))
            sage: p1 = x**2 + x - 1
            sage: p2 = x**3 + x - 1
            sage: p_add = p1.composed_op(p2, operator.add)
            sage: p_add
            x^6 + x^5 + x^3 + x^2 + 1
            sage: p_mul = p1.composed_op(p2, operator.mul)
            sage: p_mul
            x^6 + x^4 + x^2 + x + 1
            sage: p_div = p1.composed_op(p2, operator.div)
            sage: p_div
            x^6 + x^5 + x^4 + x^2 + 1

            sage: K = GF(2**6, 'a')
            sage: r1 = p1.roots(K, multiplicities=False)
            sage: r2 = p2.roots(K, multiplicities=False)
            sage: all(p_add(x1+x2).is_zero() for x1 in r1 for x2 in r2)
            True
            sage: all(p_mul(x1*x2).is_zero() for x1 in r1 for x2 in r2)
            True
            sage: all(p_div(x1/x2).is_zero() for x1 in r1 for x2 in r2)
            True

        TESTS::

            sage: y = polygen(ZZ)
            sage: for p1 in [2*y^3 - y + 3, -y^5 - 2, 4*y - 3]:
            ....:   for p2 in [5*y^2 - 7, -3*y - 1]:
            ....:     for monic in [True,False]:
            ....:       for op in [operator.add, operator.sub, operator.mul, operator.div]:
            ....:         pr = p1.composed_op(p2, op, "resultant", monic=monic)
            ....:         pb = p1.composed_op(p2, op, "BFSS", monic=monic)
            ....:         assert ((pr == pb) or ((not monic) and pr == -pb) and (parent(pr) is parent(pb)))

        REFERENCES:

        .. [BFSS] A. Bostan, P. Flajolet, B. Salvy and E. Schost,
           "Fast Computation of special resultants",
           Journal of Symbolic Computation 41 (2006), 1-29
        """
        cdef long j
        cdef long prec

        if op not in (operator.add, operator.sub, operator.mul, operator.div):
            raise ValueError("op must be operator.OP where OP=add, sub, mul or div")

        if not isinstance(p2, Polynomial):
            raise TypeError("p2 must be a polynomial")
        p1, p2 = coercion_model.canonical_coercion(p1, p2)
        K = p1.parent()
        assert is_PolynomialRing(p1.parent())
        S = K.base_ring()
        Sf = S.fraction_field()

        cdef long d1 = p1.degree()
        cdef long d2 = p2.degree()
        if d1 <= 0 or d2 <= 0:
            raise ValueError('the polynomials must have positive degree')

        if op is operator.div and p2.valuation() > 0:
            raise ZeroDivisionError('p2 must have zero valuation')
        if algorithm is None:
            # choose the algorithm observing that the "resultant" one
            # is fast when there are few terms and the degrees are not high
            N = 7
            if Sf is not QQ or (d1 <= N and d2 <= N):
                algorithm = "resultant"
            else:
                c = d1*sum(bool(p1[i]) for i in range(d1 + 1))*\
                    d2*sum(bool(p2[i]) for i in range(d2 + 1))
                if c <= N**4:
                    algorithm = "resultant"
                else:
                    algorithm = "BFSS"

        if algorithm == "resultant":
            R = K['x', 'y']
            x = R.gen(0)
            y = R.gen(1)
            if op is operator.add:
                lp = p1(x - y)
            elif op is operator.sub:
                lp = p1(x + y)
            elif op is operator.mul:
                lp = p1(x).homogenize(y)
            else:
                lp = p1(x * y)
            q = p2(y).resultant(lp, y).univariate_polynomial(K)
            return q.monic() if monic else q

        elif algorithm == "BFSS":
            if Sf is not QQ:
                raise ValueError("BFSS algorithm is available only for the base ring ZZ or QQ")
            if op is operator.sub:
                p2 = p2(-K.gen())
            elif op is operator.div:
                p2 = p2.reverse()
            # the computation below needs must be done in the fraction field
            # even though the result would have the same ring
            if Sf is not S:
                K = K.change_ring(Sf)
                p1 = p1.change_ring(Sf)
                p2 = p2.change_ring(Sf)
            prec = d1*d2 + 1
            np1 = p1.reverse().inverse_series_trunc(prec)
            np1 = np1._mul_trunc_(p1.derivative().reverse(), prec)
            np2 = p2.reverse().inverse_series_trunc(prec)
            np2 = np2._mul_trunc_(p2.derivative().reverse(), prec)
            if op in (operator.add, operator.sub):
                # compute np1e and np2e, the Hadamard products of respectively
                # np1 and np2 with the exponential series. That is
                #  a0 + a1 x + a2 x^2 + ...
                #  ->
                #  a0 + a1/1! x + a2/2! x^2 + ...
                fj = Sf.one()
                a1, a2 = [np1[0]], [np2[0]]
                for j in range(1, prec):
                    fj = fj*j
                    a1.append(np1[j] / fj)
                    a2.append(np2[j] / fj)
                np1e = K(a1)
                np2e = K(a2)

                # recover the polynomial from its Newton series
                np3e = np1e*np2e
                fj = -Sf.one()
                a3 = [Sf.zero()]
                for j in range(1, prec):
                    a3.append(np3e[j] * fj)
                    fj = fj*j
                np = K(a3)
                q = np
            else:
                np = K([-np1[j]*np2[j] for j in range(1, prec)])
                q = np.integral()

            q = q._exp_series(prec).reverse()
            q = q.shift(prec - q.degree() - 1)
            if monic:
                return q
            else:
                return (p1.leading_coefficient()**p2.degree() *
                        p2.leading_coefficient()**p1.degree() * q).change_ring(S)

        else:
            raise ValueError('algorithm must be "resultant" or "BFSS"')

    def compose_power(self, k, algorithm=None, monic=False):
        r"""
        Return the `k`-th iterate of the composed product of this
        polynomial with itself.

        INPUT:

        - `k` -- a non-negative integer

        - ``algorithm`` -- ``None`` (default), ``"resultant"`` or ``"BFSS"``.
          See :meth:`.composed_op`

        - ``monic`` - ``False`` (default) or ``True``.
          See :meth:`.composed_op`

        OUTPUT:

        The polynomial of degree `d^k` where `d` is the degree, whose
        roots are all `k`-fold products of roots of this polynomial.
        That is, `f*f*\dots*f` where this is `f` and
        `f*f=` f.composed_op(f,operator.mul).

        EXAMPLES::

            sage: R.<a,b,c> = ZZ[]
            sage: x = polygen(R)
            sage: f = (x-a)*(x-b)*(x-c)
            sage: f.compose_power(2).factor()
            (x - c^2) * (x - b^2) * (x - a^2) * (x - b*c)^2 * (x - a*c)^2 * (x - a*b)^2

            sage: x = polygen(QQ)
            sage: f = x^2-2*x+2
            sage: f2 = f.compose_power(2); f2
            x^4 - 4*x^3 + 8*x^2 - 16*x + 16
            sage: f2 == f.composed_op(f,operator.mul)
            True
            sage: f3 = f.compose_power(3); f3
            x^8 - 8*x^7 + 32*x^6 - 64*x^5 + 128*x^4 - 512*x^3 + 2048*x^2 - 4096*x + 4096
            sage: f3 == f2.composed_op(f,operator.mul)
            True
            sage: f4 = f.compose_power(4)
            sage: f4 == f3.composed_op(f,operator.mul)
            True
        """
        try:
           k = ZZ(k)
        except ValueError("Cannot iterate {} times".format(k)):
           return self
        if k < 0:
           raise ValueError("Cannot iterate a negative number {} of times".format(k))
        if k == 0:
           return self.variables()[0] - 1
        if k == 1:
           return self
        if k == 2:
           return self.composed_op(self, operator.mul,
                                   algorithm=algorithm, monic=monic)
        k2, k1 = k.quo_rem(2)
        # recurse to get the k/2 -iterate where k=2*k2+k1:
        R = self.compose_power(k2, algorithm=algorithm, monic=monic)
        # square:
        R = R.composed_op(R, operator.mul, algorithm=algorithm, monic=monic)
        # one more factor if k odd:
        if k1:
            R = R.composed_op(self, operator.mul)
        return R

    def adams_operator(self, n, monic=False):
        r"""
        Return the polynomial whose roots are the `n`-th power
        of the roots of this.

        INPUT:

        - `n` -- an integer

        - ``monic`` -- boolean (default ``False``)
          if set to ``True``, force the output to be monic

        EXAMPLES::

            sage: f = cyclotomic_polynomial(30)
            sage: f.adams_operator(7)==f
            True
            sage: f.adams_operator(6) == cyclotomic_polynomial(5)**2
            True
            sage: f.adams_operator(10) == cyclotomic_polynomial(3)**4
            True
            sage: f.adams_operator(15) == cyclotomic_polynomial(2)**8
            True
            sage: f.adams_operator(30) == cyclotomic_polynomial(1)**8
            True

            sage: x = polygen(QQ)
            sage: f = x^2-2*x+2
            sage: f.adams_operator(10)
            x^2 + 1024

        When f is monic the output will have leading coefficient
        `\pm1` depending on the degree, but we can force it to be
        monic::

            sage: R.<a,b,c> = ZZ[]
            sage: x = polygen(R)
            sage: f = (x-a)*(x-b)*(x-c)
            sage: f.adams_operator(3).factor()
            (-1) * (x - c^3) * (x - b^3) * (x - a^3)
            sage: f.adams_operator(3,monic=True).factor()
            (x - c^3) * (x - b^3) * (x - a^3)

        """
        u, v = PolynomialRing(self._parent.base_ring(), ['u', 'v']).gens()
        R = (u - v**n).resultant(self(v), v)
        R = R([self.variables()[0], 0])
        if monic:
           R = R.monic()
        return R

    def symmetric_power(self, k, monic=False):
        r"""
        Return the polynomial whose roots are products of `k`-th distinct
        roots of this.

        EXAMPLES::

            sage: x = polygen(QQ)
            sage: f = x^4-x+2
            sage: [f.symmetric_power(k) for k in range(5)]
            [x - 1, x^4 - x + 2, x^6 - 2*x^4 - x^3 - 4*x^2 + 8, x^4 - x^3 + 8, x - 2]

            sage: f = x^5-2*x+2
            sage: [f.symmetric_power(k) for k in range(6)]
            [x - 1,
             x^5 - 2*x + 2,
             x^10 + 2*x^8 - 4*x^6 - 8*x^5 - 8*x^4 - 8*x^3 + 16,
             x^10 + 4*x^7 - 8*x^6 + 16*x^5 - 16*x^4 + 32*x^2 + 64,
             x^5 + 2*x^4 - 16,
             x + 2]

            sage: R.<a,b,c,d> = ZZ[]
            sage: x = polygen(R)
            sage: f = (x-a)*(x-b)*(x-c)*(x-d)
            sage: [f.symmetric_power(k).factor() for k in range(5)]
            [x - 1,
             (-x + d) * (-x + c) * (-x + b) * (-x + a),
             (x - c*d) * (x - b*d) * (x - a*d) * (x - b*c) * (x - a*c) * (x - a*b),
             (x - b*c*d) * (x - a*c*d) * (x - a*b*d) * (x - a*b*c),
             x - a*b*c*d]
        """
        try:
           k = ZZ(k)
        except (ValueError, TypeError):
           raise ValueError("Cannot compute k'th symmetric power for k={}".format(k))
        n = self.degree()
        if k < 0 or k > n:
           raise ValueError("Cannot compute k'th symmetric power for k={}".format(k))
        x = self.variables()[0]
        if k == 0:
           return x - 1
        if k == 1:
           if monic:
              return self.monic()
           return self
        c = (-1)**n * self(0)
        if k == n:
            return x - c
        if k > n - k:  # use (n-k)'th symmetric power
            g = self.symmetric_power(n - k, monic=monic)
            from sage.arith.all import binomial
            g = ((-x)**binomial(n,k) * g(c/x) / c**binomial(n-1,k)).numerator()
            if monic:
               g = g.monic()
            return g

        def star(g, h):
            return g.composed_op(h, operator.mul, monic=True)

        def rpow(g, n):
            return g.adams_operator(n, monic=True)
        if k == 2:
            g = (star(self, self) // rpow(self, 2)).nth_root(2)
            if monic:
               g = g.monic()
            return g
        if k == 3:
            g = star(self.symmetric_power(2, monic=monic), self) * rpow(self, 3)
            h = star(rpow(self, 2), self)
            g = (g // h).nth_root(3)
            if monic:
               g = g.monic()
            return g

        fkn = fkd = self._parent.one()
        for j in range(1, k + 1):
            g = star(rpow(self, j), self.symmetric_power(k - j))
            if j % 2:
                fkn *= g
            else:
                fkd *= g

        fk = fkn // fkd
        assert fk * fkd == fkn
        g = fk.nth_root(k)
        if monic:
           g = g.monic()
        return g

    def discriminant(self):
        r"""
        Returns the discriminant of self.

        The discriminant is

        .. MATH::

            R_n := a_n^{2 n-2} \prod_{1<i<j<n} (r_i-r_j)^2,

        where `n` is the degree of self, `a_n` is the
        leading coefficient of self and the roots of self are
        `r_1, \ldots, r_n`.

        OUTPUT: An element of the base ring of the polynomial ring.

        ALGORITHM:

        Uses the identity `R_n(f) := (-1)^{n (n-1)/2} R(f, f')
        a_n^{n-k-2}`, where `n` is the degree of self, `a_n` is the
        leading coefficient of self, `f'` is the derivative of `f`,
        and `k` is the degree of `f'`. Calls :meth:`.resultant`.

        EXAMPLES:

        In the case of elliptic curves in special form, the discriminant is
        easy to calculate::

            sage: R.<x> = QQ[]
            sage: f = x^3 + x + 1
            sage: d = f.discriminant(); d
            -31
            sage: d.parent() is QQ
            True
            sage: EllipticCurve([1, 1]).discriminant()/16
            -31

        ::

            sage: R.<x> = QQ[]
            sage: f = 2*x^3 + x + 1
            sage: d = f.discriminant(); d
            -116

        We can compute discriminants over univariate and multivariate
        polynomial rings::

            sage: R.<a> = QQ[]
            sage: S.<x> = R[]
            sage: f = a*x + x + a + 1
            sage: d = f.discriminant(); d
            1
            sage: d.parent() is R
            True

        ::

            sage: R.<a, b> = QQ[]
            sage: S.<x> = R[]
            sage: f = x^2 + a + b
            sage: d = f.discriminant(); d
            -4*a - 4*b
            sage: d.parent() is R
            True

        TESTS::

            sage: R.<x, y> = QQ[]
            sage: S.<a> = R[]
            sage: f = x^2 + a
            sage: f.discriminant()
            1

        Check that :trac:`13672` is fixed::

            sage: R.<t> = GF(5)[]
            sage: S.<x> = R[]
            sage: f = x^10 + 2*x^6 + 2*x^5 + x + 2
            sage: (f-t).discriminant()
            4*t^5

        The following examples show that :trac:`11782` has been fixed::

            sage: ZZ.quo(81)[x](3*x^2 + 3*x + 3).discriminant()
            54
            sage: ZZ.quo(9)[x](2*x^3 + x^2 + x).discriminant()
            2

        This was fixed by :trac:`15422`::

            sage: R.<s> = PolynomialRing(Qp(2))
            sage: (s^2).discriminant()
            0

        This was fixed by :trac:`16014`::

            sage: PR.<b,t1,t2,x1,y1,x2,y2> = QQ[]
            sage: PRmu.<mu> = PR[]
            sage: E1 = diagonal_matrix(PR, [1, b^2, -b^2])
            sage: M = matrix(PR, [[1,-t1,x1-t1*y1],[t1,1,y1+t1*x1],[0,0,1]])
            sage: E1 = M.transpose()*E1*M
            sage: E2 = E1.subs(t1=t2, x1=x2, y1=y2)
            sage: det(mu*E1 + E2).discriminant().degrees()
            (24, 12, 12, 8, 8, 8, 8)

        This addresses an issue raised by :trac:`15061`::

            sage: R.<T> = PowerSeriesRing(QQ)
            sage: F = R([1,1],2)
            sage: RP.<x> = PolynomialRing(R)
            sage: P = x^2 - F
            sage: P.discriminant()
            4 + 4*T + O(T^2)
        """
        # Late import to avoid cyclic dependencies:
        from sage.rings.power_series_ring import is_PowerSeriesRing
        if self.is_zero():
            return self._parent.zero()
        n = self.degree()
        base_ring = self._parent.base_ring()
        if (is_MPolynomialRing(base_ring) or
            is_PowerSeriesRing(base_ring)):
            # It is often cheaper to compute discriminant of simple
            # multivariate polynomial and substitute the real
            # coefficients into that result (see #16014).
            return universal_discriminant(n)(list(self))
        d = self.derivative()
        k = d.degree()

        r = n % 4
        u = -1 # (-1)**(n*(n-1)/2)
        if r == 0 or r == 1:
            u = 1
        try:
            an = self[n]**(n - k - 2)
        except ZeroDivisionError:
            assert(n-k-2 == -1)
            # Rather than dividing the resultant by the leading coefficient,
            # we alter the Sylvester matrix (see #11782).
            mat = self.sylvester_matrix(d)
            mat[0, 0] = self.base_ring()(1)
            mat[n - 1, 0] = self.base_ring()(n)
            return u * mat.determinant()
        else:
            return self.base_ring()(u * self.resultant(d) * an)

    def reverse(self, degree=None):
        """
        Return polynomial but with the coefficients reversed.

        If an optional degree argument is given the coefficient list will be
        truncated or zero padded as necessary before reversing it. Assuming
        that the constant coefficient of ``self`` is nonzero, the reverse
        polynomial will have the specified degree.

        EXAMPLES::

            sage: R.<x> = ZZ[]; S.<y> = R[]
            sage: f = y^3 + x*y -3*x; f
            y^3 + x*y - 3*x
            sage: f.reverse()
            -3*x*y^3 + x*y^2 + 1
            sage: f.reverse(degree=2)
            -3*x*y^2 + x*y
            sage: f.reverse(degree=5)
            -3*x*y^5 + x*y^4 + y^2

        TESTS::

            sage: f.reverse(degree=1.5r)
            Traceback (most recent call last):
            ...
            ValueError: degree argument must be a non-negative integer, got 1.5

            sage: f.reverse(0)
            -3*x
            sage: f
            y^3 + x*y - 3*x
        """
        v = self.list()

        cdef unsigned long d
        if degree is not None:
            d = degree
            if d != degree:
                raise ValueError("degree argument must be a non-negative integer, got %s"%(degree))
            if len(v) < degree+1:
                v.reverse()
                v = [0]*(degree+1-len(v)) + v
            elif len(v) > degree+1:
                v = v[:degree+1]
                v.reverse()
            else: # len(v) == degree + 1
                v.reverse()
        else:
            v.reverse()

        return self._new_generic(v)

    def roots(self, ring=None, multiplicities=True, algorithm=None, **kwds):
        """
        Return the roots of this polynomial (by default, in the base ring
        of this polynomial).

        INPUT:


        -  ``ring`` - the ring to find roots in

        -  ``multiplicities`` - bool (default: True) if True
           return list of pairs (r, n), where r is the root and n is the
           multiplicity. If False, just return the unique roots, with no
           information about multiplicities.

        -  ``algorithm`` - the root-finding algorithm to use.
           We attempt to select a reasonable algorithm by default, but this
           lets the caller override our choice.


        By default, this finds all the roots that lie in the base ring of
        the polynomial. However, the ring parameter can be used to specify
        a ring to look for roots in.

        If the polynomial and the output ring are both exact (integers,
        rationals, finite fields, etc.), then the output should always be
        correct (or raise an exception, if that case is not yet handled).

        If the output ring is approximate (floating-point real or complex
        numbers), then the answer will be estimated numerically, using
        floating-point arithmetic of at least the precision of the output
        ring. If the polynomial is ill-conditioned, meaning that a small
        change in the coefficients of the polynomial will lead to a
        relatively large change in the location of the roots, this may give
        poor results. Distinct roots may be returned as multiple roots,
        multiple roots may be returned as distinct roots, real roots may be
        lost entirely (because the numerical estimate thinks they are
        complex roots). Note that polynomials with multiple roots are
        always ill-conditioned; there's a footnote at the end of the
        docstring about this.

        If the output ring is a RealIntervalField or ComplexIntervalField
        of a given precision, then the answer will always be correct (or an
        exception will be raised, if a case is not implemented). Each root
        will be contained in one of the returned intervals, and the
        intervals will be disjoint. (The returned intervals may be of
        higher precision than the specified output ring.)

        At the end of this docstring (after the examples) is a description
        of all the cases implemented in this function, and the algorithms
        used. That section also describes the possibilities for
        "algorithm=", for the cases where multiple algorithms exist.

        EXAMPLES::

            sage: x = QQ['x'].0
            sage: f = x^3 - 1
            sage: f.roots()
            [(1, 1)]
            sage: f.roots(ring=CC)   # note -- low order bits slightly different on ppc.
            [(1.00000000000000, 1), (-0.500000000000000 - 0.86602540378443...*I, 1), (-0.500000000000000 + 0.86602540378443...*I, 1)]
            sage: f = (x^3 - 1)^2
            sage: f.roots()
            [(1, 2)]

        ::

            sage: f = -19*x + 884736
            sage: f.roots()
            [(884736/19, 1)]
            sage: (f^20).roots()
            [(884736/19, 20)]

        ::

            sage: K.<z> = CyclotomicField(3)
            sage: f = K.defining_polynomial()
            sage: f.roots(ring=GF(7))
            [(4, 1), (2, 1)]
            sage: g = f.change_ring(GF(7))
            sage: g.roots()
            [(4, 1), (2, 1)]
            sage: g.roots(multiplicities=False)
            [4, 2]

        A new ring.  In the example below, we add the special method
        _roots_univariate_polynomial to the base ring, and observe
        that this method is called instead to find roots of
        polynomials over this ring.  This facility can be used to
        easily extend root finding to work over new rings you
        introduce::

             sage: R.<x> = QQ[]
             sage: (x^2 + 1).roots()
             []
             sage: g = lambda f, *args, **kwds: f.change_ring(CDF).roots()
             sage: QQ._roots_univariate_polynomial = g
             sage: (x^2 + 1).roots()  # abs tol 1e-14
             [(2.7755575615628914e-17 - 1.0*I, 1), (0.9999999999999997*I, 1)]
             sage: del QQ._roots_univariate_polynomial

        An example over RR, which illustrates that only the roots in RR are
        returned::

            sage: x = RR['x'].0
            sage: f = x^3 -2
            sage: f.roots()
            [(1.25992104989487, 1)]
            sage: f.factor()
            (x - 1.25992104989487) * (x^2 + 1.25992104989487*x + 1.58740105196820)
            sage: x = RealField(100)['x'].0
            sage: f = x^3 -2
            sage: f.roots()
            [(1.2599210498948731647672106073, 1)]

        ::

            sage: x = CC['x'].0
            sage: f = x^3 -2
            sage: f.roots()
            [(1.25992104989487, 1), (-0.62996052494743... - 1.09112363597172*I, 1), (-0.62996052494743... + 1.09112363597172*I, 1)]
            sage: f.roots(algorithm='pari')
            [(1.25992104989487, 1), (-0.629960524947437 - 1.09112363597172*I, 1), (-0.629960524947437 + 1.09112363597172*I, 1)]

        Another example showing that only roots in the base ring are
        returned::

            sage: x = polygen(ZZ)
            sage: f = (2*x-3) * (x-1) * (x+1)
            sage: f.roots()
            [(1, 1), (-1, 1)]
            sage: f.roots(ring=QQ)
            [(3/2, 1), (1, 1), (-1, 1)]

        An example involving large numbers::

            sage: x = RR['x'].0
            sage: f = x^2 - 1e100
            sage: f.roots()
            [(-1.00000000000000e50, 1), (1.00000000000000e50, 1)]
            sage: f = x^10 - 2*(5*x-1)^2
            sage: f.roots(multiplicities=False)
            [-1.6772670339941..., 0.19995479628..., 0.20004530611..., 1.5763035161844...]

        ::

            sage: x = CC['x'].0
            sage: i = CC.0
            sage: f = (x - 1)*(x - i)
            sage: f.roots(multiplicities=False)
            [1.00000000000000, 1.00000000000000*I]
            sage: g=(x-1.33+1.33*i)*(x-2.66-2.66*i)
            sage: g.roots(multiplicities=False)
            [1.33000000000000 - 1.33000000000000*I, 2.66000000000000 + 2.66000000000000*I]

        Describing roots using radical expressions::

            sage: x = QQ['x'].0
            sage: f = x^2 + 2
            sage: f.roots(SR)
            [(-I*sqrt(2), 1), (I*sqrt(2), 1)]
            sage: f.roots(SR, multiplicities=False)
            [-I*sqrt(2), I*sqrt(2)]

        The roots of some polynomials can't be described using radical
        expressions::

            sage: (x^5 - x + 1).roots(SR)
            []

        For some other polynomials, no roots can be found at the moment
        due to the way roots are computed. :trac:`17516` addresses
        these defecits. Until that gets implemented, one such example
        is the following::

            sage: f = x^6-300*x^5+30361*x^4-1061610*x^3+1141893*x^2-915320*x+101724
            sage: f.roots()
            []

        A purely symbolic roots example::

            sage: X = var('X')
            sage: f = expand((X-1)*(X-I)^3*(X^2 - sqrt(2))); f
            X^6 - (3*I + 1)*X^5 - sqrt(2)*X^4 + (3*I - 3)*X^4 + (3*I + 1)*sqrt(2)*X^3 + (I + 3)*X^3 - (3*I - 3)*sqrt(2)*X^2 - I*X^2 - (I + 3)*sqrt(2)*X + I*sqrt(2)
            sage: f.roots()
            [(I, 3), (-2^(1/4), 1), (2^(1/4), 1), (1, 1)]

        The same operation, performed over a polynomial ring
        with symbolic coefficients::

            sage: X = SR['X'].0
            sage: f = (X-1)*(X-I)^3*(X^2 - sqrt(2)); f
            X^6 + (-3*I - 1)*X^5 + (-sqrt(2) + 3*I - 3)*X^4 + ((3*I + 1)*sqrt(2) + I + 3)*X^3 + (-(3*I - 3)*sqrt(2) - I)*X^2 + (-(I + 3)*sqrt(2))*X + I*sqrt(2)
            sage: f.roots()
            [(I, 3), (-2^(1/4), 1), (2^(1/4), 1), (1, 1)]
            sage: f.roots(multiplicities=False)
            [I, -2^(1/4), 2^(1/4), 1]

        A couple of examples where the base ring doesn't have a
        factorization algorithm (yet). Note that this is currently done via
        naive enumeration, so could be very slow::

            sage: R = Integers(6)
            sage: S.<x> = R['x']
            sage: p = x^2-1
            sage: p.roots()
            Traceback (most recent call last):
            ...
            NotImplementedError: root finding with multiplicities for this polynomial not implemented (try the multiplicities=False option)
            sage: p.roots(multiplicities=False)
            [1, 5]
            sage: R = Integers(9)
            sage: A = PolynomialRing(R, 'y')
            sage: y = A.gen()
            sage: f = 10*y^2 - y^3 - 9
            sage: f.roots(multiplicities=False)
            [0, 1, 3, 6]

        An example over the complex double field (where root finding is
        fast, thanks to NumPy)::

            sage: R.<x> = CDF[]
            sage: f = R.cyclotomic_polynomial(5); f
            x^4 + x^3 + x^2 + x + 1.0
            sage: f.roots(multiplicities=False)  # abs tol 1e-9
            [-0.8090169943749469 - 0.5877852522924724*I, -0.8090169943749473 + 0.5877852522924724*I, 0.30901699437494773 - 0.951056516295154*I, 0.30901699437494756 + 0.9510565162951525*I]
            sage: [z^5 for z in f.roots(multiplicities=False)]  # abs tol 2e-14
            [0.9999999999999957 - 1.2864981197413038e-15*I, 0.9999999999999976 + 3.062854959141552e-15*I, 1.0000000000000024 + 1.1331077795295987e-15*I, 0.9999999999999953 - 2.0212861992297117e-15*I]
            sage: f = CDF['x']([1,2,3,4]); f
            4.0*x^3 + 3.0*x^2 + 2.0*x + 1.0
            sage: r = f.roots(multiplicities=False)
            sage: [f(a).abs() for a in r]  # abs tol 1e-14
            [2.574630599127759e-15, 1.457101633618084e-15, 1.1443916996305594e-15]

        Another example over RDF::

            sage: x = RDF['x'].0
            sage: ((x^3 -1)).roots()  # abs tol 4e-16
            [(1.0000000000000002, 1)]
            sage: ((x^3 -1)).roots(multiplicities=False)  # abs tol 4e-16
            [1.0000000000000002]

        More examples involving the complex double field::

            sage: x = CDF['x'].0
            sage: i = CDF.0
            sage: f = x^3 + 2*i; f
            x^3 + 2.0*I
            sage: f.roots()  # abs tol 1e-14
            [(-1.0911236359717227 - 0.6299605249474374*I, 1), (3.885780586188048e-16 + 1.2599210498948734*I, 1), (1.0911236359717211 - 0.6299605249474363*I, 1)]
            sage: f.roots(multiplicities=False)  # abs tol 1e-14
            [-1.0911236359717227 - 0.6299605249474374*I, 3.885780586188048e-16 + 1.2599210498948734*I, 1.0911236359717211 - 0.6299605249474363*I]
            sage: [abs(f(z)) for z in f.roots(multiplicities=False)]  # abs tol 1e-14
            [8.95090418262362e-16, 8.728374398092689e-16, 1.0235750533041806e-15]
            sage: f = i*x^3 + 2; f
            I*x^3 + 2.0
            sage: f.roots()  # abs tol 1e-14
            [(-1.0911236359717227 + 0.6299605249474374*I, 1), (3.885780586188048e-16 - 1.2599210498948734*I, 1), (1.0911236359717211 + 0.6299605249474363*I, 1)]
            sage: abs(f(f.roots()[0][0]))  # abs tol 1e-13
            1.1102230246251565e-16

        Examples using real root isolation::

            sage: x = polygen(ZZ)
            sage: f = x^2 - x - 1
            sage: f.roots()
            []
            sage: f.roots(ring=RIF)
            [(-0.6180339887498948482045868343657?, 1), (1.6180339887498948482045868343657?, 1)]
            sage: f.roots(ring=RIF, multiplicities=False)
            [-0.6180339887498948482045868343657?, 1.6180339887498948482045868343657?]
            sage: f.roots(ring=RealIntervalField(150))
            [(-0.6180339887498948482045868343656381177203091798057628621354486227?, 1), (1.618033988749894848204586834365638117720309179805762862135448623?, 1)]
            sage: f.roots(ring=AA)
            [(-0.618033988749895?, 1), (1.618033988749895?, 1)]
            sage: f = f^2 * (x - 1)
            sage: f.roots(ring=RIF)
            [(-0.6180339887498948482045868343657?, 2), (1.0000000000000000000000000000000?, 1), (1.6180339887498948482045868343657?, 2)]
            sage: f.roots(ring=RIF, multiplicities=False)
            [-0.6180339887498948482045868343657?, 1.0000000000000000000000000000000?, 1.6180339887498948482045868343657?]

        Examples using complex root isolation::

            sage: x = polygen(ZZ)
            sage: p = x^5 - x - 1
            sage: p.roots()
            []
            sage: p.roots(ring=CIF)
            [(1.167303978261419?, 1), (-0.764884433600585? - 0.352471546031727?*I, 1), (-0.764884433600585? + 0.352471546031727?*I, 1), (0.181232444469876? - 1.083954101317711?*I, 1), (0.181232444469876? + 1.083954101317711?*I, 1)]
            sage: p.roots(ring=ComplexIntervalField(200))
            [(1.167303978261418684256045899854842180720560371525489039140082?, 1), (-0.76488443360058472602982318770854173032899665194736756700778? - 0.35247154603172624931794709140258105439420648082424733283770?*I, 1), (-0.76488443360058472602982318770854173032899665194736756700778? + 0.35247154603172624931794709140258105439420648082424733283770?*I, 1), (0.18123244446987538390180023778112063996871646618462304743774? - 1.08395410131771066843034449298076657427364024315511565430114?*I, 1), (0.18123244446987538390180023778112063996871646618462304743774? + 1.08395410131771066843034449298076657427364024315511565430114?*I, 1)]
            sage: rts = p.roots(ring=QQbar); rts
            [(1.167303978261419?, 1), (-0.7648844336005847? - 0.3524715460317263?*I, 1), (-0.7648844336005847? + 0.3524715460317263?*I, 1), (0.1812324444698754? - 1.083954101317711?*I, 1), (0.1812324444698754? + 1.083954101317711?*I, 1)]
            sage: p.roots(ring=AA)
            [(1.167303978261419?, 1)]
            sage: p = (x - rts[4][0])^2 * (3*x^2 + x + 1)
            sage: p.roots(ring=QQbar)
            [(-0.1666666666666667? - 0.552770798392567?*I, 1), (-0.1666666666666667? + 0.552770798392567?*I, 1), (0.1812324444698754? + 1.083954101317711?*I, 2)]
            sage: p.roots(ring=CIF)
            [(-0.1666666666666667? - 0.552770798392567?*I, 1), (-0.1666666666666667? + 0.552770798392567?*I, 1), (0.1812324444698754? + 1.083954101317711?*I, 2)]

        Note that coefficients in a number field with defining polynomial
        `x^2 + 1` are considered to be Gaussian rationals (with the
        generator mapping to +I), if you ask for complex roots.

        ::

            sage: K.<im> = QuadraticField(-1)
            sage: y = polygen(K)
            sage: p = y^4 - 2 - im
            sage: p.roots(ring=CC)
            [(-1.2146389322441... - 0.14142505258239...*I, 1), (-0.14142505258239... + 1.2146389322441...*I, 1), (0.14142505258239... - 1.2146389322441...*I, 1), (1.2146389322441... + 0.14142505258239...*I, 1)]
            sage: p = p^2 * (y^2 - 2)
            sage: p.roots(ring=CIF)
            [(-1.414213562373095?, 1), (1.414213562373095?, 1), (-1.214638932244183? - 0.141425052582394?*I, 2), (-0.141425052582394? + 1.214638932244183?*I, 2), (0.141425052582394? - 1.214638932244183?*I, 2), (1.214638932244183? + 0.141425052582394?*I, 2)]

        Note that one should not use NumPy when wanting high precision
        output as it does not support any of the high precision types::

            sage: R.<x> = RealField(200)[]
            sage: f = x^2 - R(pi)
            sage: f.roots()
            [(-1.7724538509055160272981674833411451827975494561223871282138, 1), (1.7724538509055160272981674833411451827975494561223871282138, 1)]
            sage: f.roots(algorithm='numpy')
            doctest... UserWarning: NumPy does not support arbitrary precision arithmetic.  The roots found will likely have less precision than you expect.
            [(-1.77245385090551..., 1), (1.77245385090551..., 1)]

        We can also find roots over number fields::

            sage: K.<z> = CyclotomicField(15)
            sage: R.<x> = PolynomialRing(K)
            sage: (x^2 + x + 1).roots()
            [(z^5, 1), (-z^5 - 1, 1)]

        There are many combinations of floating-point input and output
        types that work. (Note that some of them are quite pointless like using
        ``algorithm='numpy'`` with high-precision types.)

        ::

            sage: rflds = (RR, RDF, RealField(100))
            sage: cflds = (CC, CDF, ComplexField(100))
            sage: def cross(a, b):
            ....:     return list(cartesian_product_iterator([a, b]))
            sage: flds = cross(rflds, rflds) + cross(rflds, cflds) + cross(cflds, cflds)
            sage: for (fld_in, fld_out) in flds:
            ....:     x = polygen(fld_in)
            ....:     f = x^3 - fld_in(2)
            ....:     x2 = polygen(fld_out)
            ....:     f2 = x2^3 - fld_out(2)
            ....:     for algo in (None, 'pari', 'numpy'):
            ....:         rts = f.roots(ring=fld_out, multiplicities=False)
            ....:         if fld_in == fld_out and algo is None:
            ....:             print("{} {}".format(fld_in, rts))
            ....:         for rt in rts:
            ....:             assert(abs(f2(rt)) <= 1e-10)
            ....:             assert(rt.parent() == fld_out)
            Real Field with 53 bits of precision [1.25992104989487]
            Real Double Field [1.25992104989...]
            Real Field with 100 bits of precision [1.2599210498948731647672106073]
            Complex Field with 53 bits of precision [1.25992104989487, -0.62996052494743... - 1.09112363597172*I, -0.62996052494743... + 1.09112363597172*I]
            Complex Double Field [1.25992104989..., -0.629960524947... - 1.0911236359717...*I, -0.629960524947... + 1.0911236359717...*I]
            Complex Field with 100 bits of precision [1.2599210498948731647672106073, -0.62996052494743658238360530364 - 1.0911236359717214035600726142*I, -0.62996052494743658238360530364 + 1.0911236359717214035600726142*I]

        Note that we can find the roots of a polynomial with algebraic
        coefficients::

            sage: rt2 = sqrt(AA(2))
            sage: rt3 = sqrt(AA(3))
            sage: x = polygen(AA)
            sage: f = (x - rt2) * (x - rt3); f
                x^2 - 3.146264369941973?*x + 2.449489742783178?
            sage: rts = f.roots(); rts
            [(1.414213562373095?, 1), (1.732050807568878?, 1)]
            sage: rts[0][0] == rt2
            True
            sage: f.roots(ring=RealIntervalField(150))
            [(1.414213562373095048801688724209698078569671875376948073176679738?, 1), (1.732050807568877293527446341505872366942805253810380628055806980?, 1)]

        We can handle polynomials with huge coefficients.

        This number doesn't even fit in an IEEE double-precision float, but
        RR and CC allow a much larger range of floating-point numbers::

            sage: bigc = 2^1500
            sage: CDF(bigc)
            +infinity
            sage: CC(bigc)
            3.50746621104340e451

        Polynomials using such large coefficients can't be handled by
        numpy, but pari can deal with them::

            sage: x = polygen(QQ)
            sage: p = x + bigc
            sage: p.roots(ring=RR, algorithm='numpy')
            Traceback (most recent call last):
            ...
            LinAlgError: Array must not contain infs or NaNs
            sage: p.roots(ring=RR, algorithm='pari')
            [(-3.50746621104340e451, 1)]
            sage: p.roots(ring=AA)
            [(-3.5074662110434039?e451, 1)]
            sage: p.roots(ring=QQbar)
            [(-3.5074662110434039?e451, 1)]
            sage: p = bigc*x + 1
            sage: p.roots(ring=RR)
            [(0.000000000000000, 1)]
            sage: p.roots(ring=AA)
            [(-2.8510609648967059?e-452, 1)]
            sage: p.roots(ring=QQbar)
            [(-2.8510609648967059?e-452, 1)]
            sage: p = x^2 - bigc
            sage: p.roots(ring=RR)
            [(-5.92238652153286e225, 1), (5.92238652153286e225, 1)]
            sage: p.roots(ring=QQbar)
            [(-5.9223865215328558?e225, 1), (5.9223865215328558?e225, 1)]

        Algorithms used:

        For brevity, we will use RR to mean any RealField of any precision;
        similarly for RIF, CC, and CIF. Since Sage has no specific
        implementation of Gaussian rationals (or of number fields with
        embedding, at all), when we refer to Gaussian rationals below we
        will accept any number field with defining polynomial
        `x^2+1`, mapping the field generator to +I.

        We call the base ring of the polynomial K, and the ring given by
        the ring= argument L. (If ring= is not specified, then L is the
        same as K.)

        If K and L are floating-point (RDF, CDF, RR, or CC), then a
        floating-point root-finder is used. If L is RDF or CDF then we
        default to using NumPy's roots(); otherwise, we use PARI's
        polroots(). This choice can be overridden with
        algorithm='pari' or algorithm='numpy'. If the algorithm is
        unspecified and NumPy's roots() algorithm fails, then we fall
        back to pari (numpy will fail if some coefficient is infinite,
        for instance).

        If L is SR, then the roots will be radical expressions,
        computed as the solutions of a symbolic polynomial expression.
        At the moment this delegates to
        :meth:`sage.symbolic.expression.Expression.solve`
        which in turn uses Maxima to find radical solutions.
        Some solutions may be lost in this approach.
        Once :trac:`17516` gets implemented, all possible radical
        solutions should become available.

        If L is AA or RIF, and K is ZZ, QQ, or AA, then the root isolation
        algorithm sage.rings.polynomial.real_roots.real_roots() is used.
        (You can call real_roots() directly to get more control than this
        method gives.)

        If L is QQbar or CIF, and K is ZZ, QQ, AA, QQbar, or the Gaussian
        rationals, then the root isolation algorithm
        sage.rings.polynomial.complex_roots.complex_roots() is used. (You
        can call complex_roots() directly to get more control than this
        method gives.)

        If L is AA and K is QQbar or the Gaussian rationals, then
        complex_roots() is used (as above) to find roots in QQbar, then
        these roots are filtered to select only the real roots.

        If L is floating-point and K is not, then we attempt to change the
        polynomial ring to L (using .change_ring()) (or, if L is complex
        and K is not, to the corresponding real field). Then we use either
        PARI or numpy as specified above.

        For all other cases where K is different than L, we just use
        .change_ring(L) and proceed as below.

        The next method, which is used if K is an integral domain, is to
        attempt to factor the polynomial. If this succeeds, then for every
        degree-one factor a\*x+b, we add -b/a as a root (as long as this
        quotient is actually in the desired ring).

        If factoring over K is not implemented (or K is not an integral
        domain), and K is finite, then we find the roots by enumerating all
        elements of K and checking whether the polynomial evaluates to zero
        at that value.

        .. NOTE::

           We mentioned above that polynomials with multiple roots are
           always ill-conditioned; if your input is given to n bits of
           precision, you should not expect more than n/k good bits
           for a k-fold root. (You can get solutions that make the
           polynomial evaluate to a number very close to zero;
           basically the problem is that with a multiple root, there
           are many such numbers, and it's difficult to choose between
           them.)

           To see why this is true, consider the naive floating-point
           error analysis model where you just pretend that all
           floating-point numbers are somewhat imprecise - a little
           'fuzzy', if you will.  Then the graph of a floating-point
           polynomial will be a fuzzy line.  Consider the graph of
           `(x-1)^3`; this will be a fuzzy line with a
           horizontal tangent at `x=1`, `y=0`. If the
           fuzziness extends up and down by about j, then it will
           extend left and right by about cube_root(j).

        TESTS::

            sage: K.<zeta> = CyclotomicField(2)
            sage: R.<x> = K[]
            sage: factor(x^3-1)
            (x - 1) * (x^2 + x + 1)

        This shows that the issue from :trac:`6237` is fixed::

            sage: R.<u> = QQ[]
            sage: g = -27*u^14 - 32*u^9
            sage: g.roots(CDF, multiplicities=False)  # abs tol 2e-15
            [-1.0345637159435719, 0.0, -0.3196977699902601 - 0.9839285635706636*I, -0.3196977699902601 + 0.9839285635706636*I, 0.8369796279620465 - 0.6081012947885318*I, 0.8369796279620465 + 0.6081012947885318*I]
            sage: g.roots(CDF)  # abs tol 2e-15
            [(-1.0345637159435719, 1), (0.0, 9), (-0.3196977699902601 - 0.9839285635706636*I, 1), (-0.3196977699902601 + 0.9839285635706636*I, 1), (0.8369796279620465 - 0.6081012947885318*I, 1), (0.8369796279620465 + 0.6081012947885318*I, 1)]

        This shows that the issue at :trac:`2418` is fixed::

            sage: x = polygen(QQ)
            sage: p = (x^50/2^100 + x^10 + x + 1).change_ring(ComplexField(106))
            sage: rts = (p/2^100).roots(multiplicities=False)
            sage: eps = 2^(-50)   # we test the roots numerically
            sage: [abs(p(rt)) < eps for rt in rts] == [True]*50
            True

        This shows that the issue at :trac:`10901` is fixed::

            sage: a = var('a'); R.<x> = SR[]
            sage: f = x - a
            sage: f.roots(RR)
            Traceback (most recent call last):
            ...
            TypeError: Cannot evaluate symbolic expression to a numeric value.
            sage: f.roots(CC)
            Traceback (most recent call last):
            ...
            TypeError: Cannot evaluate symbolic expression to a numeric value.

        We can find roots of polynomials defined over `\ZZ` or `\QQ`
        over the `p`-adics, see :trac:`15422`::

            sage: R.<x> = ZZ[]
            sage: pol = (x - 1)^2
            sage: pol.roots(Qp(3,5))
            [(1 + O(3^5), 2)]

        This doesn't work if we first change coefficients to `\QQ_p`::

            sage: pol.change_ring(Qp(3,5)).roots()
            Traceback (most recent call last):
            ...
            PrecisionError: p-adic factorization not well-defined since the discriminant is zero up to the requestion p-adic precision

            sage: (pol - 3^6).roots(Qp(3,5))
            [(1 + 2*3^3 + 2*3^4 + O(3^5), 1), (1 + 3^3 + O(3^5), 1)]
            sage: r = pol.roots(Zp(3,5), multiplicities=False); r
            [1 + O(3^5)]
            sage: parent(r[0])
            3-adic Ring with capped relative precision 5

        Spurious crash with pari-2.5.5, see :trac:`16165`::

            sage: f=(1+x+x^2)^3
            sage: f.roots(ring=CC)
            [(-0.500000000000000 - 0.866025403784439*I, 3),
             (-0.500000000000000 + 0.866025403784439*I, 3)]

        Test a crash reported at :trac:`19649`::

            sage: polRing.<x> = PolynomialRing(ZZ)
            sage: j = (x+1)^2 * (x-1)^7 * (x^2-x+1)^5
            sage: j.roots(CC)
            [(-1.00000000000000, 2),
             (1.00000000000000, 7),
             (0.500000000000000 - 0.866025403784439*I, 5),
             (0.500000000000000 + 0.866025403784439*I, 5)]
        """
        K = self._parent.base_ring()
        # If the base ring has a method _roots_univariate_polynomial,
        # try to use it. An exception is raised if the method does not
        # handle the current parameters
        if hasattr(K, '_roots_univariate_polynomial'):
            try:
                return K._roots_univariate_polynomial(self, ring=ring, multiplicities=multiplicities, algorithm=algorithm, **kwds)
            except NotImplementedError:
                # This does not handle something, so keep calm and continue on
                pass

        if kwds:
            raise TypeError("roots() got unexpected keyword argument(s): {}".format(kwds.keys()))

        L = K if ring is None else ring

        late_import()

        input_fp = (is_RealField(K)
                    or is_ComplexField(K)
                    or is_RealDoubleField(K)
                    or is_ComplexDoubleField(K))
        output_fp = (is_RealField(L)
                     or is_ComplexField(L)
                     or is_RealDoubleField(L)
                     or is_ComplexDoubleField(L))
        input_complex = (is_ComplexField(K)
                         or is_ComplexDoubleField(K))
        output_complex = (is_ComplexField(L)
                          or is_ComplexDoubleField(L))
        input_gaussian = (isinstance(K, NumberField_quadratic)
                          and list(K.polynomial()) == [1, 0, 1])

        if input_fp and output_fp:
            # allow for possibly using a fast but less reliable
            # floating point algorithm from numpy
            low_prec = is_RealDoubleField(K) or is_ComplexDoubleField(K)
            if algorithm is None:
                if low_prec:
                    algorithm = 'either'
                else:
                    algorithm = 'pari'

            if algorithm != 'numpy' and algorithm != 'either' and algorithm != 'pari':
                raise ValueError("Unknown algorithm '%s'" % algorithm)

            # We should support GSL, too.  We could also support PARI's
            # old Newton-iteration algorithm.

            input_arbprec = (is_RealField(K) or
                             is_ComplexField(K))

            if algorithm == 'numpy' or algorithm == 'either':
                if K.prec() > 53 and L.prec() > 53:
                    from warnings import warn
                    warn('NumPy does not support arbitrary precision arithmetic.  ' +
                         'The roots found will likely have less precision than ' +
                         'you expect.')

                import numpy
                from numpy.linalg.linalg import LinAlgError
                numpy_dtype = ('complex' if input_complex else 'double')
                ty = (complex if input_complex else float)
                coeffs = self.list()
                numpy_array = numpy.array([ty(c) for c in reversed(coeffs)], dtype=numpy_dtype)
                try:
                    ext_rts1 = numpy.roots(numpy_array)
                    rts = []
                    for rt in ext_rts1:
                        rts.append(CDF(rt))
                    rts.sort()
                    ext_rts = rts
                except (ValueError, LinAlgError):
                    if algorithm == 'either':
                        algorithm = 'pari'
                    else:
                        raise

            if algorithm == 'pari':
                if not input_arbprec:
                    self = self.change_ring(CC if input_complex else RR)
                ext_rts = self.__pari__().polroots(precision=L.prec())

            if output_complex:
                rts = sort_complex_numbers_for_display([L(root) for root in ext_rts])
            else:
                rts = sorted([L(root.real()) for root in ext_rts if root.imag() == 0])

            rts_mult = []
            j = 0
            while j < len(rts):
                rt = rts[j]
                mult = rts.count(rt)
                rts_mult.append((rt, mult))
                j += mult

            if multiplicities:
                return rts_mult
            else:
                return [rt for (rt, mult) in rts_mult]

        from sage.symbolic.ring import SR
        if L is SR:
            vname = 'do_not_use_this_name_in_a_polynomial_coefficient'
            var = SR(vname)
            expr = self(var)
            rts = expr.solve(var,
                             explicit_solutions=True,
                             multiplicities=multiplicities)
            if multiplicities:
                return [(rt.rhs(), mult) for rt, mult in zip(*rts)]
            else:
                return [rt.rhs() for rt in rts]

        if L != K or is_AlgebraicField_common(L):
            # So far, the only "special" implementations are for real
            # and complex root isolation and for p-adic factorization
            if (is_IntegerRing(K) or is_RationalField(K)
                or is_AlgebraicRealField(K)) and \
                (is_AlgebraicRealField(L) or is_RealIntervalField(L)):

                from sage.rings.polynomial.real_roots import real_roots

                if is_AlgebraicRealField(L):
                    rts = real_roots(self, retval='algebraic_real')
                else:
                    diam = ~(ZZ(1) << L.prec())
                    rts1 = real_roots(self, retval='interval', max_diameter=diam)

                    # We (essentially) promise in the docstring above
                    # that returned intervals will be at least the precision
                    # of the given ring.  But real_roots() does not guarantee
                    # this; for instance, if it returns exactly zero,
                    # it may return this with a low-precision
                    # RealIntervalFieldElement.

                    rts = []
                    for (rt, mult) in rts1:
                        if rt.prec() < L.prec():
                            rt = L(rt)
                        rts.append((rt, mult))

                if multiplicities:
                    return rts
                else:
                    return [rt for (rt, mult) in rts]

            if (is_IntegerRing(K) or is_RationalField(K)
                or is_AlgebraicField_common(K) or input_gaussian) and \
                (is_ComplexIntervalField(L) or is_AlgebraicField_common(L)):

                from sage.rings.polynomial.complex_roots import complex_roots

                if is_ComplexIntervalField(L):
                    rts = complex_roots(self, min_prec=L.prec())
                elif is_AlgebraicField(L):
                    rts = complex_roots(self, retval='algebraic')
                else:
                    rts = complex_roots(self, retval='algebraic_real')

                if multiplicities:
                    return rts
                else:
                    return [rt for (rt, mult) in rts]

            if output_fp and output_complex and not input_gaussian:
                # If we want the complex roots, and the input is not
                # floating point, we convert to a real polynomial
                # (except when the input coefficients are Gaussian rationals).
                if is_ComplexDoubleField(L):
                    real_field = RDF
                else:
                    real_field = RealField(L.prec())

                return self.change_ring(real_field).roots(ring=L, multiplicities=multiplicities, algorithm=algorithm)
            elif is_pAdicRing(L) or is_pAdicField(L):
                p = L.prime()
                n = L.precision_cap()
                try:
                    F = self.factor_padic(p, n)
                except AttributeError:
                    pass
                else:
                    return self.change_ring(L)._roots_from_factorization(F, multiplicities)

            return self.change_ring(L).roots(multiplicities=multiplicities, algorithm=algorithm)

        try:
            if K.is_integral_domain():
                if not K.is_field():
                    try:
                        # get rid of the content of self since we don't need it
                        # and we really don't want to factor it if it's a huge
                        # integer
                        c = self.content()
                        self = self//c
                    except AttributeError:
                        pass
                return self._roots_from_factorization(self.factor(), multiplicities)
            else:
                raise NotImplementedError
        except NotImplementedError:
            if K.is_finite():
                if multiplicities:
                    raise NotImplementedError("root finding with multiplicities for this polynomial not implemented (try the multiplicities=False option)")
                else:
                    return [a for a in K if not self(a)]

            raise NotImplementedError("root finding for this polynomial not implemented")

    def _roots_from_factorization(self, F, multiplicities):
        """
        Given a factorization ``F`` of the polynomial ``self``, return
        the roots of ``self``.

        EXAMPLES::

            sage: R.<x> = ZZ[]
            sage: pol = 20*x^3 - 50*x^2 + 20*x
            sage: F = pol.factor(); F
            2 * 5 * (x - 2) * x * (2*x - 1)
            sage: pol._roots_from_factorization(F, multiplicities=True)
            [(2, 1), (0, 1)]
            sage: pol.change_ring(QQ)._roots_from_factorization(F, multiplicities=False)
            [2, 0, 1/2]
        """
        seq = []
        K = self._parent.base_ring()
        for fac in F:
            g = fac[0]
            if g.degree() == 1:
                rt = -g[0] / g[1]
                # We need to check that this root is actually in K;
                # otherwise we'd return roots in the fraction field of K.
                if rt in K:
                    rt = K(rt)
                    if multiplicities:
                        seq.append((rt,fac[1]))
                    else:
                        seq.append(rt)
        return seq

    def real_roots(self):
        """
        Return the real roots of this polynomial, without multiplicities.

        Calls self.roots(ring=RR), unless this is a polynomial with
        floating-point real coefficients, in which case it calls
        self.roots().

        EXAMPLES::

            sage: x = polygen(ZZ)
            sage: (x^2 - x - 1).real_roots()
            [-0.618033988749895, 1.61803398874989]

        TESTS::

            sage: x = polygen(RealField(100))
            sage: (x^2 - x - 1).real_roots()[0].parent()
                Real Field with 100 bits of precision
            sage: x = polygen(RDF)
            sage: (x^2 - x - 1).real_roots()[0].parent()
            Real Double Field

            sage: x=polygen(ZZ,'x'); v=(x^2-x-1).real_roots()
            sage: v[0].parent() is RR
            True
        """
        K = self.base_ring()
        if is_RealField(K) or is_RealDoubleField(K):
            return self.roots(multiplicities=False)

        return self.roots(ring=RR, multiplicities=False)

    def complex_roots(self):
        """
        Return the complex roots of this polynomial, without
        multiplicities.

        Calls self.roots(ring=CC), unless this is a polynomial with
        floating-point coefficients, in which case it is uses the
        appropriate precision from the input coefficients.

        EXAMPLES::

            sage: x = polygen(ZZ)
            sage: (x^3 - 1).complex_roots()   # note: low order bits slightly different on ppc.
            [1.00000000000000, -0.500000000000000 - 0.86602540378443...*I, -0.500000000000000 + 0.86602540378443...*I]

        TESTS::

            sage: x = polygen(RR)
            sage: (x^3 - 1).complex_roots()[0].parent()
            Complex Field with 53 bits of precision
            sage: x = polygen(RDF)
            sage: (x^3 - 1).complex_roots()[0].parent()
            Complex Double Field
            sage: x = polygen(RealField(200))
            sage: (x^3 - 1).complex_roots()[0].parent()
            Complex Field with 200 bits of precision
            sage: x = polygen(CDF)
            sage: (x^3 - 1).complex_roots()[0].parent()
            Complex Double Field
            sage: x = polygen(ComplexField(200))
            sage: (x^3 - 1).complex_roots()[0].parent()
            Complex Field with 200 bits of precision
            sage: x=polygen(ZZ,'x'); v=(x^2-x-1).complex_roots()
            sage: v[0].parent() is CC
            True
        """
        K = self.base_ring()
        if is_RealField(K):
            return self.roots(ring=ComplexField(K.prec()), multiplicities=False)
        if is_RealDoubleField(K):
            return self.roots(ring=CDF, multiplicities=False)
        if is_ComplexField(K) or is_ComplexDoubleField(K):
            return self.roots(multiplicities=False)

        return self.roots(ring=CC, multiplicities=False)

    def number_of_roots_in_interval(self, a=None, b=None):
        r"""
        Return the number of roots of this polynomial in the interval 
        [a,b], counted without multiplicity. The endpoints a, b default to
        -Infinity, Infinity (which are also valid input values).

        Calls the PARI routine polsturm. Note that as of version 2.8, PARI
        includes the left endpoint of the interval (and no longer uses
        Sturm's algorithm on exact inputs). polsturm requires a polynomial
        with real coefficients; in case PARI returns an error, we try again
        after taking the GCD of `self` with its complex conjugate.
        
        EXAMPLES::

            sage: R.<x> = PolynomialRing(ZZ)
            sage: pol = (x-1)^2 * (x-2)^2 * (x-3)
            sage: pol.number_of_roots_in_interval(1, 2)
            2
            sage: pol.number_of_roots_in_interval(1.01, 2)
            1
            sage: pol.number_of_roots_in_interval(None, 2)
            2
            sage: pol.number_of_roots_in_interval(1, Infinity)
            3
            sage: pol.number_of_roots_in_interval()
            3
            sage: pol = (x-1)*(x-2)*(x-3)
            sage: pol2 = pol.change_ring(CC)
            sage: pol2.number_of_roots_in_interval()
            3
            sage: R.<x> = PolynomialRing(CC)
            sage: pol = (x-1)*(x-CC(I))
            sage: pol.number_of_roots_in_interval(0,2)
            1

        TESTS::
        
            sage: R.<x> = PolynomialRing(ZZ)
            sage: pol = (x-1)^2 * (x-2)^2 * (x-3)
            sage: pol.number_of_roots_in_interval(1, 2)
            2
            sage: pol = chebyshev_T(5,x)
            sage: pol.number_of_roots_in_interval(-1,2)
            5
            sage: pol.number_of_roots_in_interval(0,2)
            3

        """
        pol = self // self.gcd(self.derivative()) #squarefree part
        if a is None:
            a1 = -infinity.infinity
        else:
            a1 = a
        if b is None:
            b1 = infinity.infinity
        else:
            b1 = b
        try:
            return(pari(pol).polsturm([a1,b1]))
        except PariError:
            # Take GCD with the conjugate, to extract the maximum factor
            # with real coefficients.
            pol2 = pol.gcd(pol.map_coefficients(lambda z: z.conjugate()))
            return(pari(pol2).polsturm([a1,b1]))

    def number_of_real_roots(self):
        r"""
        Return the number of real roots of this polynomial, counted
        without multiplicity. 
        
        EXAMPLES::

            sage: R.<x> = PolynomialRing(ZZ)
            sage: pol = (x-1)^2 * (x-2)^2 * (x-3)
            sage: pol.number_of_real_roots()
            3
            sage: pol = (x-1)*(x-2)*(x-3)
            sage: pol2 = pol.change_ring(CC)
            sage: pol2.number_of_real_roots()
            3
            sage: R.<x> = PolynomialRing(CC)
            sage: pol = (x-1)*(x-CC(I))
            sage: pol.number_of_real_roots()
            1
        """
        return self.number_of_roots_in_interval()

    def all_roots_in_interval(self, a=None, b=None):
        r"""
        Return True if the roots of this polynomial are all real and 
        contained in the given interval.
    
        EXAMPLES::

            sage: R.<x> = PolynomialRing(ZZ)
            sage: pol = (x-1)^2 * (x-2)^2 * (x-3)
            sage: pol.all_roots_in_interval(1, 3)
            True
            sage: pol.all_roots_in_interval(1.01, 3)
            False
            sage: pol = chebyshev_T(5,x)
            sage: pol.all_roots_in_interval(-1,1)
            True        
            sage: pol = chebyshev_T(5,x/2)
            sage: pol.all_roots_in_interval(-1,1)
            False
            sage: pol.all_roots_in_interval()
            True
        """
        pol = self // self.gcd(self.derivative())
        return(pol.number_of_roots_in_interval(a,b) == pol.degree())

    def is_real_rooted(self):
        r"""
        Return True if the roots of this polynomial are all real.
    
        EXAMPLES::

            sage: R.<x> = PolynomialRing(ZZ)
            sage: pol = chebyshev_T(5, x)
            sage: pol.is_real_rooted()
            True
            sage: pol = x^2 + 1
            sage: pol.is_real_rooted()
            False
        """
        return self.all_roots_in_interval()

    def variable_name(self):
        """
        Return name of variable used in this polynomial as a string.

        OUTPUT: string

        EXAMPLES::

            sage: R.<t> = QQ[]
            sage: f = t^3 + 3/2*t + 5
            sage: f.variable_name()
            't'
        """
        return self._parent.variable_name()

    @coerce_binop
    def xgcd(self, other):
        r"""
        Return an extended gcd of this polynomial and ``other``.

        INPUT:

        - ``other`` -- a polynomial in the same ring as this polynomial

        OUTPUT:

        A tuple ``(r, s, t)`` where ``r`` is a greatest common divisor
        of this polynomial and ``other``, and ``s`` and ``t`` are such
        that ``r = s*self + t*other`` holds.

        .. NOTE::

            The actual algorithm for computing the extended gcd depends on the
            base ring underlying the polynomial ring. If the base ring defines
            a method ``_xgcd_univariate_polynomial``, then this method will be
            called (see examples below).

        EXAMPLES::

            sage: R.<x> = QQbar[]
            sage: (2*x^2).gcd(2*x)
            x
            sage: R.zero().gcd(0)
            0
            sage: (2*x).gcd(0)
            x

        One can easily add xgcd functionality to new rings by providing a
        method ``_xgcd_univariate_polynomial``::

            sage: R.<x> = QQ[]
            sage: S.<y> = R[]
            sage: h1 = y*x
            sage: h2 = y^2*x^2
            sage: h1.xgcd(h2)
            Traceback (most recent call last):
            ...
            NotImplementedError: Univariate Polynomial Ring in x over Rational Field does not provide an xgcd implementation for univariate polynomials
            sage: T.<x,y> = QQ[]
            sage: def poor_xgcd(f,g):
            ....:     ret = S(T(f).gcd(g))
            ....:     if ret == f: return ret,S.one(),S.zero()
            ....:     if ret == g: return ret,S.zero(),S.one()
            ....:     raise NotImplementedError
            sage: R._xgcd_univariate_polynomial = poor_xgcd
            sage: h1.xgcd(h2)
            (x*y, 1, 0)
            sage: del R._xgcd_univariate_polynomial

        """
        if hasattr(self.base_ring(), '_xgcd_univariate_polynomial'):
            return self.base_ring()._xgcd_univariate_polynomial(self, other)
        else:
            raise NotImplementedError("%s does not provide an xgcd implementation for univariate polynomials"%self.base_ring())

    def variables(self):
        """
        Returns the tuple of variables occurring in this polynomial.

        EXAMPLES::

            sage: R.<x> = QQ[]
            sage: x.variables()
            (x,)

        A constant polynomial has no variables.

        ::

            sage: R(2).variables()
            ()
        """
        if self.is_constant():
            return ()
        else:
            return self._parent.gens()

    def args(self):
        """
        Returns the generator of this polynomial ring, which is the (only)
        argument used when calling self.

        EXAMPLES::

            sage: R.<x> = QQ[]
            sage: x.args()
            (x,)

        A constant polynomial has no variables, but still takes a single
        argument.

        ::

            sage: R(2).args()
            (x,)
        """
        return self._parent.gens()

    def valuation(self, p=None):
        r"""
        If `f = a_r x^r + a_{r+1}x^{r+1} + \cdots`, with
        `a_r` nonzero, then the valuation of `f` is
        `r`. The valuation of the zero polynomial is
        `\infty`.

        If a prime (or non-prime) `p` is given, then the valuation
        is the largest power of `p` which divides self.

        The valuation at `\infty` is -self.degree().

        EXAMPLES::

            sage: P.<x> = ZZ[]
            sage: (x^2+x).valuation()
            1
            sage: (x^2+x).valuation(x+1)
            1
            sage: (x^2+1).valuation()
            0
            sage: (x^3+1).valuation(infinity)
            -3
            sage: P(0).valuation()
            +Infinity
        """
        cdef int k

        if not self:
            return infinity.infinity

        if p is infinity.infinity:
            return -self.degree()

        if p is None:
            for k from 0 <= k <= self.degree():
                if self[k]:
                    return ZZ(k)
        if isinstance(p, Polynomial):
            p = self._parent.coerce(p)
        elif is_Ideal(p) and p.ring() is self._parent: # eventually need to handle fractional ideals in the fraction field
            if self._parent.base_ring().is_field(): # common case
                p = p.gen()
            else:
                raise NotImplementedError
        else:
            from sage.rings.fraction_field import is_FractionField
            if is_FractionField(p.parent()) and self._parent.has_coerce_map_from(p.parent().ring()):
                p = self._parent.coerce(p.parent().ring()(p)) # here we require that p be integral.
            else:
                raise TypeError("The polynomial, p, must have the same parent as self.")

        if p.degree() == 0:
            raise ArithmeticError("The polynomial, p, must have positive degree.")
        k = 0
        while self % p == 0:
            k = k + 1
            self //= p
        return sage.rings.integer.Integer(k)

    def ord(self, p=None):
        r"""
        This is the same as the valuation of self at p. See the
        documentation for ``self.valuation``.

        EXAMPLES::

            sage: R.<x> = ZZ[]
            sage: (x^2+x).ord(x+1)
            1
        """
        return self.valuation(p)

    def add_bigoh(self, prec):
        r"""
        Returns the power series of precision at most prec got by adding
        `O(q^\text{prec})` to self, where q is its variable.

        EXAMPLES::

            sage: R.<x> = ZZ[]
            sage: f = 1 + 4*x + x^3
            sage: f.add_bigoh(7)
            1 + 4*x + x^3 + O(x^7)
            sage: f.add_bigoh(2)
            1 + 4*x + O(x^2)
            sage: f.add_bigoh(2).parent()
            Power Series Ring in x over Integer Ring
        """
        return self._parent.completion(self._parent.gen())(self).add_bigoh(prec)

    @cached_method
    def is_irreducible(self):
        r"""
        Return whether this polynomial is irreducible.

        EXAMPLES::

            sage: R.<x> = ZZ[]
            sage: (x^3 + 1).is_irreducible()
            False
            sage: (x^2 - 1).is_irreducible()
            False
            sage: (x^3 + 2).is_irreducible()
            True
            sage: R(0).is_irreducible()
            False

        The base ring does matter:  for example, `2x` is irreducible as a
        polynomial in `\QQ[x]`, but not in `\ZZ[x]`::

            sage: R.<x> = ZZ[]
            sage: R(2*x).is_irreducible()
            False
            sage: R.<x> = QQ[]
            sage: R(2*x).is_irreducible()
            True

        TESTS::

            sage: F.<t> = NumberField(x^2-5)
            sage: Fx.<xF> = PolynomialRing(F)
            sage: f = Fx([2*t - 5, 5*t - 10, 3*t - 6, -t, -t + 2, 1])
            sage: f.is_irreducible()
            False
            sage: f = Fx([2*t - 3, 5*t - 10, 3*t - 6, -t, -t + 2, 1])
            sage: f.is_irreducible()
            True

        If the base ring implements `_is_irreducible_univariate_polynomial`,
        then this method gets used instead of the generic algorithm which just
        factors the input::

            sage: R.<x> = QQbar[]
            sage: hasattr(QQbar, "_is_irreducible_univariate_polynomial")
            True
            sage: (x^2 + 1).is_irreducible()
            False

        Constants can be irreducible if they are not units::

            sage: R.<x> = ZZ[]
            sage: R(1).is_irreducible()
            False
            sage: R(4).is_irreducible()
            False
            sage: R(5).is_irreducible()
            True

        Check that caching works::

            sage: R.<x> = ZZ[]
            sage: x.is_irreducible()
            True
            sage: x.is_irreducible.cache
            True


        """
        if self.is_zero():
            return False
        if self.is_unit():
            return False
        if self.degree() == 0:
            return self.base_ring()(self).is_irreducible()

        B = self.parent().base_ring()
        if hasattr(B, '_is_irreducible_univariate_polynomial'):
            return B._is_irreducible_univariate_polynomial(self)

        F = self.factor()
        if len(F) > 1 or F[0][1] > 1:
            return False
        return True

    def shift(self, n):
        r"""
        Returns this polynomial multiplied by the power `x^n`. If
        `n` is negative, terms below `x^n` will be
        discarded. Does not change this polynomial (since polynomials are
        immutable).

        EXAMPLES::

            sage: R.<x> = QQ[]
            sage: p = x^2 + 2*x + 4
            sage: p.shift(0)
             x^2 + 2*x + 4
            sage: p.shift(-1)
             x + 2
            sage: p.shift(-5)
             0
            sage: p.shift(2)
             x^4 + 2*x^3 + 4*x^2

        One can also use the infix shift operator::

            sage: f = x^3 + x
            sage: f >> 2
            x
            sage: f << 2
            x^5 + x^3

        TESTS::

            sage: p = R(0)
            sage: p.shift(3).is_zero()
            True
            sage: p.shift(-3).is_zero()
            True

        AUTHORS:

        - David Harvey (2006-08-06)

        - Robert Bradshaw (2007-04-18): Added support for infix
          operator.
        """
        if n == 0 or self.degree() < 0:
            return self   # safe because immutable.
        if n > 0:
            output = [self.base_ring().zero()] * n
            output.extend(self.coefficients(sparse=False))
            return self._new_generic(output)
        if n < 0:
            if n > self.degree():
                return self._new_generic([])
            else:
                return self._new_generic(self.coefficients(sparse=False)[-int(n):])

    def __lshift__(self, k):
        """
        EXAMPLES::

            sage: R.<x> = ZZ[]
            sage: f = x + 2
            sage: f << 3
            x^4 + 2*x^3
        """
        return self.shift(k)

    def __rshift__(self, k):
        """
        EXAMPLES::

            sage: R.<x> = ZZ[]
            sage: f = x^4 + 2*x^3
            sage: f >> 3
            x + 2
        """
        return self.shift(-k)

    cpdef Polynomial truncate(self, long n):
        r"""
        Returns the polynomial of degree ` < n` which is equivalent
        to self modulo `x^n`.

        EXAMPLES::

            sage: R.<x> = ZZ[]; S.<y> = PolynomialRing(R, sparse=True)
            sage: f = y^3 + x*y -3*x; f
            y^3 + x*y - 3*x
            sage: f.truncate(2)
            x*y - 3*x
            sage: f.truncate(1)
            -3*x
            sage: f.truncate(0)
            0
        """
        # __getitem__ already returns a polynomial!!
        # We must not have check=False, since 0 must not have __coeffs = [0].
        return <Polynomial>self._parent(self[:n])#, check=False)

    cdef _inplace_truncate(self, long prec):
        return self.truncate(prec)

    @cached_method
    def is_squarefree(self):
        """
        Return False if this polynomial is not square-free, i.e., if there is a
        non-unit `g` in the polynomial ring such that `g^2` divides ``self``.

        .. WARNING::

            This method is not consistent with
            :meth:`.squarefree_decomposition` since the latter does not factor
            the content of a polynomial. See the examples below.

        EXAMPLES::

            sage: R.<x> = QQ[]
            sage: f = (x-1)*(x-2)*(x^2-5)*(x^17-3); f
            x^21 - 3*x^20 - 3*x^19 + 15*x^18 - 10*x^17 - 3*x^4 + 9*x^3 + 9*x^2 - 45*x + 30
            sage: f.is_squarefree()
            True
            sage: (f*(x^2-5)).is_squarefree()
            False

        A generic implementation is available, which relies on gcd
        computations::

            sage: R.<x> = ZZ[]
            sage: (2*x).is_squarefree()
            True
            sage: (4*x).is_squarefree()
            False
            sage: (2*x^2).is_squarefree()
            False
            sage: R(0).is_squarefree()
            False
            sage: S.<y> = QQ[]
            sage: R.<x> = S[]
            sage: (2*x*y).is_squarefree()
            True
            sage: (2*x*y^2).is_squarefree()
            False

        In positive characteristic, we compute the square-free
        decomposition or a full factorization, depending on which is
        available::

            sage: K.<t> = FunctionField(GF(3))
            sage: R.<x> = K[]
            sage: (x^3-x).is_squarefree()
            True
            sage: (x^3-1).is_squarefree()
            False
            sage: (x^3+t).is_squarefree()
            True
            sage: (x^3+t^3).is_squarefree()
            False

        In the following example, `t^2` is a unit in the base field::

            sage: R(t^2).is_squarefree()
            True

        This method is not consistent with :meth:`.squarefree_decomposition`::

            sage: R.<x> = ZZ[]
            sage: f = 4 * x
            sage: f.is_squarefree()
            False
            sage: f.squarefree_decomposition()
            (4) * x

        If you want this method equally not to consider the content, you can
        remove it as in the following example::

            sage: c = f.content()
            sage: (f/c).is_squarefree()
            True

        If the base ring is not an integral domain, the question is not
        mathematically well-defined::

            sage: R.<x> = IntegerModRing(9)[]
            sage: pol = (x + 3)*(x + 6); pol
            x^2
            sage: pol.is_squarefree()
            Traceback (most recent call last):
            ...
            TypeError: is_squarefree() is not defined for polynomials over Ring of integers modulo 9

        TESTS:

        Check that the results are cached::

            sage: R.<x> = ZZ[]
            sage: f = x^2
            sage: f.is_squarefree()
            False
            sage: f.is_squarefree.cache
            False

        If the base ring implements `_is_squarefree_univariate_polynomial`,
        then this method gets used instead of the generic algorithm in
        :meth:`_is_squarefree_generic`::

            sage: R.<x> = QQbar[]
            sage: (x^2).is_squarefree()
            False
            sage: hasattr(QQbar, '_is_squarefree_univariate_polynomial')
            False
            sage: QQbar._is_squarefree_univariate_polynomial = lambda self: True
            sage: (x^2).is_squarefree()
            True
            sage: del(QQbar._is_squarefree_univariate_polynomial)

        """
        B = self._parent.base_ring()
        if B not in sage.categories.integral_domains.IntegralDomains():
            raise TypeError("is_squarefree() is not defined for polynomials over {}".format(B))

        B = self.parent().base_ring()
        if hasattr(B, '_is_squarefree_univariate_polynomial'):
            return B._is_squarefree_univariate_polynomial(self)

        return self._is_squarefree_generic()

    def _is_squarefree_generic(self):
        r"""
        Return False if this polynomial is not square-free, i.e., if there is a
        non-unit `g` in the polynomial ring such that `g^2` divides ``self``.

        EXAMPLES::

            sage: R.<x> = QQbar[]
            sage: (x^2*(x + 1)).is_squarefree() # indirect doctest
            False
            sage: (x*(x+1)).is_squarefree() # indirect doctest
            True

        """
        B = self.parent().base_ring()

        # a square-free polynomial has a square-free content
        if not B.is_field():
            content = self.content()
            if content not in self._parent.base_ring():
                content = content.gen()
            if not content.is_squarefree():
                return False

        # separable polynomials are square-free
        if self.derivative().gcd(self).is_constant():
            return True

        # for characteristic zero rings, square-free polynomials have to be separable
        if B.characteristic().is_zero():
            return False

        # over rings of positive characteristic, we rely on the square-free decomposition if available
        try:
            F = self.squarefree_decomposition()
        # We catch:
        # - NotImplementedError in case squarefree decomposition is not implemented
        # - AttributeError in case p-th roots are not (or do not exist)
        except (NotImplementedError, AttributeError):
            F = self.factor()
        return all([e<=1 for (f,e) in F])

    def radical(self):
        """
        Returns the radical of self; over a field, this is the product of
        the distinct irreducible factors of self. (This is also sometimes
        called the "square-free part" of self, but that term is ambiguous;
        it is sometimes used to mean the quotient of self by its maximal
        square factor.)

        EXAMPLES::

            sage: P.<x> = ZZ[]
            sage: t = (x^2-x+1)^3 * (3*x-1)^2
            sage: t.radical()
            3*x^3 - 4*x^2 + 4*x - 1
            sage: radical(12 * x^5)
            6*x

        If self has a factor of multiplicity divisible by the characteristic (see :trac:`8736`)::

            sage: P.<x> = GF(2)[]
            sage: (x^3 + x^2).radical()
            x^2 + x
        """
        P = self._parent
        R = P.base_ring()
        p = R.characteristic()
        if p == 0 or p > self.degree():
            if R.is_field():
                return self // self.gcd(self.derivative())
            else:
                # Be careful with the content: return the
                # radical of the content times the radical of
                # (self/content)
                content = self.content()
                self_1 = (self//content)
                return (self_1 // self_1.gcd(self_1.derivative())) * content.radical()
        else:  # The above method is not always correct (see Trac 8736)
            return self.factor().radical_value()

    def content(self):
        """
        Return the content of ``self``, which is the ideal generated by the coefficients of ``self``.

        EXAMPLES::

            sage: R.<x> = IntegerModRing(4)[]
            sage: f = x^4 + 3*x^2 + 2
            sage: f.content()
            Ideal (2, 3, 1) of Ring of integers modulo 4
        """
        return self.base_ring().ideal(self.coefficients())

    def norm(self, p):
        r"""
        Return the `p`-norm of this polynomial.

        DEFINITION: For integer `p`, the `p`-norm of a
        polynomial is the `p`\th root of the sum of the
        `p`\th powers of the absolute values of the coefficients of
        the polynomial.

        INPUT:


        -  ``p`` - (positive integer or +infinity) the degree
           of the norm


        EXAMPLES::

            sage: R.<x> = RR[]
            sage: f = x^6 + x^2 + -x^4 - 2*x^3
            sage: f.norm(2)
            2.64575131106459
            sage: (sqrt(1^2 + 1^2 + (-1)^2 + (-2)^2)).n()
            2.64575131106459

        ::

            sage: f.norm(1)
            5.00000000000000
            sage: f.norm(infinity)
            2.00000000000000

        ::

            sage: f.norm(-1)
            Traceback (most recent call last):
            ...
            ValueError: The degree of the norm must be positive

        TESTS::

            sage: R.<x> = RR[]
            sage: f = x^6 + x^2 + -x^4 -x^3
            sage: f.norm(int(2))
            2.00000000000000

        Check that :trac:`18600` is fixed::

            sage: R.<x> = PolynomialRing(ZZ, sparse=True)
            sage: (x^2^100 + 1).norm(1)
            2.00000000000000

        AUTHORS:

        - Didier Deshommes
        - William Stein: fix bugs, add definition, etc.
        """
        if p <= 0 :
            raise ValueError("The degree of the norm must be positive")

        coeffs = self.coefficients()
        if p == infinity.infinity:
            return RR(max([abs(i) for i in coeffs]))

        p = sage.rings.integer.Integer(p)  # because we'll do 1/p below.

        if p == 1:
            return RR(sum([abs(i) for i in coeffs]))

        return RR(sum([abs(i)**p for i in coeffs]))**(1/p)

    cpdef long number_of_terms(self):
        """
        Returns the number of non-zero coefficients of self. Also called weight,
        hamming weight or sparsity.

        EXAMPLES::

            sage: R.<x> = ZZ[]
            sage: f = x^3 - x
            sage: f.number_of_terms()
            2
            sage: R(0).number_of_terms()
            0
            sage: f = (x+1)^100
            sage: f.number_of_terms()
            101
            sage: S = GF(5)['y']
            sage: S(f).number_of_terms()
            5
            sage: cyclotomic_polynomial(105).number_of_terms()
            33

        The method :meth:`hamming_weight` is an alias::

            sage: f.hamming_weight()
            101
        """
        cdef long w = 0
        for a in self.coefficients(sparse=False):
            if a:
                w += 1
        return w

    # alias hamming_weight for number_of_terms:
    hamming_weight = number_of_terms

    def map_coefficients(self, f, new_base_ring=None):
        """
        Returns the polynomial obtained by applying ``f`` to the non-zero
        coefficients of ``self``.

        If ``f`` is a :class:`sage.categories.map.Map`, then the resulting
        polynomial will be defined over the codomain of ``f``. Otherwise, the
        resulting polynomial will be over the same ring as self. Set
        ``new_base_ring`` to override this behaviour.

        INPUT:

        - ``f`` -- a callable that will be applied to the coefficients of self.

        - ``new_base_ring`` (optional) -- if given, the resulting polynomial
          will be defined over this ring.

        EXAMPLES::

            sage: R.<x> = SR[]
            sage: f = (1+I)*x^2 + 3*x - I
            sage: f.map_coefficients(lambda z: z.conjugate())
            (-I + 1)*x^2 + 3*x + I
            sage: R.<x> = ZZ[]
            sage: f = x^2 + 2
            sage: f.map_coefficients(lambda a: a + 42)
            43*x^2 + 44
            sage: R.<x> = PolynomialRing(SR, sparse=True)
            sage: f = (1+I)*x^(2^32) - I
            sage: f.map_coefficients(lambda z: z.conjugate())
            (-I + 1)*x^4294967296 + I
            sage: R.<x> = PolynomialRing(ZZ, sparse=True)
            sage: f = x^(2^32) + 2
            sage: f.map_coefficients(lambda a: a + 42)
            43*x^4294967296 + 44

        Examples with different base ring::

            sage: R.<x> = ZZ[]
            sage: k = GF(2)
            sage: residue = lambda x: k(x)
            sage: f = 4*x^2+x+3
            sage: g = f.map_coefficients(residue); g
            x + 1
            sage: g.parent()
            Univariate Polynomial Ring in x over Integer Ring
            sage: g = f.map_coefficients(residue, new_base_ring = k); g
            x + 1
            sage: g.parent()
            Univariate Polynomial Ring in x over Finite Field of size 2 (using NTL)
            sage: residue = k.coerce_map_from(ZZ)
            sage: g = f.map_coefficients(residue); g
            x + 1
            sage: g.parent()
            Univariate Polynomial Ring in x over Finite Field of size 2 (using NTL)
        """
        R = self._parent
        if new_base_ring is not None:
            R = R.change_ring(new_base_ring)
        elif isinstance(f, Map):
            R = R.change_ring(f.codomain())
        return R({k: f(v) for (k,v) in self.dict().items()})

    def is_cyclotomic(self, certificate=False, algorithm="pari"):
        r"""
        Test if this polynomial is a cyclotomic polynomial.

        A *cyclotomic polynomial* is a monic, irreducible polynomial such that
        all roots are roots of unity.

        By default the answer is a boolean. But if ``certificate`` is ``True``,
        the result is a non-negative integer: it is ``0`` if ``self`` is not
        cyclotomic, and a positive integer ``n`` if ``self`` is the `n`-th
        cyclotomic polynomial.

        .. SEEALSO::

            :meth:`is_cyclotomic_product`
            :meth:`cyclotomic_part`

        INPUT:

        - ``certificate`` -- boolean, default to ``False``. Only works with
          ``algorithm`` set to "pari".

        - ``algorithm`` -- either "pari" or "sage" (default is "pari")

        ALGORITHM:

        The native algorithm implemented in Sage uses the first algorithm of
        [BD89]_. The algorithm in pari is more subtle since it does compute the
        inverse of the Euler `\phi` function to determine the `n` such that the
        polynomial is the `n`-th cyclotomic polynomial.

        EXAMPLES:

        Quick tests::

            sage: P.<x> = ZZ['x']
            sage: (x - 1).is_cyclotomic()
            True
            sage: (x + 1).is_cyclotomic()
            True
            sage: (x^2 - 1).is_cyclotomic()
            False
            sage: (x^2 + x + 1).is_cyclotomic(certificate=True)
            3
            sage: (x^2 + 2*x + 1).is_cyclotomic(certificate=True)
            0

        Test first 100 cyclotomic polynomials::

            sage: all(cyclotomic_polynomial(i).is_cyclotomic() for i in range(1,101))
            True

        Some more tests::

            sage: (x^16 + x^14 - x^10 + x^8 - x^6 + x^2 + 1).is_cyclotomic(algorithm="pari")
            False
            sage: (x^16 + x^14 - x^10 + x^8 - x^6 + x^2 + 1).is_cyclotomic(algorithm="sage")
            False

            sage: (x^16 + x^14 - x^10 - x^8 - x^6 + x^2 + 1).is_cyclotomic(algorithm="pari")
            True
            sage: (x^16 + x^14 - x^10 - x^8 - x^6 + x^2 + 1).is_cyclotomic(algorithm="sage")
            True

            sage: y = polygen(QQ)
            sage: (y/2 - 1/2).is_cyclotomic()
            False
            sage: (2*(y/2 - 1/2)).is_cyclotomic()
            True

        Invalid arguments::

            sage: (x - 3).is_cyclotomic(algorithm="sage", certificate=True)
            Traceback (most recent call last):
            ...
            ValueError: no implementation of the certificate within Sage

        Test using other rings::

            sage: z = polygen(GF(5))
            sage: (z - 1).is_cyclotomic()
            Traceback (most recent call last):
            ...
            NotImplementedError: not implemented in non-zero characteristic

        TESTS::

            sage: R = ZZ['x']
            sage: for _ in range(20):
            ....:     p = R.random_element(degree=randint(10,20))
            ....:     ans_pari = p.is_cyclotomic(algorithm="pari")
            ....:     ans_sage = p.is_cyclotomic(algorithm="sage")
            ....:     assert ans_pari == ans_sage, "problem with p={}".format(p)
            sage: for d in range(2,20):
            ....:     p = cyclotomic_polynomial(d)
            ....:     assert p.is_cyclotomic(algorithm="pari"), "pari problem with p={}".format(p)
            ....:     assert p.is_cyclotomic(algorithm="sage"), "sage problem with p={}".format(p)

        Test the output type when ``certificate=True``::

            sage: type((x^2 - 2).is_cyclotomic(certificate=True))
            <type 'sage.rings.integer.Integer'>
            sage: type((x -1).is_cyclotomic(certificate=True))
            <type 'sage.rings.integer.Integer'>

        Check that the arguments are forwarded when the input is not a
        polynomial with coefficients in `\ZZ`::

            sage: x = polygen(QQ)
            sage: (x-1).is_cyclotomic(certificate=True)
            1

        REFERENCES:

        .. [BD89] \R. J. Bradford and J. H. Davenport, Effective tests
           for cyclotomic polynomials, Symbolic and Algebraic Computation (1989)
           pp. 244 -- 251, :doi:`10.1007/3-540-51084-2_22`
        """
        S = self.base_ring()
        if S.characteristic() != 0:
            raise NotImplementedError("not implemented in non-zero characteristic")
        if S != ZZ:
            try:
                f = self.change_ring(ZZ)
            except TypeError:
                return False
            return f.is_cyclotomic(certificate=certificate, algorithm=algorithm)

        if algorithm == "pari":
            ans = self.__pari__().poliscyclo()
            return Integer(ans) if certificate else bool(ans)

        elif algorithm != "sage":
            raise ValueError("algorithm must be either 'pari' or 'sage'")

        elif certificate:
            raise ValueError("no implementation of the certificate within Sage")

        if not self.is_monic():
            return False

        P = self._parent
        gen = P.gen()

        if self == gen - 1:  # the first cyc. pol. is treated apart
            return True

        if self.constant_coefficient() != 1:
            return False

        if not self.is_irreducible():
            return False

        coefs = self.coefficients(sparse=False)

        # compute the graeffe transform of self
        po_odd = P(coefs[1::2])
        po_even = P(coefs[0::2])
        f1  = po_even*po_even - gen*(po_odd*po_odd)

        # first case
        if f1 == self:
            return True

        # second case
        selfminus = self(-gen)
        if f1 == selfminus:
            if selfminus.leading_coefficient() < 0 and (-selfminus).is_cyclotomic(algorithm="sage"):
                return True
            elif selfminus.is_cyclotomic(algorithm="sage"):
                return True

        # third case, we need to take a square root
        ans, ff1 = f1.is_square(True)
        return ans and ff1.is_cyclotomic(algorithm="sage")

    def is_cyclotomic_product(self):
        r"""
        Test whether this polynomial is a product of cyclotomic polynomials.

        This method simply calls the function ``poliscycloprod`` from the Pari
        library.

        .. SEEALSO::

            :meth:`is_cyclotomic`
            :meth:`cyclotomic_part`

        EXAMPLES::

            sage: x = polygen(ZZ)
            sage: (x^5 - 1).is_cyclotomic_product()
            True
            sage: (x^5 + x^4 - x^2 + 1).is_cyclotomic_product()
            False

            sage: p = prod(cyclotomic_polynomial(i) for i in [2,5,7,12])
            sage: p.is_cyclotomic_product()
            True

            sage: (x^5 - 1/3).is_cyclotomic_product()
            False

            sage: x = polygen(Zmod(5))
            sage: (x-1).is_cyclotomic_product()
            Traceback (most recent call last):
            ...
            NotImplementedError: not implemented in non-zero characteristic
        """
        if self.base_ring().characteristic() != 0:
            raise NotImplementedError("not implemented in non-zero characteristic")
        if self.base_ring() != ZZ:
            try:
                f = self.change_ring(ZZ)
            except TypeError:
                return False
            return f.is_cyclotomic_product()

        return bool(self.__pari__().poliscycloprod())

    def cyclotomic_part(self):
        """
        Return the product of the irreducible factors of this polynomial
        which are cyclotomic polynomials.

        .. SEEALSO::

            :meth:`is_cyclotomic`
            :meth:`is_cyclotomic_product`

        EXAMPLES::

            sage: P.<x> = PolynomialRing(Integers())
            sage: pol = 2*(x^4 + 1)
            sage: pol.cyclotomic_part()
            x^4 + 1
            sage: pol = x^4 + 2
            sage: pol.cyclotomic_part()
            1
            sage: pol = (x^4 + 1)^2 * (x^4 + 2)
            sage: pol.cyclotomic_part()
            x^8 + 2*x^4 + 1

            sage: P.<x> = PolynomialRing(QQ)
            sage: pol = (x^4 + 1)^2 * (x^4 + 2)
            sage: pol.cyclotomic_part()
            x^8 + 2*x^4 + 1

            sage: P.<x> = PolynomialRing(RR)
            sage: pol = (x^4 + 1)^2 * (x^4 + 2)
            sage: pol.cyclotomic_part()
            Traceback (most recent call last):
            ...
            NotImplementedError: not implemented for inexact base rings

            sage: x = polygen(Zmod(5))
            sage: (x-1).cyclotomic_part()
            Traceback (most recent call last):
            ...
            NotImplementedError: not implemented in non-zero characteristic
        """
        S = self.base_ring()
        if S.characteristic() != 0:
            raise NotImplementedError("not implemented in non-zero characteristic")
        if not S.is_exact():
            raise NotImplementedError("not implemented for inexact base rings")
        R = self._parent
        x = R.gen()
        # Extract Phi_n when n is odd.
        t1 = self
        while True:
            t2 = t1.gcd(t1(x**2))
            if t1.degree() == t2.degree(): break
            t1 = t2
        ans = t1
        # Extract Phi_n when v_2(n) = 1, 2, ...
        t0 = self // t1
        i = 0
        while t0.degree() > 0:
            t1 = t0
            while True:
                t2 = t1.gcd(t1(-x**2))
                if t1.degree() == t2.degree(): break
                t1 = t2
            ans *= t1(x**(2**i))
            t0 = t0 // t1
            t1 = t0.gcd(t0(-x))
            t0 = R(list(t1)[::2])
            i += 1
        return(ans // ans.leading_coefficient())

    def homogenize(self, var='h'):
        r"""
        Return the homogenization of this polynomial.

        The polynomial itself is returned if it is homogeneous already. Otherwise,
        its monomials are multiplied with the smallest powers of ``var`` such
        that they all have the same total degree.

        INPUT:

        - ``var`` -- a variable in the polynomial ring (as a string, an element
          of the ring, or ``0``) or a name for a new variable (default:
          ``'h'``)

        OUTPUT:

        If ``var`` specifies the variable in the polynomial ring, then a
        homogeneous element in that ring is returned. Otherwise, a homogeneous
        element is returned in a polynomial ring with an extra last variable
        ``var``.

        EXAMPLES::

            sage: R.<x> = QQ[]
            sage: f = x^2 + 1
            sage: f.homogenize()
            x^2 + h^2

        The parameter ``var`` can be used to specify the name of the variable::

            sage: g = f.homogenize('z'); g
            x^2 + z^2
            sage: g.parent()
            Multivariate Polynomial Ring in x, z over Rational Field

        However, if the polynomial is homogeneous already, then that parameter
        is ignored and no extra variable is added to the polynomial ring::

            sage: f = x^2
            sage: g = f.homogenize('z'); g
            x^2
            sage: g.parent()
            Univariate Polynomial Ring in x over Rational Field

        For compatibility with the multivariate case, if ``var`` specifies the
        variable of the polynomial ring, then the monomials are multiplied with
        the smallest powers of ``var`` such that the result is homogeneous; in
        other words, we end up with a monomial whose leading coefficient is the
        sum of the coefficients of the polynomial::

            sage: f = x^2 + x + 1
            sage: f.homogenize('x')
            3*x^2

        In positive characterstic, the degree can drop in this case::

            sage: R.<x> = GF(2)[]
            sage: f = x + 1
            sage: f.homogenize(x)
            0

        For compatibility with the multivariate case, the parameter ``var`` can
        also be 0 to specify the variable in the polynomial ring::

            sage: R.<x> = QQ[]
            sage: f = x^2 + x + 1
            sage: f.homogenize(0)
            3*x^2

        """
        if self.is_homogeneous():
            return self

        x, = self.variables()

        if isinstance(var, int) or isinstance(var, Integer):
            if var:
                raise TypeError("Variable index %d must be < 1." % var)
            else:
                return sum(self.coefficients())*x**self.degree()

        x_name = self.variable_name()
        var = str(var)

        if var == x_name:
            return sum(self.coefficients())*x**self.degree()

        P = PolynomialRing(self.base_ring(), [x_name, var])
        return P(self)._homogenize(1)

    def is_homogeneous(self):
        r"""
        Return ``True`` if this polynomial is homogeneous.

        EXAMPLES::

            sage: P.<x> = PolynomialRing(QQ)
            sage: x.is_homogeneous()
            True
            sage: P(0).is_homogeneous()
            True
            sage: (x+1).is_homogeneous()
            False
        """
        return len(self.exponents()) < 2

    def nth_root(self, n):
        r"""
        Return a `n`-th root of this polynomial.

        This is computed using Newton method in the ring of power series. This
        method works only when the base ring is an integral domain. Morever, for
        polynomial whose coefficient of lower degree is different from 1, the
        elements of the base ring should have a method ``nth_root`` implemented.

        EXAMPLES::

            sage: R.<x> = ZZ[]
            sage: a = 27 * (x+3)**6 * (x+5)**3
            sage: a.nth_root(3)
            3*x^3 + 33*x^2 + 117*x + 135

            sage: b = 25 * (x^2 + x + 1)
            sage: b.nth_root(2)
            Traceback (most recent call last):
            ...
            ValueError: not a 2nd power
            sage: R(0).nth_root(3)
            0
            sage: R.<x> = QQ[]
            sage: a = 1/4 * (x/7 + 3/2)^2 * (x/2 + 5/3)^4
            sage: a.nth_root(2)
            1/56*x^3 + 103/336*x^2 + 365/252*x + 25/12

            sage: K.<sqrt2> = QuadraticField(2)
            sage: R.<x> = K[]
            sage: a = (x + sqrt2)^3 * ((1+sqrt2)*x - 1/sqrt2)^6
            sage: b = a.nth_root(3); b
            (2*sqrt2 + 3)*x^3 + (2*sqrt2 + 2)*x^2 + (-2*sqrt2 - 3/2)*x + 1/2*sqrt2
            sage: b^3 == a
            True

            sage: R.<x> = QQbar[]
            sage: p = x**3 + QQbar(2).sqrt() * x - QQbar(3).sqrt()
            sage: r = (p**5).nth_root(5)
            sage: r * p[0] == p * r[0]
            True
            sage: p = (x+1)^20 + x^20
            sage: p.nth_root(20)
            Traceback (most recent call last):
            ...
            ValueError: not a 20th power

            sage: z = GF(4).gen()
            sage: R.<x> = GF(4)[]
            sage: p = z*x**4 + 2*x - 1
            sage: r = (p**15).nth_root(15)
            sage: r * p[0] == p * r[0]
            True
            sage: ((x+1)**2).nth_root(2)
            x + 1
            sage: ((x+1)**4).nth_root(4)
            x + 1
            sage: ((x+1)**12).nth_root(12)
            x + 1
            sage: (x^4 + x^3 + 1).nth_root(2)
            Traceback (most recent call last):
            ...
            ValueError: not a 2nd power
            sage: p = (x+1)^17 + x^17
            sage: r = p.nth_root(17)
            Traceback (most recent call last):
            ...
            ValueError: not a 17th power

            sage: R1.<x> = QQ[]
            sage: R2.<y> = R1[]
            sage: R3.<z> = R2[]
            sage: (((y**2+x)*z^2 + x*y*z + 2*x)**3).nth_root(3)
            (y^2 + x)*z^2 + x*y*z + 2*x
            sage: ((x+y+z)**5).nth_root(5)
            z + y + x

        Here we consider a base ring without ``nth_root`` method. The third
        example with a non-trivial coefficient of lowest degree raises an error::

            sage: R.<x> = QQ[]
            sage: R2 = R.quotient(x**2 + 1)
            sage: x = R2.gen()
            sage: R3.<y> = R2[]
            sage: (y**2 - 2*y + 1).nth_root(2)
            -y + 1
            sage: (y**3).nth_root(3)
            y
            sage: (y**2 + x).nth_root(2)
            Traceback (most recent call last):
            ...
            AttributeError: ... has no attribute 'nth_root'

        TESTS::

            sage: R.<x> = ZZ[]
            sage: (x^12).nth_root(6)
            x^2
            sage: parent(R.one().nth_root(3))
            Univariate Polynomial Ring in x over Integer Ring
            sage: p = (x+1)**20 + x^20
            sage: p.nth_root(20)
            Traceback (most recent call last):
            ...
            ValueError: not a 20th power
            sage: (x^3 - 1).nth_root(2)
            Traceback (most recent call last):
            ...
            ValueError: not a 2nd power
            sage: (x^3 - 1).nth_root(2)
            Traceback (most recent call last):
            ...
            ValueError: not a 2nd power

            sage: Zmod(4)['x'].one().nth_root(4)
            Traceback (most recent call last):
            ...
            ValueError: n-th root of polynomials over rings with zero divisors
            not implemented

        Some random tests::

            sage: for R in [QQ['x'], GF(4)['x']]:
            ....:     for _ in range(30):
            ....:         p = R.random_element(degree=randint(10,20))
            ....:         n = ZZ.random_element(2,20)
            ....:         r = (p**n).nth_root(n)
            ....:         assert r.parent() is R, "R={}\nn={}\np={}".format(R,n,p)
            ....:         pl = p.leading_coefficient()
            ....:         rl = r.leading_coefficient()
            ....:         assert p == r * pl/rl, "R={}\np={}\nr={}".format(R,p,r)
        """
        cdef Integer c, cc, e, m
        cdef Polynomial p, q, qi, r

        R = self.base_ring()
        if R not in sage.categories.integral_domains.IntegralDomains():
            raise ValueError("n-th root of polynomials over rings with zero divisors not implemented")

        m = ZZ.coerce(n)
        if m <= 0:
            raise ValueError("n (={}) must be positive".format(m))
        elif m.is_one() or self.is_zero() or self.is_one():
            return self
        elif self.degree() % m:
            raise ValueError("not a %s power"%m.ordinal_str())
        elif self[0].is_zero():
            # p = x^k q
            # p^(1/n) = x^(k/n) q^(1/n)
            i = self.valuation()
            if i%m:
                raise ValueError("not a %s power"%m.ordinal_str())
            S = self._parent
            return S.gen()**(i//m) * (self>>i).nth_root(m)
        else:
            c = R.characteristic()
            if c and not n%c:
                # characteristic divides n
                e = m.valuation(c)
                cc = c**e
                ans = {}
                for i in range(self.degree()+1):
                    if self[i]:
                        if i%cc:
                            raise ValueError("not a %s power"%m.ordinal_str())
                        ans[i//cc] = self[i].nth_root(cc)
                p = self._parent(ans)
                m = m // cc
                if m.is_one():
                    return p
            else:
                p = self

            # beginning of Newton method
            Sorig = p.parent()
            if p[0].is_one():
                q = Sorig.one()
            else:
                q = Sorig(p[0].nth_root(m))

            R = R.fraction_field()
            p = p.change_ring(R)
            q = q.change_ring(R)

            from sage.misc.misc import newton_method_sizes
            x = p.parent().gen()
            for i in newton_method_sizes(p.degree()//m+1):
                qi = q._power_trunc(m-1, i).inverse_series_trunc(i)
                q = ((m-1) * q + qi._mul_trunc_(p,i)) / m

                # NOTE: if we knew that p was a n-th power we could remove the check
                # below and just return q after the whole loop
                r = q**m - p
                if not r:
                    return Sorig(q)
                elif not r.truncate(i).is_zero():
                    raise ValueError("not a %s power"%m.ordinal_str())
            raise ValueError("not a %s power"%m.ordinal_str())

    @coerce_binop
    def divides(self, p):
        r"""
        Return `True` if this polynomial divides `p`.

        EXAMPLES::

            sage: R.<x> = ZZ[]
            sage: (2*x + 1).divides(4*x**2 - 1)
            True
            sage: (2*x + 1).divides(4*x**2 + 1)
            False
            sage: (2*x + 1).divides(R(0))
            True
            sage: R(0).divides(2*x + 1)
            False
            sage: R(0).divides(R(0))
            True
            sage: R.<x> = PolynomialRing(ZZ, implementation="NTL")
            sage: (2*x + 1).divides(4*x**2 + 1)
            False
            sage: K.<z> = GF(4)
            sage: R.<x> = K[]
            sage: S.<y> = R[]
            sage: p = ((3*z + 2)*x + 2*z - 1) * y + 2*x + z
            sage: q = y^2 + z*y*x + 2*y + z
            sage: p.divides(q)
            False
            sage: p.divides(p*q)
            True
        """
        if p.is_zero(): return True          # everything divides 0
        if self.is_zero(): return False      # 0 only divides 0
        try:
            if self.is_unit(): return True   # units divide everything
        except NotImplementedError:
            if self.is_one(): return True    # if is_unit is not implemented

        try:
            return (p % self) == 0           # if quo_rem is defined
        except ArithmeticError:
            return False                     # if division is not exact

<<<<<<< HEAD
    def specialization(self, D=None, phi=None):
        r"""
        Specialization of this polynomial.

        Given a family of polynomials defined over a polynomial ring. A specialization
        is a particular member of that family. The specialization can be specified either
        by a dictionary or a :class:`SpecializationMorphism`.

        INPUT:

        - ``D`` -- dictionary (optional)

        - ``phi`` -- SpecializationMorphism (optional)

        OUTPUT: a new polynomial

        EXAMPLES::

            sage: R.<c> = PolynomialRing(ZZ)
            sage: S.<z> = PolynomialRing(R)
            sage: F = c*z^2 + c^2
            sage: F.specialization(dict({c:2}))
            2*z^2 + 4
        """
        if D is None:
            if phi is None:
                raise ValueError("either the dictionary or the specialization must be provided")
        else:
            from sage.rings.polynomial.flatten import SpecializationMorphism
            phi = SpecializationMorphism(self._parent,D)
        return phi(self)

=======
>>>>>>> f85a7e06
    def _log_series(self, long n):
        r"""
        Return the power series expansion of logarithm of this polynomial,
        truncated to `O(x^n)`.

        EXAMPLES::

            sage: Pol.<x> = CBF[]
            sage: (1 + x)._log_series(3)
            -0.5000000000000000*x^2 + x
        """
        raise NotImplementedError

    def _exp_series(self, long n):
        r"""
        Return the power series expansion of exponential of this polynomial,
        truncated to `O(x^n)`.

        EXAMPLES::

            sage: Pol.<x> = CBF[]
            sage: x._exp_series(3)
            0.5000000000000000*x^2 + x + 1.000000000000000
        """
        raise NotImplementedError

    def _atan_series(self, long n):
        r"""
        Return the power series expansion of arctangent of this polynomial,
        truncated to `O(x^n)`.

        EXAMPLES::

            sage: Pol.<x> = QQ[]
            sage: x._atan_series(4)
            -1/3*x^3 + x
        """
        raise NotImplementedError

    def _atanh_series(self, long n):
        r"""
        Return the power series expansion of hyperbolic arctangent of this
        polynomial, truncated to `O(x^n)`.

        EXAMPLES::

            sage: Pol.<x> = QQ[]
            sage: x._atanh_series(4)
            1/3*x^3 + x
        """
        raise NotImplementedError

    def _asin_series(self, long n):
        r"""
        Return the power series expansion of arcsine of this polynomial,
        truncated to `O(x^n)`.

        EXAMPLES::

            sage: Pol.<x> = QQ[]
            sage: x._asin_series(4)
            1/6*x^3 + x
        """
        raise NotImplementedError

    def _asinh_series(self, long n):
        r"""
        Return the power series expansion of hyperbolic arcsine of this
        polynomial, truncated to `O(x^n)`.

        EXAMPLES::

            sage: Pol.<x> = QQ[]
            sage: x._asinh_series(4)
            -1/6*x^3 + x
        """
        raise NotImplementedError

    def _tan_series(self, long n):
        r"""
        Return the power series expansion of tangent of this polynomial,
        truncated to `O(x^n)`.

        EXAMPLES::

            sage: Pol.<x> = QQ[]
            sage: x._tan_series(4)
            1/3*x^3 + x
        """
        raise NotImplementedError

    def _sin_series(self, long n):
        r"""
        Return the power series expansion of sine of this polynomial, truncated
        to `O(x^n)`.

        EXAMPLES::

            sage: Pol.<x> = QQ[]
            sage: x._sin_series(4)
            -1/6*x^3 + x
        """
        raise NotImplementedError

    def _cos_series(self, long n):
        r"""
        Return the power series expansion of cosine of this polynomial,
        truncated to `O(x^n)`.

        EXAMPLES::

            sage: Pol.<x> = QQ[]
            sage: x._cos_series(4)
            -1/2*x^2 + 1
        """
        raise NotImplementedError

    def _sinh_series(self, long n):
        r"""
        Return the power series expansion of hyperbolic sine of this
        polynomial, truncated to `O(x^n)`.

        EXAMPLES::

            sage: Pol.<x> = QQ[]
            sage: x._sinh_series(4)
            1/6*x^3 + x
        """
        raise NotImplementedError

    def _cosh_series(self, long n):
        r"""
        Return the power series expansion of hyperbolic cosine of this
        polynomial, truncated to `O(x^n)`.

        EXAMPLES::

            sage: Pol.<x> = QQ[]
            sage: x._cosh_series(4)
            1/2*x^2 + 1
        """
        raise NotImplementedError

    def _tanh_series(self, long n):
        r"""
        Return the power series expansion of hyperbolic tangent of this
        polynomial, truncated to `O(x^n)`.

        EXAMPLES::

            sage: Pol.<x> = QQ[]
            sage: x._tanh_series(4)
            -1/3*x^3 + x
        """
        raise NotImplementedError


# ----------------- inner functions -------------
# Cython can't handle function definitions inside other function

@cython.boundscheck(False)
@cython.wraparound(False)
@cython.overflowcheck(False)
cdef list do_schoolbook_product(list x, list y, Py_ssize_t deg):
    """
    Compute the truncated multiplication of two polynomials represented by
    lists, using the schoolbook algorithm.

    This is the core of _mul_generic and the code that is used by
    _mul_karatsuba bellow a threshold.

    INPUT:

    - ``x``, ``y``: lists of coefficients
    - ``deg``: degree at which the output should be truncated,
      negative values mean not to truncate at all

    TESTS:

    Doctested indirectly in _mul_generic and _mul_karatsuba. For the doctest we
    use a ring such that default multiplication calls external libraries::

        sage: K = ZZ['x']
        sage: f = K.random_element(8)
        sage: g = K.random_element(8)
        sage: f*g - f._mul_generic(g)
        0
    """
    cdef Py_ssize_t i, k, start, end
    cdef Py_ssize_t d1 = len(x)-1, d2 = len(y)-1
    if deg < 0 or deg > d1 + d2 + 1:
        deg = d1 + d2 + 1
    if d1 == -1:
        return x
    elif d2 == -1:
        return y
    elif d1 == 0:
        c = x[0]
        return [c*a for a in y[:deg]] # beware of noncommutative rings
    elif d2 == 0:
        c = y[0]
        return [a*c for a in x[:deg]] # beware of noncommutative rings
    coeffs = [None]*deg
    for k in range(deg):
        start = 0 if k <= d2 else k-d2  # max(0, k-d2)
        end =   k if k <= d1 else d1    # min(k, d1)
        sum = x[start] * y[k-start]
        for i from start < i <= end:
            sum = sum + x[i] * y[k-i]
        coeffs[k] = sum
    return coeffs

@cython.boundscheck(False)
@cython.wraparound(False)
@cython.overflowcheck(False)
cdef list do_karatsuba_different_size(list left, list right, Py_ssize_t K_threshold):
    """
    Multiply two polynomials of different degrees by splitting the one of
    largest degree in chunks that are multiplied with the other using the
    Karatsuba algorithm, as explained in _mul_karatsuba.

    INPUT:

        - `left`: a list representing a polynomial
        - `right`: a list representing a polynomial
        - `K_threshold`: an Integer, a threshold to pass to the classical
          quadratic algorithm. During Karatsuba recursion, if one of the lists
          has length <= K_threshold the classical product is used instead.

    TESTS:

    This method is indirectly doctested in _mul_karatsuba.

    Here, we use Fibonacci numbers that need deepest recursion in this method.

        sage: K = ZZ['x']
        sage: f = K.random_element(21)
        sage: g = K.random_element(34)
        sage: f*g - f._mul_karatsuba(g,0)
        0
    """
    cdef Py_ssize_t n = len(left), m = len(right)
    cdef Py_ssize_t r, q, i, j, mi
    if n == 0 or m == 0:
        return []
    if n == 1:
        c = left[0]
        return [c*a for a in right]
    if m == 1:
        c = right[0]
        return [a*c for a in left] # beware of noncommutative rings
    if n <= K_threshold or m <= K_threshold:
        return do_schoolbook_product(left, right, -1)
    if n == m:
        return do_karatsuba(left, right, K_threshold, 0, 0, n)
    if n > m:
        # left is the bigger list
        # n is the bigger number
        q = n // m
        r = n % m
        output = do_karatsuba(left, right, K_threshold, 0, 0, m)
        for i from 1 <= i < q:
            mi = m*i
            carry = do_karatsuba(left, right, K_threshold, mi, 0, m)
            for j from 0 <= j < m-1:
                output[mi+j] = output[mi+j] + carry[j]
            output.extend(carry[m-1:])
        if r:
            mi = m*q
            carry = do_karatsuba_different_size(left[mi:], right, K_threshold)
            for j from 0 <= j < m-1:
                output[mi+j] = output[mi+j] + carry[j]
            output.extend(carry[m-1:])
        return output
    else:
        # n < m, I need to repeat the code due to the case
        # of noncommutative rings.
        q = m // n
        r = m % n
        output = do_karatsuba(left, right, K_threshold, 0, 0, n)
        for i from 1 <= i < q:
            mi = n*i
            carry = do_karatsuba(left, right, K_threshold, 0, mi, n)
            for j from 0 <= j < n-1:
                output[mi+j] = output[mi+j] + carry[j]
            output.extend(carry[n-1:])
        if r:
            mi = n*q
            carry = do_karatsuba_different_size(left, right[mi:], K_threshold)
            for j from 0 <= j < n-1:
                output[mi+j] = output[mi+j] + carry[j]
            output.extend(carry[n-1:])
        return output

@cython.boundscheck(False)
@cython.wraparound(False)
@cython.overflowcheck(False)
cdef list do_karatsuba(list left, list right, Py_ssize_t K_threshold,Py_ssize_t start_l, Py_ssize_t start_r,Py_ssize_t num_elts):
    """
    Core routine for Karatsuba multiplication. This function works for two
    polynomials of the same degree.

    Input:

        - left: a list containing a slice representing a polynomial
        - right: a list containing the slice representing a polynomial with the
          same length as left
        - K_threshold: an integer. For lists of length <= K_threshold, the
          quadratic polynomial multiplication is used.
        - start_l: the index of left where the actual polynomial starts
        - start_r: the index of right where the actual polynomial starts
        - num_elts: the length of the polynomials.

    Thus, the actual polynomials we want to multiply are represented by the
    slices: left[ start_l: start_l+num_elts ], right[ right_l: right_l+num_elts ].
    We use this representation in order to avoid creating slices of lists and
    create smaller lists.

    Output:

        - a list representing the product of the polynomials

    Doctested indirectly in _mul_karatsuba

    TESTS::

        sage: K.<x> = ZZ[]
        sage: f = K.random_element(50) + x^51
        sage: g = K.random_element(50) + x^51
        sage: f*g - f._mul_karatsuba(g,0)
        0

    Notes on the local variables:

    - ac will always be a list of length lenac
    - bd will always be a list of length lenbd
    - a_m_b and c_m_d are lists of length ne, we only make necessary additions
    - tt1 has length lenac
    """
    cdef Py_ssize_t e, ne, lenac, lenbd, start_le, start_re, i
    if num_elts == 0:
        return []
    if num_elts == 1:
        return [left[start_l]*right[start_r]]
    if num_elts <= K_threshold:
        # Special case of degree 2, no loop, no function call
        if num_elts == 2:
            b = left[start_l]
            a = left[start_l+1]
            d = right[start_r]
            c = right[start_r+1]
            return [b*d, a*d+b*c, a*c]
        return do_schoolbook_product(left[start_l:start_l+num_elts],
                right[start_r:start_r+num_elts], -1)
    if num_elts == 2:
        # beware of noncommutative rings
        b = left[start_l]
        a = left[start_l+1]
        d = right[start_r]
        c = right[start_r+1]
        ac = a*c
        bd = b*d
        return [bd, (a+b)*(c+d)-ac-bd, ac]
    e = num_elts//2
    ne = num_elts-e
    lenac = 2*ne-1
    lenbd = 2*e-1
    start_le = start_l+e
    start_re = start_r+e
    ac = do_karatsuba(left, right, K_threshold, start_le, start_re, ne)
    bd = do_karatsuba(left, right, K_threshold, start_l,  start_r,  e)
    a_m_b = left[start_le:start_le+ne]
    c_m_d = right[start_re:start_re+ne]
    for i from 0 <= i < e:
        a_m_b[i] = a_m_b[i] + left[start_l+i]
        c_m_d[i] = c_m_d[i] + right[start_r+i]
    tt1 = do_karatsuba(a_m_b, c_m_d, K_threshold, 0, 0, ne)
    # bd might be shorter than ac, we divide the operations in two loops
    for i from 0 <= i < lenbd:
        tt1[i] = tt1[i] - (ac[i]+bd[i])
    for i from lenbd <= i < lenac:
        tt1[i] = tt1[i] - ac[i]
    # Reconstruct the product from the lists bd, tt1, ac.
    for i from 0 <= i < e-1:
        bd[e+i] = bd[e+i] + tt1[i]
    bd.append(tt1[e-1])
    for i from 0 <= i < lenac -e:
        ac[i] = ac[i] + tt1[e+i]
    return bd + ac


cdef class Polynomial_generic_dense(Polynomial):
    """
    A generic dense polynomial.

    EXAMPLES::

        sage: f = QQ['x']['y'].random_element()
        sage: loads(f.dumps()) == f
        True

    TESTS::

        sage: from sage.rings.polynomial.polynomial_element_generic import Polynomial_generic_dense
        sage: isinstance(f, Polynomial_generic_dense)
        True
        sage: f = CC['x'].random_element()
        sage: isinstance(f, Polynomial_generic_dense)
        True

    """
    def __init__(self, parent, x=None, int check=1, is_gen=False, int construct=0, **kwds):
        Polynomial.__init__(self, parent, is_gen=is_gen)
        if x is None:
            self.__coeffs = []
            return

        R = parent.base_ring()
        if isinstance(x, list):
            if check:
                self.__coeffs = [R(t) for t in x]
                self.__normalize()
            else:
                self.__coeffs = x
            return

        if sage.rings.fraction_field_element.is_FractionFieldElement(x):
            if x.denominator() != 1:
                raise TypeError("denominator must be 1")
            else:
                x = x.numerator()

        if isinstance(x, Polynomial):
            if (<Element>x)._parent is self._parent:
                x = x.list(copy=True)
            elif R.has_coerce_map_from((<Element>x)._parent):# is R or (<Element>x)._parent == R:
                try:
                    if x.is_zero():
                        self.__coeffs = []
                        return
                except (AttributeError, TypeError):
                    pass
                x = [x]
            else:
                self.__coeffs = [R(a, **kwds) for a in x.list(copy=False)]
                if check:
                    self.__normalize()
                return

        elif isinstance(x, int) and x == 0:
            self.__coeffs = []
            return

        elif isinstance(x, dict):
            x = _dict_to_list(x, R.zero())

        elif isinstance(x, pari_gen):
            x = [R(w, **kwds) for w in x.list()]
            check = 0
        elif not isinstance(x, list):
            # We trust that the element constructors do not send x=0
#            if x:
            x = [x]   # constant polynomials
#            else:
#                x = []    # zero polynomial
        if check:
            self.__coeffs = [R(z, **kwds) for z in x]
            self.__normalize()
        else:
            self.__coeffs = x

    cdef Polynomial_generic_dense _new_c(self, list coeffs, Parent P):
        cdef type t = type(self)
        cdef Polynomial_generic_dense f = <Polynomial_generic_dense>t.__new__(t)
        f._parent = P
        f.__coeffs = coeffs
        return f

    cpdef Polynomial _new_constant_poly(self, a, Parent P):
        """
        Create a new constant polynomial in P with value a.

        ASSUMPTION:

        The given value **must** be an element of the base ring. That
        assumption is not verified.

        EXAMPLES::

            sage: S.<y> = QQ[]
            sage: R.<x> = S[]
            sage: x._new_constant_poly(y+1, R)
            y + 1
            sage: parent(x._new_constant_poly(y+1, R))
            Univariate Polynomial Ring in x over Univariate Polynomial Ring in y over Rational Field
        """
        if a:
            return self._new_c([a],P)
        else:
            return self._new_c([],P)

    def __reduce__(self):
        """
        For pickling.

        TESTS::

            sage: R.<x> = QQ['a,b']['x']
            sage: f = x^3-x
            sage: loads(dumps(f)) == f
            True

        Make sure we're testing the right method::

            sage: type(f)
            <type 'sage.rings.polynomial.polynomial_element.Polynomial_generic_dense'>
        """
        return make_generic_polynomial, (self._parent, self.__coeffs)

    def __nonzero__(self):
        return bool(self.__coeffs)

    cdef int __normalize(self) except -1:
        """
        TESTS:

        Check that exceptions are propagated correctly (:trac:`18274`)::

            sage: class BrokenRational(Rational):
            ....:     def __bool__(self):
            ....:         raise NotImplementedError("cannot check whether number is non-zero")
            ....:     __nonzero__ = __bool__
            sage: z = BrokenRational()
            sage: R.<x> = QQ[]
            sage: from sage.rings.polynomial.polynomial_element import Polynomial_generic_dense
            sage: Polynomial_generic_dense(R, [z])
            Traceback (most recent call last):
            ...
            NotImplementedError: cannot check whether number is non-zero
        """
        cdef list x = self.__coeffs
        cdef Py_ssize_t n = len(x) - 1
        while n >= 0 and not x[n]:
            del x[n]
            n -= 1

    def __hash__(self):
        return self._hash_c()

    @cython.boundscheck(False)
    @cython.wraparound(False)
    cdef get_unsafe(self, Py_ssize_t n):
        """
        Return the `n`-th coefficient of ``self``.

        EXAMPLES::

            sage: R.<x> = RDF[]
            sage: f = (1+2*x)^5; f
            32.0*x^5 + 80.0*x^4 + 80.0*x^3 + 40.0*x^2 + 10.0*x + 1.0
            sage: f[-1]
            0.0
            sage: f[2]
            40.0
            sage: f[6]
            0.0
            sage: f[:3]
            40.0*x^2 + 10.0*x + 1.0
        """
        return self.__coeffs[n]

    def _unsafe_mutate(self, n, value):
        """
        Never use this unless you really know what you are doing.

        .. warning::

           This could easily introduce subtle bugs, since Sage assumes
           everywhere that polynomials are immutable. It's OK to use
           this if you really know what you're doing.

        EXAMPLES::

            sage: R.<x> = ZZ[]
            sage: f = (1+2*x)^2; f
            4*x^2 + 4*x + 1
            sage: f._unsafe_mutate(1, -5)
            sage: f
            4*x^2 - 5*x + 1
        """
        n = int(n)
        value = self.base_ring()(value)
        if n >= 0 and n < len(self.__coeffs):
            self.__coeffs[n] = value
            if n == len(self.__coeffs) and value == 0:
                self.__normalize()
        elif n < 0:
            raise IndexError("polynomial coefficient index must be nonnegative")
        elif value != 0:
            zero = self.base_ring().zero()
            for _ in xrange(len(self.__coeffs), n):
                self.__coeffs.append(zero)
            self.__coeffs.append(value)

    def __floordiv__(self, right):
        """
        Return the quotient upon division (no remainder).

        EXAMPLES::

            sage: R.<x> = QQbar[]
            sage: f = (1+2*x)^3 + 3*x; f
            8*x^3 + 12*x^2 + 9*x + 1
            sage: g = f // (1+2*x); g
            4*x^2 + 4*x + 5/2
            sage: f - g * (1+2*x)
            -3/2
            sage: f.quo_rem(1+2*x)
            (4*x^2 + 4*x + 5/2, -3/2)

        TESTS:

        Check that :trac:`13048` and :trac:`2034` are fixed::

            sage: R.<x> = QQbar[]
            sage: x // x
            1
            sage: x // 1
            x
            sage: x // int(1)
            x
            sage: x //= int(1); x
            x
            sage: int(1) // x  # check that this doesn't segfault
            Traceback (most recent call last):
            ...
            AttributeError: type object 'int' has no attribute 'base_ring'
        """
        if have_same_parent(self, right):
            return (<Polynomial_generic_dense>self)._floordiv_(<Polynomial_generic_dense>right)
        P = parent(self)
        d = P.base_ring()(right)
        cdef Polynomial_generic_dense res = (<Polynomial_generic_dense>self)._new_c([c // d for c in (<Polynomial_generic_dense>self).__coeffs], P)
        res.__normalize()
        return res

    cpdef _add_(self, right):
        r"""
        Add two polynomials.

        EXAMPLES::

            sage: R.<y> = QQ[]
            sage: S.<x> = R[]
            sage: S([0,1,y,2*y]) + S([1,-2*y,3])   # indirect doctest
            2*y*x^3 + (y + 3)*x^2 + (-2*y + 1)*x + 1
        """
        cdef Polynomial_generic_dense res
        cdef Py_ssize_t check=0, i, min
        x = (<Polynomial_generic_dense>self).__coeffs
        y = (<Polynomial_generic_dense>right).__coeffs
        if len(x) > len(y):
            min = len(y)
            high = x[min:]
        elif len(x) < len(y):
            min = len(x)
            high = y[min:]
        else:
            min = len(x)
        cdef list low = [x[i] + y[i] for i from 0 <= i < min]
        if len(x) == len(y):
            res = self._new_c(low, self._parent)
            res.__normalize()
            return res
        else:
            return self._new_c(low + high, self._parent)

    cpdef _sub_(self, right):
        cdef Polynomial_generic_dense res
        cdef Py_ssize_t check=0, i, min
        x = (<Polynomial_generic_dense>self).__coeffs
        y = (<Polynomial_generic_dense>right).__coeffs
        if len(x) > len(y):
            min = len(y)
            high = x[min:]
        elif len(x) < len(y):
            min = len(x)
            high = [-y[i] for i from min <= i < len(y)]
        else:
            min = len(x)
        low = [x[i] - y[i] for i from 0 <= i < min]
        if len(x) == len(y):
            res = self._new_c(low, self._parent)
            res.__normalize()
            return res
        else:
            return self._new_c(low + high, self._parent)

    cpdef _rmul_(self, Element c):
        if not self.__coeffs:
            return self
        if c._parent is not (<Element>self.__coeffs[0])._parent:
            c = (<Element>self.__coeffs[0])._parent._coerce_c(c)
        v = [c * a for a in self.__coeffs]
        cdef Polynomial_generic_dense res = self._new_c(v, self._parent)
        #if not v[len(v)-1]:
        # "normalize" checks this anyway...
        res.__normalize()
        return res

    cpdef _lmul_(self, Element c):
        if not self.__coeffs:
            return self
        if c._parent is not (<Element>self.__coeffs[0])._parent:
            c = (<Element>self.__coeffs[0])._parent._coerce_c(c)
        v = [a * c for a in self.__coeffs]
        cdef Polynomial_generic_dense res = self._new_c(v, self._parent)
        #if not v[len(v)-1]:
        # "normalize" checks this anyway...
        res.__normalize()
        return res

    cpdef constant_coefficient(self):
        """
        Return the constant coefficient of this polynomial.

        OUTPUT:
            element of base ring

        EXAMPLES:
            sage: R.<t> = QQ[]
            sage: S.<x> = R[]
            sage: f = x*t + x + t
            sage: f.constant_coefficient()
            t
        """
        if not self.__coeffs:
            return self.base_ring().zero()
        else:
            return self.__coeffs[0]

    cpdef list list(self, bint copy=True):
        """
        Return a new copy of the list of the underlying elements of ``self``.

        EXAMPLES::

            sage: R.<x> = GF(17)[]
            sage: f = (1+2*x)^3 + 3*x; f
            8*x^3 + 12*x^2 + 9*x + 1
            sage: f.list()
            [1, 9, 12, 8]
        """
        if copy:
            return list(self.__coeffs)
        else:
            return self.__coeffs

    def degree(self, gen=None):
        """
        EXAMPLES::

            sage: R.<x> = RDF[]
            sage: f = (1+2*x^7)^5
            sage: f.degree()
            35

        TESTS:

        Check that :trac:`12552` is fixed::

            sage: type(f.degree())
            <type 'sage.rings.integer.Integer'>

        """
        return smallInteger(len(self.__coeffs) - 1)

    def shift(self, Py_ssize_t n):
        r"""
        Returns this polynomial multiplied by the power `x^n`. If
        `n` is negative, terms below `x^n` will be
        discarded. Does not change this polynomial.

        EXAMPLES::

            sage: R.<x> = PolynomialRing(PolynomialRing(QQ,'y'), 'x')
            sage: p = x^2 + 2*x + 4
            sage: type(p)
            <type 'sage.rings.polynomial.polynomial_element.Polynomial_generic_dense'>
            sage: p.shift(0)
             x^2 + 2*x + 4
            sage: p.shift(-1)
             x + 2
            sage: p.shift(2)
             x^4 + 2*x^3 + 4*x^2

        TESTS::

            sage: p = R(0)
            sage: p.shift(3).is_zero()
            True
            sage: p.shift(-3).is_zero()
            True

        AUTHORS:

        - David Harvey (2006-08-06)
        """
        if n == 0 or self.degree() < 0:
            return self
        if n > 0:
            output = [self.base_ring().zero()] * n
            output.extend(self.__coeffs)
            return self._new_c(output, self._parent)
        if n < 0:
            if n > len(self.__coeffs) - 1:
                return self._parent([])
            else:
                return self._new_c(self.__coeffs[-int(n):], self._parent)

    @coerce_binop
    def quo_rem(self, other):
        """
        Returns the quotient and remainder of the Euclidean division of
        ``self`` and ``other``.

        Raises ZerodivisionError if ``other`` is zero. Raises ArithmeticError if the division is not exact.

        AUTHORS:

        - Kwankyu Lee (2013-06-02)

        - Bruno Grenet (2014-07-13)

        EXAMPLES::

            sage: P.<x> = QQ[]
            sage: R.<y> = P[]
            sage: f = R.random_element(10)
            sage: g = y^5+R.random_element(4)
            sage: q,r = f.quo_rem(g)
            sage: f == q*g + r
            True
            sage: g = x*y^5
            sage: f.quo_rem(g)
            Traceback (most recent call last):
            ...
            ArithmeticError: Division non exact (consider coercing to polynomials over the fraction field)
            sage: g = 0
            sage: f.quo_rem(g)
            Traceback (most recent call last):
            ...
            ZeroDivisionError: Division by zero polynomial

        TESTS:

        The following shows that :trac:`16649` is indeed fixed. ::

            sage: P.<x> = QQ[]
            sage: R.<y> = P[]
            sage: f = (2*x^3+1)*y^2 + (x^2-x+3)*y + (3*x+2)
            sage: g = (-1/13*x^2 - x)*y^2 + (-x^2 + 3*x - 155/4)*y - x - 1
            sage: h = f * g
            sage: h.quo_rem(f)
            ((-1/13*x^2 - x)*y^2 + (-x^2 + 3*x - 155/4)*y - x - 1, 0)
            sage: h += (2/3*x^2-3*x+1)*y + 7/17*x+6/5
            sage: q,r = h.quo_rem(f)
            sage: h == q*f + r and r.degree() < f.degree()
            True
        """
        if other.is_zero():
            raise ZeroDivisionError("Division by zero polynomial")
        if self.is_zero():
            return self, self

        R = self._parent.base_ring()
        x = (<Polynomial_generic_dense>self).__coeffs[:] # make a copy
        y = (<Polynomial_generic_dense>other).__coeffs
        m = len(x)  # deg(self)=m-1
        n = len(y)  # deg(other)=n-1
        if m < n:
            return self._parent.zero(), self

        quo = list()
        for k from m-n >= k >= 0:
            try:
                q = R(x[n+k-1]/y[n-1])
            except TypeError:
                raise ArithmeticError("Division non exact (consider coercing to polynomials over the fraction field)")
            x[n+k-1] = R.zero()
            for j from n+k-2 >= j >= k:
                x[j] -= q * y[j-k]
            quo.insert(0,q)

        return self._new_c(quo,self._parent), self._new_c(x,self._parent)._inplace_truncate(n-1)

    cpdef Polynomial truncate(self, long n):
        r"""
        Returns the polynomial of degree ` < n` which is equivalent
        to self modulo `x^n`.

        EXAMPLES::

            sage: S.<q> = QQ['t']['q']
            sage: f = (1+q^10+q^11+q^12).truncate(11); f
            q^10 + 1
            sage: f = (1+q^10+q^100).truncate(50); f
            q^10 + 1
            sage: f.degree()
            10
            sage: f = (1+q^10+q^100).truncate(500); f
            q^100 + q^10 + 1

        TESTS:

        Make sure we're not actually testing a specialized
        implementation.

        ::

            sage: type(f)
            <type 'sage.rings.polynomial.polynomial_element.Polynomial_generic_dense'>
        """
        l = len(self.__coeffs)
        if n > l:
            n = l
        while n > 0 and not self.__coeffs[n-1]:
            n -= 1
        return self._new_c(self.__coeffs[:n], self._parent)

    cdef _inplace_truncate(self, long n):
        if n < len(self.__coeffs):
            while n > 0 and not self.__coeffs[n-1]:
                n -= 1
        self.__coeffs = self.__coeffs[:n]
        return self

def make_generic_polynomial(parent, coeffs):
    return parent(coeffs)


@cached_function
def universal_discriminant(n):
    r"""
    Return the discriminant of the 'universal' univariate polynomial
    `a_n x^n + \cdots + a_1 x + a_0` in `\ZZ[a_0, \ldots, a_n][x]`.

    INPUT:

    - ``n`` - degree of the polynomial

    OUTPUT:

    The discriminant as a polynomial in `n + 1` variables over `\ZZ`.
    The result will be cached, so subsequent computations of
    discriminants of the same degree will be faster.

    EXAMPLES::

        sage: from sage.rings.polynomial.polynomial_element import universal_discriminant
        sage: universal_discriminant(1)
        1
        sage: universal_discriminant(2)
        a1^2 - 4*a0*a2
        sage: universal_discriminant(3)
        a1^2*a2^2 - 4*a0*a2^3 - 4*a1^3*a3 + 18*a0*a1*a2*a3 - 27*a0^2*a3^2
        sage: universal_discriminant(4).degrees()
        (3, 4, 4, 4, 3)

    .. SEEALSO::
        :meth:`Polynomial.discriminant`
    """
    pr1 = PolynomialRing(ZZ, n + 1, 'a')
    pr2 = PolynomialRing(pr1, 'x')
    p = pr2(list(pr1.gens()))
    return (1 - (n&2))*p.resultant(p.derivative())//pr1.gen(n)

cpdef Polynomial generic_power_trunc(Polynomial p, Integer n, long prec):
    r"""
    Generic truncated power algorithm

    INPUT:

    - ``p`` - a polynomial

    - ``n`` - an integer (of type :class:`sage.rings.integer.Integer`)

    - ``prec`` - a precision (should fit into a C long)

    TESTS:

    Comparison with flint for polynomials over integers and finite field::

        sage: from sage.rings.polynomial.polynomial_element import generic_power_trunc

        sage: for S in [ZZ, GF(3)]:
        ....:     R = PolynomialRing(S, 'x')
        ....:     for _ in range(100):
        ....:         p = R.random_element()
        ....:         n = ZZ.random_element(0, 100)
        ....:         prec = ZZ.random_element(0, 100)
        ....:         assert p.power_trunc(n, prec) == generic_power_trunc(p, n, prec), "p = {} n = {} prec = {}".format(p, n, prec)
    """
    if mpz_sgn(n.value) < 0:
        raise ValueError("n must be a non-negative integer")
    elif prec <= 0:
        return p._parent.zero()

    if mpz_cmp_ui(n.value, 4) < 0:
        # These cases will probably be called often
        # and don't benefit from the code below
        if mpz_cmp_ui(n.value, 0) == 0:
            return p.parent().one()
        elif mpz_cmp_ui(n.value, 1) == 0:
            return p.truncate(prec)
        elif mpz_cmp_ui(n.value, 2) == 0:
            return p._mul_trunc_(p, prec)
        elif mpz_cmp_ui(n.value, 3) == 0:
            return p._mul_trunc_(p, prec)._mul_trunc_(p, prec)

    # check for idempotence, and store the result otherwise
    cdef Polynomial a = p.truncate(prec)
    cdef Polynomial aa = a._mul_trunc_(a, prec)
    if aa == a:
        return a

    # since we've computed a^2, let's start squaring there
    # so, let's keep the least-significant bit around, just
    # in case.
    cdef int mul_to_do = mpz_tstbit(n.value, 0)
    cdef mp_bitcnt_t i = 1
    cdef mp_bitcnt_t size = mpz_sizeinbase(n.value, 2)

    # One multiplication can be saved by starting with
    # the second-smallest power needed rather than with 1
    # we've already squared a, so let's start there.
    cdef Polynomial apow = aa
    while not mpz_tstbit(n.value, i):
        apow = apow._mul_trunc_(apow, prec)
        i += 1
    cdef Polynomial power = apow
    i += 1

    # now multiply that least-significant bit in...
    if mul_to_do:
        power = power._mul_trunc_(a, prec)

    # and this is straight from the book.
    while i < size:
        apow = apow._mul_trunc_(apow, prec)
        if mpz_tstbit(n.value, i):
            power = power._mul_trunc_(apow, prec)
        i += 1

    return power

cpdef list _dict_to_list(dict x, zero):
    """
    Convert a dict to a list.

    EXAMPLES::

        sage: from sage.rings.polynomial.polynomial_element import _dict_to_list
        sage: _dict_to_list({3:-1, 0:5}, 0)
        [5, 0, 0, -1]
    """
    if not x:
        return []
    n = max(x.keys())
    cdef list v
    if isinstance(n, tuple): # a mpoly dict
        n = n[0]
        v = [zero] * (n+1)
        for i, z in x.iteritems():
            v[i[0]] = z
    else:
        v = [zero] * (n+1)
        for i, z in x.iteritems():
            v[i] = z
    return v

cdef class Polynomial_generic_dense_inexact(Polynomial_generic_dense):
    """
    A dense polynomial over an inexact ring.

    AUTHOR:

    - Xavier Caruso (2013-03)
    """
    cdef int __normalize(self) except -1:
        r"""
        TESTS::

        Coefficients indistinguishable from 0 are not removed.

            sage: R = Zp(5)
            sage: S.<x> = R[]
            sage: S([1,R(0,20)])
            (O(5^20))*x + (1 + O(5^20))
        """
        cdef list x = self.__coeffs
        cdef Py_ssize_t n = len(x) - 1
        cdef RingElement c
        while n >= 0:
            c = x[n]
            if c.is_zero() and c.precision_absolute() is infinity.Infinity:
                del x[n]
                n -= 1
            else:
                break

    def degree(self, secure=False):
        r"""
        INPUT:

        - secure  -- a boolean (default: False)

        OUTPUT:

        The degree of self.

        If ``secure`` is True and the degree of this polynomial
        is not determined (because the leading coefficient is
        indistinguishable from 0), an error is raised

        If ``secure`` is False, the returned value is the largest
        `n` so that the coefficient of `x^n` does not compare equal
        to `0`.

        EXAMPLES::

            sage: K = Qp(3,10)
            sage: R.<T> = K[]
            sage: f = T + 2; f
            (1 + O(3^10))*T + (2 + O(3^10))
            sage: f.degree()
            1
            sage: (f-T).degree()
            0
            sage: (f-T).degree(secure=True)
            Traceback (most recent call last):
            ...
            PrecisionError: the leading coefficient is indistinguishable from 0

            sage: x = O(3^5)
            sage: li = [3^i * x for i in range(0,5)]; li
            [O(3^5), O(3^6), O(3^7), O(3^8), O(3^9)]
            sage: f = R(li); f
            (O(3^9))*T^4 + (O(3^8))*T^3 + (O(3^7))*T^2 + (O(3^6))*T + (O(3^5))
            sage: f.degree()
            -1
            sage: f.degree(secure=True)
            Traceback (most recent call last):
            ...
            PrecisionError: the leading coefficient is indistinguishable from 0

        AUTHOR:

        - Xavier Caruso (2013-03)
        """
        coeffs = self.__coeffs
        d = len(coeffs) - 1
        while d >= 0:
            c = coeffs[d]
            if c.is_zero():
                if secure:
                    from sage.rings.padics.precision_error import PrecisionError
                    raise PrecisionError("the leading coefficient is indistinguishable from 0")
                else:
                    d -= 1
            else:
                break
        return d

    def prec_degree(self):
        r"""
        Returns the largest `n` so that precision information is
        stored about the coefficient of `x^n`.

        Always greater than or equal to degree.

        EXAMPLES::

            sage: K = Qp(3,10)
            sage: R.<T> = K[]
            sage: f = T + 2; f
            (1 + O(3^10))*T + (2 + O(3^10))
            sage: f.degree()
            1
            sage: f.prec_degree()
            1

            sage: g = f - T; g
            (O(3^10))*T + (2 + O(3^10))
            sage: g.degree()
            0
            sage: g.prec_degree()
            1

        AUTHOR:

        - Xavier Caruso (2013-03)
        """
        return len(self.__coeffs) - 1


cdef class ConstantPolynomialSection(Map):
    """
    This class is used for conversion from a polynomial ring to its base ring.

    Since :trac:`9944`, it calls the constant_coefficient method,
    which can be optimized for a particular polynomial type.

    EXAMPLES::

        sage: P0.<y_1> = GF(3)[]
        sage: P1.<y_2,y_1,y_0> = GF(3)[]
        sage: P0(-y_1)    # indirect doctest
        2*y_1

        sage: phi = GF(3).convert_map_from(P0); phi
        Generic map:
          From: Univariate Polynomial Ring in y_1 over Finite Field of size 3
          To:   Finite Field of size 3
        sage: type(phi)
        <type 'sage.rings.polynomial.polynomial_element.ConstantPolynomialSection'>
        sage: phi(P0.one())
        1
        sage: phi(y_1)
        Traceback (most recent call last):
        ...
        TypeError: not a constant polynomial
    """
    cpdef Element _call_(self, x):
        """
        TESTS::

            sage: from sage.rings.polynomial.polynomial_element import ConstantPolynomialSection
            sage: R.<x> = QQ[]
            sage: m = ConstantPolynomialSection(R, QQ); m
            Generic map:
              From: Univariate Polynomial Ring in x over Rational Field
              To:   Rational Field
            sage: m(x-x+1/2) # implicit
            1/2
            sage: m(x-x)
            0
            sage: m(x)
            Traceback (most recent call last):
            ...
            TypeError: not a constant polynomial
        """
        if x.degree() <= 0:
            try:
                return <Element>(x.constant_coefficient())
            except AttributeError:
                return <Element>((<Polynomial>x).constant_coefficient())
        else:
            raise TypeError("not a constant polynomial")

cdef class PolynomialBaseringInjection(Morphism):
    """
    This class is used for conversion from a ring to a polynomial
    over that ring.

    It calls the _new_constant_poly method on the generator,
    which should be optimized for a particular polynomial type.

    Technically, it should be a method of the polynomial ring, but
    few polynomial rings are cython classes, and so, as a method
    of a cython polynomial class, it is faster.

    EXAMPLES:

    We demonstrate that most polynomial ring classes use
    polynomial base injection maps for coercion. They are
    supposed to be the fastest maps for that purpose. See
    :trac:`9944`. ::

        sage: R.<x> = Qp(3)[]
        sage: R.coerce_map_from(R.base_ring())
        Polynomial base injection morphism:
          From: 3-adic Field with capped relative precision 20
          To:   Univariate Polynomial Ring in x over 3-adic Field with capped relative precision 20
        sage: R.<x,y> = Qp(3)[]
        sage: R.coerce_map_from(R.base_ring())
        Polynomial base injection morphism:
          From: 3-adic Field with capped relative precision 20
          To:   Multivariate Polynomial Ring in x, y over 3-adic Field with capped relative precision 20
        sage: R.<x,y> = QQ[]
        sage: R.coerce_map_from(R.base_ring())
        Polynomial base injection morphism:
          From: Rational Field
          To:   Multivariate Polynomial Ring in x, y over Rational Field
        sage: R.<x> = QQ[]
        sage: R.coerce_map_from(R.base_ring())
        Polynomial base injection morphism:
          From: Rational Field
          To:   Univariate Polynomial Ring in x over Rational Field

    By :trac:`9944`, there are now only very few exceptions::

        sage: PolynomialRing(QQ,names=[]).coerce_map_from(QQ)
        Generic morphism:
          From: Rational Field
          To:   Multivariate Polynomial Ring in no variables over Rational Field
    """

    cdef RingElement _an_element
    cdef object _new_constant_poly_

    def __init__(self, domain, codomain):
        """
        TESTS::

            sage: from sage.rings.polynomial.polynomial_element import PolynomialBaseringInjection
            sage: PolynomialBaseringInjection(QQ, QQ['x'])
            Polynomial base injection morphism:
              From: Rational Field
              To:   Univariate Polynomial Ring in x over Rational Field
            sage: PolynomialBaseringInjection(ZZ, QQ['x'])
            Traceback (most recent call last):
            ...
            AssertionError: domain must be basering

        ::

            sage: R.<t> = Qp(2)[]
            sage: f = R.convert_map_from(R.base_ring())    # indirect doctest
            sage: f(Qp(2).one()*3)
            (1 + 2 + O(2^20))
            sage: (Qp(2).one()*3)*t
            (1 + 2 + O(2^20))*t
        """
        assert codomain.base_ring() is domain, "domain must be basering"
        Morphism.__init__(self, domain, codomain)
        self._an_element = codomain.gen()
        self._repr_type_str = "Polynomial base injection"
        self._new_constant_poly_ = self._an_element._new_constant_poly

    cdef dict _extra_slots(self, dict _slots):
        """
        EXAMPLES::

            sage: phi = QQ['x'].coerce_map_from(QQ)   # indirect doctest
            sage: phi
            Polynomial base injection morphism:
              From: Rational Field
              To:   Univariate Polynomial Ring in x over Rational Field
            sage: phi(3/1)
            3
        """
        _slots['_an_element'] = self._an_element
        _slots['_new_constant_poly_'] = self._new_constant_poly_
        return Morphism._extra_slots(self, _slots)

    cdef _update_slots(self, dict _slots):
        """
        EXAMPLES::

            sage: phi = QQ['x'].coerce_map_from(QQ)  # indirect doctest
            sage: phi
            Polynomial base injection morphism:
              From: Rational Field
              To:   Univariate Polynomial Ring in x over Rational Field
            sage: phi(3/1)
            3
        """
        Morphism._update_slots(self, _slots)
        self._an_element = _slots['_an_element']
        self._new_constant_poly_ = _slots['_new_constant_poly_']

    cpdef Element _call_(self, x):
        """
        TESTS::

            sage: from sage.rings.polynomial.polynomial_element import PolynomialBaseringInjection
            sage: m = PolynomialBaseringInjection(ZZ, ZZ['x']); m
            Polynomial base injection morphism:
              From: Integer Ring
              To:   Univariate Polynomial Ring in x over Integer Ring
            sage: m(2) # indirect doctest
            2
            sage: parent(m(2))
            Univariate Polynomial Ring in x over Integer Ring
        """
        return self._new_constant_poly_(x, self._codomain)

    cpdef Element _call_with_args(self, x, args=(), kwds={}):
        """
        TESTS::

            sage: from sage.rings.polynomial.polynomial_element import PolynomialBaseringInjection
            sage: m = PolynomialBaseringInjection(Qp(5), Qp(5)['x'])
            sage: m(1 + O(5^11), absprec = 5)   # indirect doctest
            (1 + O(5^11))
        """
        try:
            return self._codomain._element_constructor_(x, *args, **kwds)
        except AttributeError:
            # if there is no element constructor,
            # there is a custom call method.
            return self._codomain(x, *args, **kwds)

    def section(self):
        """
        TESTS::

            sage: from sage.rings.polynomial.polynomial_element import PolynomialBaseringInjection
            sage: m = PolynomialBaseringInjection(RDF, RDF['x'])
            sage: m.section()
            Generic map:
              From: Univariate Polynomial Ring in x over Real Double Field
              To:   Real Double Field
            sage: type(m.section())
            <type 'sage.rings.polynomial.polynomial_element.ConstantPolynomialSection'>
        """
        return ConstantPolynomialSection(self._codomain, self.domain())<|MERGE_RESOLUTION|>--- conflicted
+++ resolved
@@ -9195,7 +9195,6 @@
         except ArithmeticError:
             return False                     # if division is not exact
 
-<<<<<<< HEAD
     def specialization(self, D=None, phi=None):
         r"""
         Specialization of this polynomial.
@@ -9228,8 +9227,6 @@
             phi = SpecializationMorphism(self._parent,D)
         return phi(self)
 
-=======
->>>>>>> f85a7e06
     def _log_series(self, long n):
         r"""
         Return the power series expansion of logarithm of this polynomial,
@@ -9385,7 +9382,6 @@
             -1/3*x^3 + x
         """
         raise NotImplementedError
-
 
 # ----------------- inner functions -------------
 # Cython can't handle function definitions inside other function
