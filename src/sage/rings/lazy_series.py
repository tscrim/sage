--- conflicted
+++ resolved
@@ -2427,16 +2427,12 @@
 
         from .lazy_series_ring import LazyLaurentSeriesRing
         P = LazyLaurentSeriesRing(self.base_ring(), "z", sparse=self.parent()._sparse)
-<<<<<<< HEAD
-        exp = P(coefficients=lambda k: 1/factorial(ZZ(k)), valuation=0)
-=======
 
         if n in QQ or n in self.base_ring():
-            f = P(lambda k: prod(n - i for i in range(k)) / ZZ(k).factorial(), valuation=0)
+            f = P(coefficients=lambda k: prod(n - i for i in range(k)) / ZZ(k).factorial(), valuation=0)
             return f(self - 1)
 
-        exp = P(lambda k: 1 / ZZ(k).factorial(), valuation=0)
->>>>>>> 4541564c
+        exp = P(coefficients=lambda k: 1 / ZZ(k).factorial(), valuation=0)
         return exp(self.log() * n)
 
     def sqrt(self):
