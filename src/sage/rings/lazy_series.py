--- conflicted
+++ resolved
@@ -2562,11 +2562,7 @@
         Return the composition of ``self`` with a linear polynomial ``p``.
 
         Return the series with the variable `s` replaced by a linear
-<<<<<<< HEAD
-        polynomial `a\cdot s + b`, for nonzero `a`.
-=======
         polynomial `a\cdot s + b`, for positive `a`.
->>>>>>> 9924ae07
 
         EXAMPLES::
 
@@ -2589,11 +2585,8 @@
             raise ValueError("the argument must be a linear polynomial of degree 1 with integer coefficients")
         coeff_stream = self._coeff_stream
         b, a = p
-<<<<<<< HEAD
-=======
         if a < 0:
             raise ValueError("the leading coefficient must be positive")
->>>>>>> 9924ae07
         def coefficient(m):
             m = ZZ(m)
             try:
