--- conflicted
+++ resolved
@@ -7153,16 +7153,6 @@
               From: Number Field in a1 with defining polynomial x^2 - 2
               To:   Number Field in a with defining polynomial 2*x^4 + 6*x^2 + 1/2
               Defn: a1 |--> a^2 + 3/2, None),
-<<<<<<< HEAD
-            (Number Field in a2 with defining polynomial x^2 + 2, Ring morphism:
-              From: Number Field in a2 with defining polynomial x^2 + 2
-              To:   Number Field in a with defining polynomial 2*x^4 + 6*x^2 + 1/2
-              Defn: a2 |--> 2*a^3 + 5*a, None),
-            (Number Field in a3 with defining polynomial x^2 + 4, Ring morphism:
-              From: Number Field in a3 with defining polynomial x^2 + 4
-              To:   Number Field in a with defining polynomial 2*x^4 + 6*x^2 + 1/2
-              Defn: a3 |--> 2*a^3 + 7*a, None),
-=======
             (Number Field in a2 with defining polynomial x^2 + 4, Ring morphism:
               From: Number Field in a2 with defining polynomial x^2 + 4
               To:   Number Field in a with defining polynomial 2*x^4 + 6*x^2 + 1/2
@@ -7171,7 +7161,6 @@
               From: Number Field in a3 with defining polynomial x^2 + 2
               To:   Number Field in a with defining polynomial 2*x^4 + 6*x^2 + 1/2
               Defn: a3 |--> 2*a^3 + 5*a, None),
->>>>>>> 46d91b3d
             (Number Field in a4 with defining polynomial x^4 + 1, Ring morphism:
               From: Number Field in a4 with defining polynomial x^4 + 1
               To:   Number Field in a with defining polynomial 2*x^4 + 6*x^2 + 1/2
@@ -8154,13 +8143,8 @@
             sage: [L.relativize(h, 'c') for (f,h,i) in L.subfields()]
             [Number Field in c with defining polynomial x^4 + 1 over its base field,
              Number Field in c with defining polynomial x^2 - a1*x + 1 over its base field,
-<<<<<<< HEAD
-             Number Field in c with defining polynomial x^2 - a2*x - 1 over its base field,
-             Number Field in c with defining polynomial x^2 - 1/2*a3 over its base field,
-=======
              Number Field in c with defining polynomial x^2 - 1/2*a2 over its base field,
              Number Field in c with defining polynomial x^2 - a3*x - 1 over its base field,
->>>>>>> 46d91b3d
              Number Field in c with defining polynomial x - a4 over its base field]
 
         We can relativize over a relative field::
