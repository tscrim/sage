--- conflicted
+++ resolved
@@ -160,13 +160,10 @@
     prime_factors
 
 
-<<<<<<< HEAD
-=======
 from fast_arith import prime_range
 
 from bernoulli_mod_p import bernoulli_mod_p, bernoulli_mod_p_single
 
->>>>>>> 8029bc64
 from monomials import monomials
 
 #from fast_polynomial.compiled_polynomial import compiled_polynomial
