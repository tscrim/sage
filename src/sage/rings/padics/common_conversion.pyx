--- conflicted
+++ resolved
@@ -23,14 +23,8 @@
 #  as published by the Free Software Foundation; either version 2 of
 #  the License, or (at your option) any later version.
 #
-<<<<<<< HEAD
 #                  https://www.gnu.org/licenses/
 # ****************************************************************************
-from __future__ import absolute_import
-=======
-#                  http://www.gnu.org/licenses/
-#*****************************************************************************
->>>>>>> 5a330134
 
 from cpython.int cimport *
 from sage.ext.stdsage cimport PY_NEW
