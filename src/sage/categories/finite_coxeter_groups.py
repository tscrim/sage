r"""
Finite Coxeter Groups
"""
#*****************************************************************************
#  Copyright (C) 2009    Nicolas M. Thiery <nthiery at users.sf.net>
#  Copyright (C) 2009    Nicolas Borie <nicolas dot borie at math.u-psud.fr>
#
#  Distributed under the terms of the GNU General Public License (GPL)
#                  http://www.gnu.org/licenses/
#******************************************************************************

from sage.misc.cachefunc import cached_method, cached_in_parent_method
from sage.misc.lazy_attribute import lazy_attribute
from sage.categories.category_with_axiom import CategoryWithAxiom, axiom
from sage.categories.generalized_coxeter_groups import GeneralizedCoxeterGroups
from sage.categories.coxeter_groups import CoxeterGroups

class FiniteCoxeterGroups(CategoryWithAxiom):
    r"""
    The category of finite Coxeter groups.

    EXAMPLES::

        sage: CoxeterGroups.Finite()
        Category of finite coxeter groups
        sage: FiniteCoxeterGroups().super_categories()
<<<<<<< HEAD
        [Category of finite well generated generalized coxeter groups,
=======
        [Category of finite generalized coxeter groups,
>>>>>>> c04fdff1
         Category of coxeter groups]

        sage: G = CoxeterGroups().Finite().example()
        sage: G.cayley_graph(side = "right").plot()
        Graphics object consisting of 40 graphics primitives

    Here are some further examples::

        sage: WeylGroups().Finite().example()
        The symmetric group on {0, ..., 3}

        sage: WeylGroup(["B", 3])
        Weyl Group of type ['B', 3] (as a matrix group acting on the ambient space)

    Those other examples will eventually be also in this category::

        sage: SymmetricGroup(4)
        Symmetric group of order 4! as a permutation group
        sage: DihedralGroup(5)
        Dihedral group of order 10 as a permutation group
    """
    def extra_super_categories(self):
        r"""
        EXAMPLES::

<<<<<<< HEAD
            sage: FiniteCoxeterGroups().super_categories()
            [Category of finite well generated generalized coxeter groups,
=======
            sage: CoxeterGroups().Finite().super_categories()
            [Category of finite generalized coxeter groups,
>>>>>>> c04fdff1
             Category of coxeter groups]
        """
        from sage.categories.complex_reflection_groups import ComplexReflectionGroups
        return [ComplexReflectionGroups().Finite().WellGenerated()]

    class ParentMethods:
        """
        Ambiguity resolution: the implementation of ``some_elements``
        is preferable to that of :class:`FiniteGroups`. The same holds
        for ``__iter__``, although a breath first search would be more
        natural; at least this maintains backward compatibility after
        :trac:`13589`.

        TESTS::

            sage: W = FiniteCoxeterGroups().example(3)

            sage: W.some_elements.__module__
<<<<<<< HEAD
            'sage.categories.generalized_coxeter_groups'
=======
            'sage.categories.complex_reflection_or_generalized_coxeter_groups'
>>>>>>> c04fdff1
            sage: W.__iter__.__module__
            'sage.categories.coxeter_groups'

            sage: W.some_elements()
            [(1,), (2,), (), (1, 2)]
            sage: list(W)
            [(), (1,), (2,), (1, 2), (2, 1), (1, 2, 1)]
        """
<<<<<<< HEAD
        some_elements = GeneralizedCoxeterGroups.ParentMethods.__dict__["some_elements"]
        __iter__      = CoxeterGroups.ParentMethods.__dict__["__iter__"]
=======
        __iter__ = CoxeterGroups.ParentMethods.__dict__["__iter__"]
>>>>>>> c04fdff1

        @lazy_attribute
        def w0(self):
            r"""
            Return the longest element of ``self``.

            This attribute is deprecated.

            EXAMPLES::

                sage: D8 = FiniteCoxeterGroups().example(8)
                sage: D8.w0
                (1, 2, 1, 2, 1, 2, 1, 2)
                sage: D3 = FiniteCoxeterGroups().example(3)
                sage: D3.w0
                (1, 2, 1)
            """
            return self.long_element()

        def long_element(self, index_set=None, as_word=False):
            r"""
            Return the longest element of ``self``, or of the
            parabolic subgroup corresponding to the given ``index_set``.

            INPUT:

            - ``index_set`` -- a subset (as a list or iterable) of the
              nodes of the Dynkin diagram; (default: all of them)

            - ``as_word`` -- boolean (default ``False``). If ``True``, then
              return instead a reduced decomposition of the longest element.

            Should this method be called maximal_element? longest_element?

            EXAMPLES::

                sage: D10 = FiniteCoxeterGroups().example(10)
                sage: D10.long_element()
                (1, 2, 1, 2, 1, 2, 1, 2, 1, 2)
                sage: D10.long_element([1])
                (1,)
                sage: D10.long_element([2])
                (2,)
                sage: D10.long_element([])
                ()

                sage: D7 = FiniteCoxeterGroups().example(7)
                sage: D7.long_element()
                (1, 2, 1, 2, 1, 2, 1)

            One can require instead a reduced word for w0::

                sage: A3 = CoxeterGroup(['A', 3])
                sage: A3.long_element(as_word=True)
                [1, 2, 1, 3, 2, 1]
            """
            if index_set is None:
                index_set = self.index_set()
            w = self.one()
            if as_word:
                word = []
            while True:
                i = w.first_descent(index_set=index_set, positive=True)
                if i is None:
                    if as_word:
                        return word
                    else:
                        return w
                else:
                    if as_word:
                        word.append(i)
                    w = w.apply_simple_reflection(i)

        @cached_method
        def bruhat_poset(self, facade = False):
            """
            Returns the Bruhat poset of ``self``.

            EXAMPLES::

                sage: W = WeylGroup(["A", 2])
                sage: P = W.bruhat_poset()
                sage: P
                Finite poset containing 6 elements
                sage: P.show()

            Here are some typical operations on this poset::

                sage: W = WeylGroup(["A", 3])
                sage: P = W.bruhat_poset()
                sage: u = W.from_reduced_word([3,1])
                sage: v = W.from_reduced_word([3,2,1,2,3])
                sage: P(u) <= P(v)
                True
                sage: len(P.interval(P(u), P(v)))
                10
                sage: P.is_join_semilattice()
                False

            By default, the elements of `P` are aware that they belong
            to `P`::

                sage: P.an_element().parent()
                Finite poset containing 24 elements

            If instead one wants the elements to be plain elements of
            the Coxeter group, one can use the ``facade`` option::

                sage: P = W.bruhat_poset(facade = True)
                sage: P.an_element().parent()
                Weyl Group of type ['A', 3] (as a matrix group acting on the ambient space)

            .. see also:: :func:`Poset` for more on posets and facade posets.

            TESTS::

                sage: [len(WeylGroup(["A", n]).bruhat_poset().cover_relations()) for n in [1,2,3]]
                [1, 8, 58]

            .. todo::

                - Use the symmetric group in the examples (for nicer
                  output), and print the edges for a stronger test.
                - The constructed poset should be lazy, in order to
                  handle large / infinite Coxeter groups.
            """
            from sage.combinat.posets.posets import Poset
            covers = tuple([u, v] for v in self for u in v.bruhat_lower_covers() )
            return Poset((self, covers), cover_relations = True, facade=facade)

        def degrees(self):
            """
            Return the degrees of the Coxeter group.

            The output is an increasing list of integers.

            EXAMPLES::

                sage: CoxeterGroup(['A', 4]).degrees()
                (2, 3, 4, 5)
                sage: CoxeterGroup(['B', 4]).degrees()
                (2, 4, 6, 8)
                sage: CoxeterGroup(['D', 4]).degrees()
                (2, 4, 4, 6)
                sage: CoxeterGroup(['F', 4]).degrees()
                (2, 6, 8, 12)
                sage: CoxeterGroup(['E', 8]).degrees()
                (2, 8, 12, 14, 18, 20, 24, 30)
                sage: CoxeterGroup(['H', 3]).degrees()
                (2, 6, 10)

                sage: WeylGroup([["A",3], ["A",3], ["B",2]]).degrees()
                (2, 3, 4, 2, 3, 4, 2, 4)

            TESTS::

                sage: CoxeterGroup(['A', 4]).degrees()
                (2, 3, 4, 5)
                sage: SymmetricGroup(3).degrees()
                (2, 3)
            """
            from sage.rings.qqbar import QQbar
            from sage.rings.integer_ring import ZZ
            def degrees_of_irreducible_component(I):
                """Return the degrees for the irreducible component indexed by I"""
                # A Coxeter element
                s = self.simple_reflections()
                c = self.prod(s[i] for i in I)
                roots = c.matrix().change_ring(QQbar).charpoly().roots()
                args = [(z.rational_argument(), m) for z, m in roots]
                args = [(z if z >=0 else 1 + z, m) for z, m in args]
                h = max(z.denominator() for z, m in args)
                return tuple(sorted(ZZ(z * h + 1)
                                    for z, m in args if z
                                    for i in range(m)))

            return sum((degrees_of_irreducible_component(I)
                        for I in self.irreducible_component_index_sets()), ())

        def codegrees(self):
            """
            Return the codegrees of the Coxeter group.

            These are just the degrees minus 2.

            EXAMPLES::

                sage: CoxeterGroup(['A', 4]).codegrees()
                (0, 1, 2, 3)
                sage: CoxeterGroup(['B', 4]).codegrees()
                (0, 2, 4, 6)
                sage: CoxeterGroup(['D', 4]).codegrees()
                (0, 2, 2, 4)
                sage: CoxeterGroup(['F', 4]).codegrees()
                (0, 4, 6, 10)
                sage: CoxeterGroup(['E', 8]).codegrees()
                (0, 6, 10, 12, 16, 18, 22, 28)
                sage: CoxeterGroup(['H', 3]).codegrees()
                (0, 4, 8)

                sage: WeylGroup([["A",3], ["A",3], ["B",2]]).codegrees()
                (0, 1, 2, 0, 1, 2, 0, 2)
            """
            return tuple(d - 2 for d in self.degrees())

        @cached_method
        def weak_poset(self, side="right", facade=False):
            """
            INPUT:

            - ``side`` -- "left", "right", or "twosided" (default: "right")
            - ``facade`` -- a boolean (default: ``False``)

            Returns the left (resp. right) poset for weak order.  In
            this poset, `u` is smaller than `v` if some reduced word
            of `u` is a right (resp. left) factor of some reduced word
            of `v`.

            EXAMPLES::

                sage: W = WeylGroup(["A", 2])
                sage: P = W.weak_poset()
                sage: P
                Finite lattice containing 6 elements
                sage: P.show()

            This poset is in fact a lattice::

                sage: W = WeylGroup(["B", 3])
                sage: P = W.weak_poset(side = "left")
                sage: P.is_lattice()
                True

            so this method has an alias :meth:`weak_lattice`::

                sage: W.weak_lattice(side = "left") is W.weak_poset(side = "left")
                True

            As a bonus feature, one can create the left-right weak
            poset::

                sage: W = WeylGroup(["A",2])
                sage: P = W.weak_poset(side = "twosided")
                sage: P.show()
                sage: len(P.hasse_diagram().edges())
                8

            This is the transitive closure of the union of left and
            right order. In this poset, `u` is smaller than `v` if
            some reduced word of `u` is a factor of some reduced word
            of `v`. Note that this is not a lattice::

                sage: P.is_lattice()
                False

            By default, the elements of `P` are aware of that they
            belong to `P`::

                sage: P.an_element().parent()
                Finite poset containing 6 elements

            If instead one wants the elements to be plain elements of
            the Coxeter group, one can use the ``facade`` option::

                sage: P = W.weak_poset(facade = True)
                sage: P.an_element().parent()
                Weyl Group of type ['A', 2] (as a matrix group acting on the ambient space)

            .. see also:: :func:`Poset` for more on posets and facade posets.

            TESTS::

                sage: [len(WeylGroup(["A", n]).weak_poset(side = "right").cover_relations()) for n in [1,2,3]]
                [1, 6, 36]
                sage: [len(WeylGroup(["A", n]).weak_poset(side = "left" ).cover_relations()) for n in [1,2,3]]
                [1, 6, 36]

            .. todo::

                - Use the symmetric group in the examples (for nicer
                  output), and print the edges for a stronger test.
                - The constructed poset should be lazy, in order to
                  handle large / infinite Coxeter groups.
            """
            from sage.combinat.posets.posets import Poset
            from sage.combinat.posets.lattices import LatticePoset
            if side == "twosided":
                covers = tuple([u, v] for u in self for v in u.upper_covers(side="left")+u.upper_covers(side="right") )
                return Poset((self, covers), cover_relations = True, facade = facade)
            else:
                covers = tuple([u, v] for u in self for v in u.upper_covers(side=side) )
                return LatticePoset((self, covers), cover_relations = True, facade = facade)

        weak_lattice = weak_poset

        def inversion_sequence(self, word):
            """
            Return the inversion sequence corresponding to the ``word``
            in indices of simple generators of ``self``.

            If ``word`` corresponds to `[w_0,w_1,...w_k]`, the output is
            `[w_0,w_0w_1w_0,\ldots,w_0w_1\cdots w_k \cdots w_1 w_0]`.

            INPUT:

            - ``word`` -- a word in the indices of the simple
              generators of ``self``.

            EXAMPLES::

                sage: CoxeterGroup(["A", 2]).inversion_sequence([1,2,1])
                [
                [-1  1]  [ 0 -1]  [ 1  0]
                [ 0  1], [-1  0], [ 1 -1]
                ]

                sage: [t.reduced_word() for t in CoxeterGroup(["A",3]).inversion_sequence([2,1,3,2,1,3])]
                [[2], [1, 2, 1], [2, 3, 2], [1, 2, 3, 2, 1], [3], [1]]

            """
            return [self.from_reduced_word(word[:i+1]+list(reversed(word[:i])))
                    for i in range(len(word))]

        def reflections_from_w0(self):
            """
            Return the reflections of ``self`` using the inversion set
            of ``w_0``.

            EXAMPLES::

                sage: WeylGroup(['A',2]).reflections_from_w0()
                [
                [0 1 0]  [0 0 1]  [1 0 0]
                [1 0 0]  [0 1 0]  [0 0 1]
                [0 0 1], [1 0 0], [0 1 0]
                ]

                sage: WeylGroup(['A',3]).reflections_from_w0()
                [
                [0 1 0 0]  [0 0 1 0]  [1 0 0 0]  [0 0 0 1]  [1 0 0 0]  [1 0 0 0]
                [1 0 0 0]  [0 1 0 0]  [0 0 1 0]  [0 1 0 0]  [0 0 0 1]  [0 1 0 0]
                [0 0 1 0]  [1 0 0 0]  [0 1 0 0]  [0 0 1 0]  [0 0 1 0]  [0 0 0 1]
                [0 0 0 1], [0 0 0 1], [0 0 0 1], [1 0 0 0], [0 1 0 0], [0 0 1 0]
                ]
            """
            return self.long_element().inversions_as_reflections()

        @cached_method
        def m_cambrian_lattice(self, c, m=1, on_roots=False):
            """
            Return the `m`-Cambrian lattice on `m`-delta sequences.

            See :arxiv:`1503.00710` and :arXiv:`math/0611106`.

            The `m`-delta sequences are certain `m`-colored minimal
            factorizations of `c` into reflections.

            INPUT:

            - `c` -- a Coxeter element of ``self`` (as a tuple, or
              as an element of ``self``)

            - `m` -- a positive integer (optional, default 1)

            - ``on_roots`` (optional, default ``False``) -- if
              ``on_roots`` is ``True``, the lattice is realized on
              roots rather than on reflections. In order for this to
              work, the ElementMethod ``reflection_to_root`` must be
              available.

            EXAMPLES::

                sage: CoxeterGroup(["A",2]).m_cambrian_lattice((1,2))
                Finite lattice containing 5 elements

                sage: CoxeterGroup(["A",2]).m_cambrian_lattice((1,2),2)
                Finite lattice containing 12 elements
            """
            from sage.combinat.posets.lattices import LatticePoset
            if hasattr(c, "reduced_word"):
               c = c.reduced_word()
            c = list(c)

            sorting_word = self.long_element().coxeter_sorting_word(c)
            
            if on_roots:
                if not hasattr(self.long_element(), "reflection_to_root"):
                    raise ValueError("The parameter 'on_root=True' needs "
                                     "the ElementMethod 'reflection_to_root'")

                inv_woc = [t.reflection_to_root()
                           for t in self.inversion_sequence(sorting_word)]
                S = [s.reflection_to_root() for s in self.simple_reflections()]
                PhiP = [t.reflection_to_root() for t in self.reflections()]
            else:
                inv_woc = self.inversion_sequence(sorting_word)
                S = self.simple_reflections()
                T = self.reflections_from_w0()
                Twords = {t : t.reduced_word() for t in T}

            elements = set()
            covers = []

            bottom_elt = frozenset((s, 0) for s in S)
            new = set([bottom_elt])
            while new:
                new_element = new.pop()
                elements.add(new_element)
                for t in new_element:
                    if t[1] < m:
                        cov_element = [s for s in new_element if s != t]
                        cov_element.append((t[0], t[1] + 1))
                        idx_t0 = inv_woc.index(t[0])
                        for t_conj in [(i, t[1]) for i in inv_woc[idx_t0:]] + [(i, t[1] + 1) for i in inv_woc[:idx_t0]]:
                            if t_conj in cov_element:
                                cov_element.remove(t_conj)
                                if on_roots:
                                    tmp = t_conj[0].weyl_action(t[0].associated_reflection())
                                    if tmp in PhiP:
                                        cov_element.append((tmp, t_conj[1]))
                                    else:
                                        cov_element.append((-tmp, t_conj[1] - 1))
                                else:
                                    tmp = t[0] * t_conj[0] * t[0]
                                    invs = self.inversion_sequence(Twords[t[0]]+Twords[t_conj[0]])
                                    plus_or_minus = invs.count(tmp)
                                    if plus_or_minus % 2:
                                        cov_element.append((tmp, t_conj[1]))
                                    else:
                                        cov_element.append((tmp, t_conj[1] - 1))

                        cov_element = frozenset(cov_element)
                        if cov_element not in elements:
                            new.add(cov_element)
                        covers.append((new_element, cov_element))
            return LatticePoset([elements, covers], cover_relations=True)

        def cambrian_lattice(self, c, on_roots=False):
            """
            Return the `c`-Cambrian lattice on delta sequences.

            See :arxiv:`1503.00710` and :arxiv:`math/0611106`.

            Delta sequences are certain 2-colored minimal factorizations
            of ``c`` into reflections.

            INPUT:

            - ``c`` -- a standard Coxeter element in ``self``
              (as a tuple, or as an element of ``self``)

            - ``on_roots`` (optional, default ``False``) -- if
              ``on_roots`` is ``True``, the lattice is realized on
              roots rather than on reflections. In order for this to
              work, the ElementMethod ``reflection_to_root`` must be
              available.

            EXAMPLES::

                sage: CoxeterGroup(["A", 2]).cambrian_lattice((1,2))
                Finite lattice containing 5 elements

                sage: CoxeterGroup(["B", 2]).cambrian_lattice((1,2))
                Finite lattice containing 6 elements

                sage: CoxeterGroup(["G", 2]).cambrian_lattice((1,2))
                Finite lattice containing 8 elements
            """
            return self.m_cambrian_lattice(c=c, m=1, on_roots=on_roots)

    class ElementMethods:

        @cached_in_parent_method
        def bruhat_upper_covers(self):
            r"""
            Returns all the elements that cover ``self`` in Bruhat order.

            EXAMPLES::

                sage: W = WeylGroup(["A",4])
                sage: w = W.from_reduced_word([3,2])
                sage: print([v.reduced_word() for v in w.bruhat_upper_covers()])
                [[4, 3, 2], [3, 4, 2], [2, 3, 2], [3, 1, 2], [3, 2, 1]]

                sage: W = WeylGroup(["B",6])
                sage: w = W.from_reduced_word([1,2,1,4,5])
                sage: C = w.bruhat_upper_covers()
                sage: len(C)
                9
                sage: print([v.reduced_word() for v in C])
                [[6, 4, 5, 1, 2, 1], [4, 5, 6, 1, 2, 1], [3, 4, 5, 1, 2, 1], [2, 3, 4, 5, 1, 2],
                [1, 2, 3, 4, 5, 1], [4, 5, 4, 1, 2, 1], [4, 5, 3, 1, 2, 1], [4, 5, 2, 3, 1, 2],
                [4, 5, 1, 2, 3, 1]]
                sage: ww = W.from_reduced_word([5,6,5])
                sage: CC = ww.bruhat_upper_covers()
                sage: print([v.reduced_word() for v in CC])
                [[6, 5, 6, 5], [4, 5, 6, 5], [5, 6, 4, 5], [5, 6, 5, 4], [5, 6, 5, 3], [5, 6, 5, 2],
                [5, 6, 5, 1]]

            Recursive algorithm: write `w` for ``self``. If `i` is a
            non-descent of `w`, then the covers of `w` are exactly
            `\{ws_i, u_1s_i, u_2s_i,..., u_js_i\}`, where the `u_k`
            are those covers of `ws_i` that have a descent at `i`.
            """

            i = self.first_descent(positive=True)
            if i is not None:
                wsi = self.apply_simple_reflection(i)
                return [u.apply_simple_reflection(i) for u in wsi.bruhat_upper_covers() if u.has_descent(i)] + [wsi]
            else:
                return []

        def coxeter_knuth_neighbor(self, w):
            r"""
            Return the Coxeter-Knuth (oriented) neighbors of the reduced word `w` of ``self``.

            INPUT:

            - ``w`` -- reduced word of ``self``

            The Coxeter-Knuth relations are given by `a a+1 a \sim a+1 a a+1`, `abc \sim acb`
            if `b<a<c` and `abc \sim bac` if `a<c<b`. This method returns all neighbors of
            ``w`` under the Coxeter-Knuth relations oriented from left to right.

            EXAMPLES::

                sage: W = WeylGroup(['A',4], prefix='s')
                sage: word = [1,2,1,3,2]
                sage: w = W.from_reduced_word(word)
                sage: w.coxeter_knuth_neighbor(word)
                {(1, 2, 3, 1, 2), (2, 1, 2, 3, 2)}

                sage: word = [1,2,1,3,2,4,3]
                sage: w = W.from_reduced_word(word)
                sage: w.coxeter_knuth_neighbor(word)
                {(1, 2, 1, 3, 4, 2, 3), (1, 2, 3, 1, 2, 4, 3), (2, 1, 2, 3, 2, 4, 3)}

            TESTS::

                sage: W = WeylGroup(['B',4], prefix='s')
                sage: word = [1,2]
                sage: w = W.from_reduced_word(word)
                sage: w.coxeter_knuth_neighbor(word)
                Traceback (most recent call last):
                ...
                NotImplementedError: This has only been implemented in finite type A so far!
            """
            C = self.parent().cartan_type()
            if not C[0] == 'A':
                raise NotImplementedError("This has only been implemented in finite type A so far!")
            d = []
            for i in range(2,len(w)):
                v = [j for j in w]
                if w[i-2] == w[i]:
                    if w[i] == w[i-1] - 1:
                        v[i-2] = w[i-1]
                        v[i] = w[i-1]
                        v[i-1] = w[i]
                        d += [tuple(v)]
                elif w[i-1]<w[i-2] and w[i-2]<w[i]:
                    v[i] = w[i-1]
                    v[i-1] = w[i]
                    d += [tuple(v)]
                elif w[i-2]<w[i] and w[i]<w[i-1]:
                    v[i-2] = w[i-1]
                    v[i-1] = w[i-2]
                    d += [tuple(v)]
            return set(d)

        def coxeter_knuth_graph(self):
            r"""
            Return the Coxeter-Knuth graph of type `A`.

            The Coxeter-Knuth graph of type `A` is generated by the Coxeter-Knuth relations which are
            given by `a a+1 a \sim a+1 a a+1`, `abc \sim acb` if `b<a<c` and `abc \sim bac` if `a<c<b`.

            EXAMPLES::

                sage: W = WeylGroup(['A',4], prefix='s')
                sage: w = W.from_reduced_word([1,2,1,3,2])
                sage: D = w.coxeter_knuth_graph()
                sage: D.vertices()
                [(1, 2, 1, 3, 2),
                (1, 2, 3, 1, 2),
                (2, 1, 2, 3, 2),
                (2, 1, 3, 2, 3),
                (2, 3, 1, 2, 3)]
                sage: D.edges()
                [((1, 2, 1, 3, 2), (1, 2, 3, 1, 2), None),
                ((1, 2, 1, 3, 2), (2, 1, 2, 3, 2), None),
                ((2, 1, 2, 3, 2), (2, 1, 3, 2, 3), None),
                ((2, 1, 3, 2, 3), (2, 3, 1, 2, 3), None)]

                sage: w = W.from_reduced_word([1,3])
                sage: D = w.coxeter_knuth_graph()
                sage: D.vertices()
                [(1, 3), (3, 1)]
                sage: D.edges()
                []

            TESTS::

                sage: W = WeylGroup(['B',4], prefix='s')
                sage: w = W.from_reduced_word([1,2])
                sage: w.coxeter_knuth_graph()
                Traceback (most recent call last):
                ...
                NotImplementedError: This has only been implemented in finite type A so far!
            """
            from sage.graphs.all import Graph
            R = [tuple(v) for v in self.reduced_words()]
            G = Graph()
            G.add_vertices(R)
            G.add_edges([v,vp] for v in R for vp in self.coxeter_knuth_neighbor(v))
            return G
<|MERGE_RESOLUTION|>--- conflicted
+++ resolved
@@ -11,8 +11,7 @@
 
 from sage.misc.cachefunc import cached_method, cached_in_parent_method
 from sage.misc.lazy_attribute import lazy_attribute
-from sage.categories.category_with_axiom import CategoryWithAxiom, axiom
-from sage.categories.generalized_coxeter_groups import GeneralizedCoxeterGroups
+from sage.categories.category_with_axiom import CategoryWithAxiom
 from sage.categories.coxeter_groups import CoxeterGroups
 
 class FiniteCoxeterGroups(CategoryWithAxiom):
@@ -24,11 +23,7 @@
         sage: CoxeterGroups.Finite()
         Category of finite coxeter groups
         sage: FiniteCoxeterGroups().super_categories()
-<<<<<<< HEAD
-        [Category of finite well generated generalized coxeter groups,
-=======
         [Category of finite generalized coxeter groups,
->>>>>>> c04fdff1
          Category of coxeter groups]
 
         sage: G = CoxeterGroups().Finite().example()
@@ -54,13 +49,8 @@
         r"""
         EXAMPLES::
 
-<<<<<<< HEAD
-            sage: FiniteCoxeterGroups().super_categories()
-            [Category of finite well generated generalized coxeter groups,
-=======
             sage: CoxeterGroups().Finite().super_categories()
             [Category of finite generalized coxeter groups,
->>>>>>> c04fdff1
              Category of coxeter groups]
         """
         from sage.categories.complex_reflection_groups import ComplexReflectionGroups
@@ -79,11 +69,7 @@
             sage: W = FiniteCoxeterGroups().example(3)
 
             sage: W.some_elements.__module__
-<<<<<<< HEAD
-            'sage.categories.generalized_coxeter_groups'
-=======
             'sage.categories.complex_reflection_or_generalized_coxeter_groups'
->>>>>>> c04fdff1
             sage: W.__iter__.__module__
             'sage.categories.coxeter_groups'
 
@@ -92,12 +78,7 @@
             sage: list(W)
             [(), (1,), (2,), (1, 2), (2, 1), (1, 2, 1)]
         """
-<<<<<<< HEAD
-        some_elements = GeneralizedCoxeterGroups.ParentMethods.__dict__["some_elements"]
-        __iter__      = CoxeterGroups.ParentMethods.__dict__["__iter__"]
-=======
         __iter__ = CoxeterGroups.ParentMethods.__dict__["__iter__"]
->>>>>>> c04fdff1
 
         @lazy_attribute
         def w0(self):
