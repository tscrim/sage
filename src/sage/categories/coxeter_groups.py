--- conflicted
+++ resolved
@@ -101,11 +101,6 @@
             sage: CoxeterGroups().super_categories()
             [Category of generalized coxeter groups]
         """
-<<<<<<< HEAD
-        from sage.categories.generalized_coxeter_groups import GeneralizedCoxeterGroups
-        return [GeneralizedCoxeterGroups()]
-
-=======
         return [GeneralizedCoxeterGroups()]
 
     def additional_structure(self):
@@ -124,7 +119,6 @@
         """
         return None
 
->>>>>>> c04fdff1
     Finite = LazyImport('sage.categories.finite_coxeter_groups', 'FiniteCoxeterGroups')
     Algebras = LazyImport('sage.categories.coxeter_group_algebras', 'CoxeterGroupAlgebras')
 
