--- conflicted
+++ resolved
@@ -27,40 +27,7 @@
     TESTS::
 
         sage: W = FiniteWeylGroups().example()
-<<<<<<< HEAD
-        sage: TestSuite(W).run(verbose = "True")
-        running ._test_an_element() . . . pass
-        running ._test_associativity() . . . pass
-        running ._test_cardinality() . . . pass
-        running ._test_category() . . . pass
-        running ._test_elements() . . .
-          Running the test suite of self.an_element()
-          running ._test_category() . . . pass
-          running ._test_eq() . . . pass
-          running ._test_not_implemented_methods() . . . pass
-          running ._test_pickling() . . . pass
-          pass
-        running ._test_elements_eq_reflexive() . . . pass
-        running ._test_elements_eq_symmetric() . . . pass
-        running ._test_elements_eq_transitive() . . . pass
-        running ._test_elements_neq() . . . pass
-        running ._test_enumerated_set_contains() . . . pass
-        running ._test_enumerated_set_iter_cardinality() . . . pass
-        running ._test_enumerated_set_iter_list() . . . pass
-        running ._test_eq() . . . pass
-        running ._test_has_descent() . . . pass
-        running ._test_inverse() . . . pass
-        running ._test_not_implemented_methods() . . . pass
-        running ._test_one() . . . pass
-        running ._test_pickling() . . . pass
-        running ._test_prod() . . . pass
-        running ._test_reduced_word() . . . pass
-        running ._test_simple_projections() . . . pass
-        running ._test_some_elements() . . . pass
-        running ._test_well_generated() . . . pass
-=======
         sage: TestSuite(W).run()
->>>>>>> c04fdff1
     """
 
     class ParentMethods:
