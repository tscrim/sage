--- conflicted
+++ resolved
@@ -1,9 +1,5 @@
 r"""
-<<<<<<< HEAD
 Elements of graded rings of modular forms for Hecke triangle groups
-=======
-Graded rings of modular forms for Hecke triangle groups.
->>>>>>> d9218635
 
 AUTHORS:
 
