r"""
Fast Expression Evaluation.

For many applications such as numerical integration, differential
equation approximation, plotting a 3d surface, optimization problems,
monte-carlo simulations, etc., one wishes to pass around and evaluate
a single algebraic expression many, many times at various floating
point values.  Other applications may need to evaluate an expression
many times in interval arithmetic, or in a finite field.  Doing this
via recursive calls over a python representation of the object (even
if Maxima or other outside packages are not involved) is extremely
inefficient.

This module provides a function, \function{fast_callable}, to
transform such expressions into a form where they can be evaluated
quickly::

    sage: f = sin(x) + 3*x^2
    sage: ff = fast_callable(f, vars=[x])
    sage: ff(3.5)
    36.3992167723104
    sage: ff(RIF(3.5))
    36.39921677231038?

By default, \function{fast_callable} only removes some interpretive
overhead from the evaluation, but all of the individual arithmetic
operations are done using standard \sage arithmetic.  This is still a
huge win over sage.calculus, which evidently has a lot of overhead.
Compare the cost of evaluating Wilkinson's polynomial (in unexpanded
form) at x=30::

    sage: wilk = prod((x-i) for i in [1 .. 20]); wilk
    (x - 1)*(x - 2)*(x - 3)*(x - 4)*(x - 5)*(x - 6)*(x - 7)*(x - 8)*(x - 9)*(x - 10)*(x - 11)*(x - 12)*(x - 13)*(x - 14)*(x - 15)*(x - 16)*(x - 17)*(x - 18)*(x - 19)*(x - 20)
    sage: timeit('wilk.subs(x=30)') # random, long time
    625 loops, best of 3: 1.43 ms per loop
    sage: fc_wilk = fast_callable(wilk, vars=[x])
    sage: timeit('fc_wilk(30)') # random, long time
    625 loops, best of 3: 9.72 us per loop

You can specify a particular domain for the evaluation using
\code{domain=}::

    sage: fc_wilk_zz = fast_callable(wilk, vars=[x], domain=ZZ)

The meaning of domain=D is that each intermediate and final result
is converted to type D.  For instance, the previous example of
``sin(x) + 3*x^2`` with domain=D would be equivalent to
``D(D(sin(D(x))) + D(D(3)*D(D(x)^2)))``.  (This example also
demonstrates the one exception to the general rule: if an exponent is an
integral constant, then it is not wrapped with D().)

At first glance, this seems like a very bad idea if you want to
compute quickly.  And it is a bad idea, for types where we don't
have a special interpreter.  It's not too bad of a slowdown, though.
To mitigate the costs, we check whether the value already has
the correct parent before we call D.

We don't yet have a special interpreter with domain ZZ, so we can see
how that compares to the generic fc_wilk example above::

    sage: timeit('fc_wilk_zz(30)') # random, long time
    625 loops, best of 3: 15.4 us per loop

However, for other types, using domain=D will get a large speedup,
because we have special-purpose interpreters for those types.  One
example is RDF.  Since with domain=RDF we know that every single
operation will be floating-point, we can just execute the
floating-point operations directly and skip all the Python object
creations that you would get from actually using RDF objects::

    sage: fc_wilk_rdf = fast_callable(wilk, vars=[x], domain=RDF)
    sage: timeit('fc_wilk_rdf(30.0)') # random, long time
    625 loops, best of 3: 7 us per loop

The domain does not need to be a Sage type; for instance, domain=float
also works.  (We actually use the same fast interpreter for domain=float
and domain=RDF; the only difference is that when domain=RDF is used,
the return value is an RDF element, and when domain=float is used,
the return value is a Python float.) ::

    sage: fc_wilk_float = fast_callable(wilk, vars=[x], domain=float)
    sage: timeit('fc_wilk_float(30.0)') # random, long time
    625 loops, best of 3: 5.04 us per loop

We also have support for ``RR``::

    sage: fc_wilk_rr = fast_callable(wilk, vars=[x], domain=RR)
    sage: timeit('fc_wilk_rr(30.0)') # random, long time
    625 loops, best of 3: 13 us per loop

And support for ``CDF``::

    sage: fc_wilk_rr = fast_callable(wilk, vars=[x], domain=CDF)
    sage: timeit('fc_wilk_rr(30.0)') # random, long time
    625 loops, best of 3: 10.2 us per loop

Currently, \function{fast_callable} can accept two kinds of objects:
polynomials (univariate and multivariate) and symbolic expressions
(elements of the Symbolic Ring).  (This list is likely to grow
significantly in the near future.)  For polynomials, you can omit the
'vars' argument; the variables will default to the ring generators (in
the order used when creating the ring). ::

    sage: K.<x,y,z> = QQ[]
    sage: p = 10*y + 100*z + x
    sage: fp = fast_callable(p)
    sage: fp(1,2,3)
    321

But you can also specify the variable names to override the default
ordering (you can include extra variable names here, too). ::

    sage: fp = fast_callable(p, vars=('x','w','z','y'))

For symbolic expressions, you need to specify the variable names, so
that \function{fast_callable} knows what order to use. ::

    sage: var('y,z,x')
    (y, z, x)
    sage: f = 10*y + 100*z + x
    sage: ff = fast_callable(f, vars=(x,y,z))
    sage: ff(1,2,3)
    321

You can also specify extra variable names::

    sage: ff = fast_callable(f, vars=('x','w','z','y'))
    sage: ff(1,2,3,4)
    341

This should be enough for normal use of \function{fast_callable}; let's
discuss some more advanced topics.

Sometimes it may be useful to create a fast version of an expression
without going through symbolic expressions or polynomials; perhaps
because you want to describe to \function{fast_callable} an expression
with common subexpressions.

Internally, \function{fast_callable} works in two stages: it constructs
an expression tree from its argument, and then it builds a
fast evaluator from that expression tree.  You can bypass the first phase
by building your own expression tree and passing that directly to
\function{fast_callable}, using an \class{ExpressionTreeBuilder}. ::

    sage: from sage.ext.fast_callable import ExpressionTreeBuilder
    sage: etb = ExpressionTreeBuilder(vars=('x','y','z'))

An \class{ExpressionTreeBuilder} has three interesting methods:
\method{constant}, \method{var}, and \method{call}.
All of these methods return \class{ExpressionTree} objects.

The \method{var} method takes a string, and returns an expression tree
for the corresponding variable. ::

    sage: x = etb.var('x')
    sage: y = etb.var('y')
    sage: z = etb.var('y')

Expression trees support Python's numeric operators, so you can easily
build expression trees representing arithmetic expressions. ::

    sage: v1 = (x+y)*(y+z) + (y//z)

The \method{constant} method takes a \sage value, and returns an
expression tree representing that value. ::

    sage: v2 = etb.constant(3.14159) * x + etb.constant(1729) * y

The \method{call} method takes a \sage/Python function and zero or more
expression trees, and returns an expression tree representing
the function call. ::

    sage: v3 = etb.call(sin, v1+v2)
    sage: v3
    sin(add(add(mul(add(v_0, v_1), add(v_1, v_1)), floordiv(v_1, v_1)), add(mul(3.14159000000000, v_0), mul(1729, v_1))))

Many \sage/Python built-in functions are specially handled; for instance,
when evaluating an expression involving \function{sin} over \code{RDF},
the C math library function \function{sin} is called.  Arbitrary functions
are allowed, but will be much slower since they will call back to
Python code on every call; for example, the following will work. ::

    sage: def my_sqrt(x): return pow(x, 0.5)
    sage: e = etb.call(my_sqrt, v1); e
    {my_sqrt}(add(mul(add(v_0, v_1), add(v_1, v_1)), floordiv(v_1, v_1)))
    sage: fast_callable(e)(1, 2, 3)
    3.60555127546399

To provide \function{fast_callable} for your own class (so that
\code{fast_callable(x)} works when \variable{x} is an instance of your
class), implement a method \code{_fast_callable_(self, etb)} for your class.
This method takes an \class{ExpressionTreeBuilder}, and returns an
expression tree built up using the methods described above.

EXAMPLES::

    sage: var('x')
    x
    sage: f = fast_callable(sqrt(x^7+1), vars=[x], domain=float)

    sage: f(1)
    1.4142135623730951
    sage: f.op_list()
    [('load_arg', 0), ('ipow', 7), ('load_const', 1.0), 'add', 'sqrt', 'return']

    To interpret that last line, we load argument 0 ('x' in this case) onto
    the stack, push the constant 7.0 onto the stack, call the pow function
    (which takes 2 arguments from the stack), push the constant 1.0, add the
    top two arguments of the stack, and then call sqrt.

Here we take sin of the first argument and add it to f::

    sage: from sage.ext.fast_callable import ExpressionTreeBuilder
    sage: etb = ExpressionTreeBuilder('x')
    sage: x = etb.var('x')
    sage: f = etb.call(sqrt, x^7 + 1)
    sage: g = etb.call(sin, x)
    sage: fast_callable(f+g).op_list()
    [('load_arg', 0), ('ipow', 7), ('load_const', 1), 'add', ('py_call', <function sqrt at ...>, 1), ('load_arg', 0), ('py_call', sin, 1), 'add', 'return']


AUTHOR:
    -- Carl Witty (2009-02): initial version (heavily inspired by
       Robert Bradshaw's fast_eval.pyx)
"""


#*****************************************************************************
#       Copyright (C) 2008 Robert Bradshaw <robertwb@math.washington.edu>
#       Copyright (C) 2009 Carl Witty <Carl.Witty@gmail.com>
#
#  Distributed under the terms of the GNU General Public License (GPL)
#
#    This code is distributed in the hope that it will be useful,
#    but WITHOUT ANY WARRANTY; without even the implied warranty of
#    MERCHANTABILITY or FITNESS FOR A PARTICULAR PURPOSE.  See the GNU
#    General Public License for more details.
#
#  The full text of the GPL is available at:
#
#                  http://www.gnu.org/licenses/
#*****************************************************************************

# The following bits of text were written for the module docstring.
# They are not true yet, but I hope they will be true someday, at
# which point I will move them into the docstring.
#------------------------------ WRONG (for now) docs follow
# The final interesting method of \class{ExpressionTreeBuilder} is
# \method{choice}.  This produces conditional expressions, like the C
# \code{COND ? T : F} expression or the Python {T if COND else F}.
# This lets you define piecewise functions using \function{fast_callable}.

# sage: v4 = etb.choice(v3 >= etb.constant(0), v1, v2)

# The arguments are \code{(COND, T, F)} (the same order as in C), so the
# above means that if \variable{v3} evaluates to a nonnegative number,
# then \variable{v4} will evaluate to the result of \variable{v1};
# otherwise, \variable{v4} will evaluate to the result of \variable{v2}.

# Let's see an example where we see that \function{fast_callable} does not
# evaluate common subexpressions more than once.  We'll make a
# \function{fast_callable} expression that gives the result
# of 16 iterations of the Mandelbrot function.

# sage: etb = ExpressionTreeBuilder('c')
# sage: z = etb.constant(0)
# sage: c = etb.var('c')
# sage: for i in range(16):
# ...       z = z*z + c
# sage: mand = fast_callable(z, domain=CDF) # not tested

# Now \variable{ff} does 32 complex arithmetic operations on each call
# (16 additions and 16 multiplications).  However, if \code{z*z} produced
# code that evaluated \variable{z} twice, then this would do many
# thousands of arithmetic operations instead.

# Note that the handling for common subexpressions only checks whether
# expression trees are the same Python object; for instance, the following
# code will evaluate \code{x+1} twice:

# sage: etb = ExpressionTreeBuilder('x')
# sage: x = etb.var('x')
# sage: (x+1)*(x+1)
# *(+(v_0, 1), +(v_0, 1))

# but this code will only evaluate \code{x+1} once:

# sage: v = x+1; v*v
# *(+(v_0, 1), +(v_0, 1))
#------------------------------ done with WRONG (for now) docs


import operator
from copy import copy
from sage.rings.real_mpfr cimport RealField_class, RealNumber
from sage.structure.element cimport Element
from sage.rings.all import RDF, CDF
from sage.libs.mpfr cimport mpfr_t, mpfr_ptr, mpfr_init2, mpfr_set, GMP_RNDN
from sage.rings.integer import Integer
from sage.rings.integer_ring import ZZ
from sage.structure.element import parent

include "stdsage.pxi"

def fast_callable(x, domain=None, vars=None,
                  _autocompute_vars_for_backward_compatibility_with_deprecated_fast_float_functionality=False,
                  expect_one_var=False):
    r"""
    Given an expression x, compiles it into a form that can be quickly
    evaluated, given values for the variables in x.

    Currently, x can be an expression object, an element of SR, or a
    (univariate or multivariate) polynomial; this list will probably
    be extended soon.

    By default, x is evaluated the same way that a Python function
    would evaluate it -- addition maps to PyNumber_Add, etc.  However,
    you can specify domain=D where D is some Sage parent or Python
    type; in this case, all arithmetic is done in that domain.  If we
    have a special-purpose interpreter for that parent (like RDF or float),
    domain=... will trigger the use of that interpreter.

    If vars is None and x is a polynomial, then we will use the
    generators of parent(x) as the variables; otherwise, vars must be
    specified (unless x is a symbolic expression with only one variable,
    and expect_one_var is True, in which case we will use that variable).

    EXAMPLES::

        sage: var('x')
        x
        sage: expr = sin(x) + 3*x^2
        sage: f = fast_callable(expr, vars=[x])
        sage: f(2)
        sin(2) + 12
        sage: f(2.0)
        12.9092974268257

    We have special fast interpreters for domain=float and domain=RDF.
    (Actually it's the same interpreter; only the return type varies.)
    Note that the float interpreter is not actually more accurate than
    the RDF interpreter; elements of RDF just don't display all
    their digits. We have special fast interpreter for domain=CDF.

        sage: f_float = fast_callable(expr, vars=[x], domain=float)
        sage: f_float(2)
        12.909297426825681
        sage: f_rdf = fast_callable(expr, vars=[x], domain=RDF)
        sage: f_rdf(2)
        12.909297426825681
        sage: f_cdf = fast_callable(expr, vars=[x], domain=CDF)
        sage: f_cdf(2)
        12.909297426825681
        sage: f_cdf(2+I)
        10.40311925062204 + 11.510943740958707*I
        sage: f = fast_callable(expr, vars=('z','x','y'))
        sage: f(1, 2, 3)
        sin(2) + 12
        sage: K.<x> = QQ[]
        sage: p = K.random_element(6); p
        -x^6 - 12*x^5 + 1/2*x^4 - 1/95*x^3 - 1/2*x^2 - 4
        sage: fp = fast_callable(p, domain=RDF)
        sage: fp.op_list()
        [('load_arg', 0), ('load_const', -1.0), 'mul', ('load_const', -12.0), 'add', ('load_arg', 0), 'mul', ('load_const', 0.5), 'add', ('load_arg', 0), 'mul', ('load_const', -0.010526315789473684), 'add', ('load_arg', 0), 'mul', ('load_const', -0.5), 'add', ('load_arg', 0), 'mul', ('load_arg', 0), 'mul', ('load_const', -4.0), 'add', 'return']
        sage: fp(3.14159)
        -4594.161823640176
        sage: K.<x,y,z> = QQ[]
        sage: p = K.random_element(degree=3, terms=5); p
        -x*y^2 - x*z^2 - 6*x^2 - y^2 - 3*x*z
        sage: fp = fast_callable(p, domain=RDF)
        sage: fp.op_list()
        [('load_const', 0.0), ('load_const', -3.0), ('load_arg', 0), ('ipow', 1), ('load_arg', 2), ('ipow', 1), 'mul', 'mul', 'add', ('load_const', -1.0), ('load_arg', 0), ('ipow', 1), ('load_arg', 1), ('ipow', 2), 'mul', 'mul', 'add', ('load_const', -6.0), ('load_arg', 0), ('ipow', 2), 'mul', 'add', ('load_const', -1.0), ('load_arg', 1), ('ipow', 2), 'mul', 'add', ('load_const', -1.0), ('load_arg', 0), ('ipow', 1), ('load_arg', 2), ('ipow', 2), 'mul', 'mul', 'add', 'return']
        sage: fp(e, pi, sqrt(2))
        -98.00156403362932
        sage: symbolic_result = p(e, pi, sqrt(2)); symbolic_result
        -pi^2*e - pi^2 - 3*sqrt(2)*e - 6*e^2 - 2*e
        sage: n(symbolic_result)
        -98.0015640336293

        sage: from sage.ext.fast_callable import ExpressionTreeBuilder
        sage: etb = ExpressionTreeBuilder(vars=('x','y'), domain=float)
        sage: x = etb.var('x')
        sage: y = etb.var('y')
        sage: expr = etb.call(sin, x^2 + y); expr
        sin(add(ipow(v_0, 2), v_1))
        sage: fc = fast_callable(expr, domain=float)
        sage: fc(5, 7)
        0.5514266812416906
         
    Check that fast_callable also works for symbolic functions with evaluation
    functions:

        sage: def evalf_func(self, x, y, parent): return parent(x*y) if parent != None else x*y
        sage: x,y = var('x,y')
        sage: f = function('f', evalf_func=evalf_func)
        sage: fc = fast_callable(f(x, y), vars=[x, y])
        sage: fc(3, 4)
        f(3, 4)

    And also when there are complex values involved:

        sage: def evalf_func(self, x, y, parent): return parent(I*x*y) if parent != None else I*x*y
        sage: g = function('g', evalf_func=evalf_func)
        sage: fc = fast_callable(g(x, y), vars=[x, y])
        sage: fc(3, 4)
        g(3, 4)
        sage: fc2 = fast_callable(g(x, y), domain=complex, vars=[x, y])
        sage: fc2(3, 4)
        12j
        sage: fc3 = fast_callable(g(x, y), domain=float, vars=[x, y])
        sage: fc3(3, 4)
        Traceback (most recent call last):
            ...
        TypeError: unable to simplify to float approximation
    """
    cdef Expression et
    if isinstance(x, Expression):
        et = x
        vars = et._etb._vars
    else:
        if vars is None or len(vars) == 0:
            from sage.symbolic.ring import SR
            from sage.symbolic.callable import is_CallableSymbolicExpressionRing
            from sage.symbolic.expression import is_Expression

            # XXX This is pretty gross... there should be a "callable_variables"
            # method that does all this.
            vars = x.variables()
            if x.parent() is SR and x.number_of_arguments() > len(vars):
                vars = list(vars) + ['EXTRA_VAR%d' % n for n in range(len(vars), x.number_of_arguments())]

            # Failing to specify the variables is deprecated for any
            # symbolic expression, except for PrimitiveFunction and
            # CallableSymbolicExpression.
            if is_Expression(x) and not is_CallableSymbolicExpressionRing(x.parent()):
                if expect_one_var and len(vars) <= 1:
                    if len(vars) == 0:
                        vars = ['EXTRA_VAR0']
                else:
                    if _autocompute_vars_for_backward_compatibility_with_deprecated_fast_float_functionality:
                        from sage.misc.superseded import deprecation
                        deprecation(5413, "Substitution using function-call syntax and unnamed arguments is deprecated and will be removed from a future release of Sage; you can use named arguments instead, like EXPR(x=..., y=...)")
                    else:
                        raise ValueError, "List of variables must be specified for symbolic expressions"
            from sage.rings.polynomial.polynomial_ring import is_PolynomialRing
            from sage.rings.polynomial.multi_polynomial_ring import is_MPolynomialRing
            if is_PolynomialRing(x.parent()) or is_MPolynomialRing(x.parent()):
                vars = x.parent().variable_names()

        etb = ExpressionTreeBuilder(vars=vars, domain=domain)
        et = x._fast_callable_(etb)

    if isinstance(domain, RealField_class):
        import sage.ext.interpreters.wrapper_rr
        builder = sage.ext.interpreters.wrapper_rr.Wrapper_rr

        str = InstructionStream(sage.ext.interpreters.wrapper_rr.metadata,
                                len(vars),
                                domain)
    elif domain == RDF or domain is float:
        import sage.ext.interpreters.wrapper_rdf
        builder = sage.ext.interpreters.wrapper_rdf.Wrapper_rdf
        str = InstructionStream(sage.ext.interpreters.wrapper_rdf.metadata,
                                len(vars),
                                domain)
    elif domain == CDF:
        import sage.ext.interpreters.wrapper_cdf
        builder = sage.ext.interpreters.wrapper_cdf.Wrapper_cdf
        str = InstructionStream(sage.ext.interpreters.wrapper_cdf.metadata,
                                len(vars),
                                domain)
    elif domain is None:
        import sage.ext.interpreters.wrapper_py
        builder = sage.ext.interpreters.wrapper_py.Wrapper_py
        str = InstructionStream(sage.ext.interpreters.wrapper_py.metadata,
                                len(vars))
    else:
        import sage.ext.interpreters.wrapper_el
        builder = sage.ext.interpreters.wrapper_el.Wrapper_el
        str = InstructionStream(sage.ext.interpreters.wrapper_el.metadata,
                                len(vars),
                                domain)
    generate_code(et, str)
    str.instr('return')
    return builder(str.get_current())

def function_name(fn):
    r"""
    Given a function, returns a string giving a name for the function.

    For functions we recognize, we use our standard opcode name for the
    function (so operator.add becomes 'add', and sage.all.sin becomes 'sin').

    For functions we don't recognize, we try to come up with a name,
    but the name will be wrapped in braces; this is a signal that
    we'll definitely use a slow Python call to call this function.
    (We may use a slow Python call even for functions we do recognize,
    if we're targeting an interpreter without an opcode for the function.)

    Only used when printing Expressions.

    EXAMPLES::

        sage: from sage.ext.fast_callable import function_name
        sage: function_name(operator.pow)
        'pow'
        sage: function_name(cos)
        'cos'
        sage: function_name(factorial)
        '{factorial}'
    """
    from sage.structure.dynamic_class import DynamicMetaclass
    if isinstance(type(fn), DynamicMetaclass):
        return "{%r}" % fn
    builtins = get_builtin_functions()
    if fn in builtins:
        return builtins[fn]
    try:
        return "{%s}" % fn.__name__
    except AttributeError:
        return "{%r}" % fn

cdef class ExpressionTreeBuilder:
    r"""
    A class with helper methods for building Expressions.

    An instance of this class is passed to _fast_callable_ methods;
    you can also instantiate it yourself to create your own expressions
    for fast_callable, bypassing _fast_callable_.

    EXAMPLES::

        sage: from sage.ext.fast_callable import ExpressionTreeBuilder
        sage: etb = ExpressionTreeBuilder('x')
        sage: x = etb.var('x')
        sage: (x+3)*5
        mul(add(v_0, 3), 5)
    """

    cdef readonly object _domain
    cdef readonly object _vars

    def __init__(self, vars, domain=None):
        r"""
        Initialize an instance of ExpressionTreeBuilder.  Takes
        a list or tuple of variable names to use, and also an optional
        domain.  If a domain is given, then creating an ExpressionConstant
        node with the __call__, make, or constant methods will convert
        the value into the given domain.

        Note that this is the only effect of the domain parameter.  It
        is quite possible to use different domains for
        ExpressionTreeBuilder and for fast_callable; in that case,
        constants will be converted twice (once when building the
        Expression, and once when generating code).

        EXAMPLES::

            sage: from sage.ext.fast_callable import ExpressionTreeBuilder
            sage: etb = ExpressionTreeBuilder('x')
            sage: etb(3^50)
            717897987691852588770249
            sage: etb = ExpressionTreeBuilder('x', domain=RR)
            sage: etb(3^50)
            7.17897987691853e23
        """

        if isinstance(vars, tuple):
            vars = list(vars)
        elif not isinstance(vars, list):
            vars = [vars]

        vars = map(self._clean_var, vars)

        self._domain = domain
        self._vars = vars

    def __call__(self, x):
        r"""
        Try to convert the given value to an Expression.  If it is already
        an Expression, just return it.  If it has a _fast_callable_
        method, then call the method with self as an argument.  Otherwise,
        use self.constant() to turn it into a constant.

        EXAMPLES::

            sage: from sage.ext.fast_callable import ExpressionTreeBuilder
            sage: etb = ExpressionTreeBuilder('x')
            sage: v = etb(3); v, type(v)
            (3, <type 'sage.ext.fast_callable.ExpressionConstant'>)
            sage: v = etb(polygen(QQ)); v, type(v)
            (v_0, <type 'sage.ext.fast_callable.ExpressionVariable'>)
            sage: v is etb(v)
            True
        """
        if isinstance(x, Expression):
            return x

        try:
            fc = x._fast_callable_
        except AttributeError:
            return self.constant(x)

        return fc(self)

    def _clean_var(self, v):
        r"""
        Give a variable name, given a variable.

        EXAMPLES::

            sage: from sage.ext.fast_callable import ExpressionTreeBuilder
            sage: etb = ExpressionTreeBuilder('x')
            sage: var('x')
            x
            sage: etb._clean_var(x)
            'x'
            sage: x = polygen(RR); x
            x
            sage: etb._clean_var(x)
            'x'
        """
        # There should be a better way to do this.  (Maybe there is.)
        if not PY_TYPE_CHECK(v, str):
            v = str(v)
            if '*' in v:
                v = v[v.index('*')+1:]
        return v

    def constant(self, c):
        r"""
        Turn the argument into an ExpressionConstant, converting it to
        our domain if we have one.

        EXAMPLES::

            sage: from sage.ext.fast_callable import ExpressionTreeBuilder
            sage: etb = ExpressionTreeBuilder('x')
            sage: etb.constant(pi)
            pi
            sage: etb = ExpressionTreeBuilder('x', domain=RealField(200))
            sage: etb.constant(pi)
            3.1415926535897932384626433832795028841971693993751058209749
        """
        if self._domain is not None:
            c = self._domain(c)
        return ExpressionConstant(self, c)

    def var(self, v):
        r"""
        Turn the argument into an ExpressionVariable.  Looks it up in
        the list of variables.  (Variables are matched by name.)

        EXAMPLES::

            sage: from sage.ext.fast_callable import ExpressionTreeBuilder
            sage: var('a,b,some_really_long_name')
            (a, b, some_really_long_name)
            sage: x = polygen(QQ)
            sage: etb = ExpressionTreeBuilder(vars=('a','b',some_really_long_name, x))
            sage: etb.var(some_really_long_name)
            v_2
            sage: etb.var('some_really_long_name')
            v_2
            sage: etb.var(x)
            v_3
            sage: etb.var('y')
            Traceback (most recent call last):
            ...
            ValueError: Variable 'y' not found
        """
        var_name = self._clean_var(v)
        try:
            ind = self._vars.index(var_name)
        except ValueError:
            raise ValueError, "Variable '%s' not found" % var_name
        return ExpressionVariable(self, ind)

    def _var_number(self, n):
        r"""
        Given an integer, return the variable with that index.

        EXAMPLES::

            sage: from sage.ext.fast_callable import ExpressionTreeBuilder
            sage: etb = ExpressionTreeBuilder(vars=('a','b','c','d'))
            sage: etb._var_number(0)
            v_0
            sage: etb._var_number(3)
            v_3
            sage: etb._var_number(4)
            Traceback (most recent call last):
            ...
            ValueError: Variable number 4 out of range
        """
        if 0 <= n < len(self._vars):
            return ExpressionVariable(self, n)
        raise ValueError, "Variable number %d out of range" % n

    def call(self, fn, *args):
        r"""
        Construct a call node, given a function and a list of arguments.
        The arguments will be converted to Expressions using
        ExpressionTreeBuilder.__call__.

        As a special case, notices if the function is operator.pow and
        the second argument is integral, and constructs an ExpressionIPow
        instead.

        EXAMPLES::

            sage: from sage.ext.fast_callable import ExpressionTreeBuilder
            sage: etb = ExpressionTreeBuilder(vars=(x,))
            sage: etb.call(cos, x)
            cos(v_0)
            sage: etb.call(sin, 1)
            sin(1)
            sage: etb.call(sin, etb(1))
            sin(1)
            sage: etb.call(factorial, x+57)
            {factorial}(add(v_0, 57))
            sage: etb.call(operator.pow, x, 543)
            ipow(v_0, 543)
        """
        if fn is operator.pow:
            base, exponent = args
            return self(base)**exponent
        else:
            return ExpressionCall(self, fn, map(self, args))

    def choice(self, cond, iftrue, iffalse):
        r"""
        Construct a choice node (a conditional expression), given the
        condition, and the values for the true and false cases.

        (It's possible to create choice nodes, but they don't work yet.)

        EXAMPLES::

            sage: from sage.ext.fast_callable import ExpressionTreeBuilder
            sage: etb = ExpressionTreeBuilder(vars=(x,))
            sage: etb.choice(etb.call(operator.eq, x, 0), 0, 1/x)
            (0 if {eq}(v_0, 0) else div(1, v_0))
        """
        return ExpressionChoice(self,
                                cond,
                                self(iftrue),
                                self(iffalse))

# Cache these values, to make expression building a tiny bit faster
# (by skipping the hash-table lookup in the operator module).
cdef op_add = operator.add
cdef op_sub = operator.sub
cdef op_mul = operator.mul
cdef op_div = operator.div
cdef op_floordiv = operator.floordiv
cdef op_pow = operator.pow
cdef op_neg = operator.neg
cdef op_abs = operator.abs
cdef op_inv = operator.inv

cdef class Expression:
    r"""
    Represents an expression for fast_callable.

    Supports the standard Python arithmetic operators; if arithmetic
    is attempted between an Expression and a non-Expression, the
    non-Expression is converted to an expression (using the
    __call__ method of the Expression's ExpressionTreeBuilder).

    EXAMPLES::

        sage: from sage.ext.fast_callable import ExpressionTreeBuilder
        sage: etb = ExpressionTreeBuilder(vars=(x,))
        sage: x = etb.var(x)
        sage: etb(x)
        v_0
        sage: etb(3)
        3
        sage: etb.call(sin, x)
        sin(v_0)
        sage: (x+1)/(x-1)
        div(add(v_0, 1), sub(v_0, 1))
        sage: x//5
        floordiv(v_0, 5)
        sage: -abs(~x)
        neg(abs(inv(v_0)))
    """

    cdef ExpressionTreeBuilder _etb

    def __init__(self, etb):
        r"""
        Initialize an Expression.  Sets the _etb member.

        EXAMPLES::

            sage: from sage.ext.fast_callable import ExpressionTreeBuilder
            sage: etb = ExpressionTreeBuilder(vars=(x,))
            sage: v = etb(3); v # indirect doctest
            3
            sage: v._get_etb() is etb
            True
        """
        self._etb = etb

    def _get_etb(self):
        r"""
        Returns the ExpressionTreeBuilder used to build a given expression.

        EXAMPLES::

            sage: from sage.ext.fast_callable import ExpressionTreeBuilder
            sage: etb = ExpressionTreeBuilder(vars=(x,))
            sage: v = etb(3); v
            3
            sage: v._get_etb() is etb
            True
        """
        return self._etb

    def __add__(s, o):
        r"""
        Compute a sum of two Expressions.

        EXAMPLES::

            sage: from sage.ext.fast_callable import ExpressionTreeBuilder
            sage: etb = ExpressionTreeBuilder(vars=(x,))
            sage: x = etb(x)
            sage: x+x
            add(v_0, v_0)
            sage: x+1
            add(v_0, 1)
            sage: 1+x
            add(1, v_0)
            sage: x.__add__(1)
            add(v_0, 1)
            sage: x.__radd__(1)
            add(1, v_0)
        """
        return _expression_binop_helper(s, o, op_add)

    def __sub__(s, o):
        r"""
        Compute a difference of two Expressions.

        EXAMPLES::

            sage: from sage.ext.fast_callable import ExpressionTreeBuilder
            sage: etb = ExpressionTreeBuilder(vars=(x,))
            sage: x = etb(x)
            sage: x-x
            sub(v_0, v_0)
            sage: x-1
            sub(v_0, 1)
            sage: 1-x
            sub(1, v_0)
            sage: x.__sub__(1)
            sub(v_0, 1)
            sage: x.__rsub__(1)
            sub(1, v_0)
        """
        return _expression_binop_helper(s, o, op_sub)

    def __mul__(s, o):
        r"""
        Compute a product of two Expressions.

        EXAMPLES::

            sage: from sage.ext.fast_callable import ExpressionTreeBuilder
            sage: etb = ExpressionTreeBuilder(vars=(x,))
            sage: x = etb(x)
            sage: x*x
            mul(v_0, v_0)
            sage: x*1
            mul(v_0, 1)
            sage: 1*x
            mul(1, v_0)
            sage: x.__mul__(1)
            mul(v_0, 1)
            sage: x.__rmul__(1)
            mul(1, v_0)
        """
        return _expression_binop_helper(s, o, op_mul)

    def __div__(s, o):
        r"""
        Compute a quotient of two Expressions.

        EXAMPLES::

            sage: from sage.ext.fast_callable import ExpressionTreeBuilder
            sage: etb = ExpressionTreeBuilder(vars=(x,))
            sage: x = etb(x)
            sage: x/x
            div(v_0, v_0)
            sage: x/1
            div(v_0, 1)
            sage: 1/x
            div(1, v_0)
            sage: x.__div__(1)
            div(v_0, 1)
            sage: x.__rdiv__(1)
            div(1, v_0)
        """
        return _expression_binop_helper(s, o, op_div)

    def __floordiv__(s, o):
        r"""
        Compute the floordiv (the floor of the quotient) of two Expressions.

        EXAMPLES::

            sage: from sage.ext.fast_callable import ExpressionTreeBuilder
            sage: etb = ExpressionTreeBuilder(vars=(x,))
            sage: x = etb(x)
            sage: x//x
            floordiv(v_0, v_0)
            sage: x//1
            floordiv(v_0, 1)
            sage: 1//x
            floordiv(1, v_0)
            sage: x.__floordiv__(1)
            floordiv(v_0, 1)
            sage: x.__rfloordiv__(1)
            floordiv(1, v_0)
        """
        return _expression_binop_helper(s, o, op_floordiv)

    def __pow__(s, o, dummy):
        r"""
        Compute a power expression from two Expressions.

        If the second Expression is a constant integer, then return
        an ExpressionIPow instead of an ExpressionCall.

        EXAMPLES::

            sage: from sage.ext.fast_callable import ExpressionTreeBuilder
            sage: etb = ExpressionTreeBuilder(vars=(x,))
            sage: x = etb(x)
            sage: x^x
            pow(v_0, v_0)
            sage: x^1
            ipow(v_0, 1)
            sage: x.__pow__(1)
            ipow(v_0, 1)
            sage: x.__pow__(1.0)
            pow(v_0, 1.00000000000000)
            sage: x.__rpow__(1)
            pow(1, v_0)
        """
        # XXX There is a performance regression from the original
        # fast_float here; it would replace small integer powers with
        # multiplication.  We can't do this safely until we support
        # common subexpression elimination (or at least the dup instruction).
        # (Plus, we should consider how strict a semantics we want;
        # probably this sort of optimization should be controlled by a
        # flag.)

        cdef Expression es
        if isinstance(o, (int, long, Integer)):
            es = s
            return ExpressionIPow(es._etb, s, o)
        else:
            # I really don't like this, but I can't think of a better way
            from sage.symbolic.expression import is_Expression
            if is_Expression(o) and o in ZZ:
                es = s
                return ExpressionIPow(es._etb, s, ZZ(o))
            else:
                return _expression_binop_helper(s, o, op_pow)

    def __neg__(self):
        r"""
        Compute the negation of an Expression.

        EXAMPLES::

            sage: from sage.ext.fast_callable import ExpressionTreeBuilder
            sage: etb = ExpressionTreeBuilder(vars=(x,))
            sage: x = etb(x)
            sage: -x
            neg(v_0)
            sage: x.__neg__()
            neg(v_0)
        """
        return ExpressionCall(self._etb, op_neg, [self])

    def __abs__(self):
        r"""
        Compute the absolute value of an Expression.

        EXAMPLES::

            sage: from sage.ext.fast_callable import ExpressionTreeBuilder
            sage: etb = ExpressionTreeBuilder(vars=(x,))
            sage: x = etb(x)
            sage: abs(x)
            abs(v_0)
            sage: x.abs()
            abs(v_0)
            sage: x.__abs__()
            abs(v_0)
        """
        return ExpressionCall(self._etb, op_abs, [self])

    def abs(self):
        r"""
        Compute the absolute value of an Expression.

        EXAMPLES::

            sage: from sage.ext.fast_callable import ExpressionTreeBuilder
            sage: etb = ExpressionTreeBuilder(vars=(x,))
            sage: x = etb(x)
            sage: abs(x)
            abs(v_0)
            sage: x.abs()
            abs(v_0)
            sage: x.__abs__()
            abs(v_0)
        """
        return ExpressionCall(self._etb, op_abs, [self])

    def __invert__(self):
        r"""
        Compute the inverse of an Expression.

        EXAMPLES::

            sage: from sage.ext.fast_callable import ExpressionTreeBuilder
            sage: etb = ExpressionTreeBuilder(vars=(x,))
            sage: x = etb(x)
            sage: ~x
            inv(v_0)
            sage: x.__invert__()
            inv(v_0)
        """
        return ExpressionCall(self._etb, op_inv, [self])


cdef class ExpressionConstant(Expression):
    r"""
    An Expression that represents an arbitrary constant.

    EXAMPLES:
        sage: from sage.ext.fast_callable import ExpressionTreeBuilder
        sage: etb = ExpressionTreeBuilder(vars=(x,))
        sage: type(etb(3))
        <type 'sage.ext.fast_callable.ExpressionConstant'>
    """

    cdef object _value

    def __init__(self, etb, c):
        r"""
        Initialize an ExpressionConstant.

        EXAMPLES::

            sage: from sage.ext.fast_callable import ExpressionTreeBuilder, ExpressionConstant
            sage: etb = ExpressionTreeBuilder(vars=(x,))
            sage: etb(3)
            3
            sage: v = ExpressionConstant(etb, 3); v
            3
            sage: v._get_etb() is etb
            True
            sage: v.value()
            3
            sage: v.value() == 3
            True
        """
        Expression.__init__(self, etb)
        self._value = c

    def value(self):
        r"""
        Return the constant value of an ExpressionConstant.

        EXAMPLES::

            sage: from sage.ext.fast_callable import ExpressionTreeBuilder
            sage: etb = ExpressionTreeBuilder(vars=(x,))
            sage: etb(3).value()
            3
        """
        return self._value

    def __repr__(self):
        r"""
        Give a string representing this ExpressionConstant.
        (We use the repr of its value.)

        EXAMPLES::

            sage: from sage.ext.fast_callable import ExpressionTreeBuilder
            sage: etb = ExpressionTreeBuilder(vars=(x,))
            sage: v = etb.constant(pi)
            sage: v
            pi
            sage: repr(v)
            'pi'
            sage: v.__repr__()
            'pi'
        """
        return repr(self._value)

cdef class ExpressionVariable(Expression):
    r"""
    An Expression that represents a variable.

    EXAMPLES:
        sage: from sage.ext.fast_callable import ExpressionTreeBuilder
        sage: etb = ExpressionTreeBuilder(vars=(x,))
        sage: type(etb.var(x))
        <type 'sage.ext.fast_callable.ExpressionVariable'>
    """
    cdef int _variable_index

    def __init__(self, etb, int n):
        r"""
        Initialize an ExpressionVariable.

        EXAMPLES::

            sage: from sage.ext.fast_callable import ExpressionTreeBuilder, ExpressionVariable
            sage: etb = ExpressionTreeBuilder(vars=(x,))
            sage: etb(x)
            v_0
            sage: v = ExpressionVariable(etb, 0); v
            v_0
            sage: v._get_etb() is etb
            True
            sage: v.variable_index()
            0
        """
        Expression.__init__(self, etb)
        self._variable_index = n

    def variable_index(self):
        r"""
        Return the variable index of an ExpressionVariable.

        EXAMPLES::

            sage: from sage.ext.fast_callable import ExpressionTreeBuilder
            sage: etb = ExpressionTreeBuilder(vars=(x,))
            sage: etb(x).variable_index()
            0
        """
        return self._variable_index

    def __repr__(self):
        r"""
        Give a string representing this ExpressionVariable.

        EXAMPLES::

            sage: from sage.ext.fast_callable import ExpressionTreeBuilder
            sage: etb = ExpressionTreeBuilder(vars=(x,))
            sage: v = etb._var_number(0)
            sage: v
            v_0
            sage: repr(v)
            'v_0'
            sage: v.__repr__()
            'v_0'
        """
        # Should we look up the variable name in self._etb, instead?
        # I think not.. I like the emphasis that we're totally removed
        # from the original expression when we have an Expression.
        return "v_%d" % self._variable_index

cdef class ExpressionCall(Expression):
    r"""
    An Expression that represents a function call.

    EXAMPLES:
        sage: from sage.ext.fast_callable import ExpressionTreeBuilder
        sage: etb = ExpressionTreeBuilder(vars=(x,))
        sage: type(etb.call(sin, x))
        <type 'sage.ext.fast_callable.ExpressionCall'>
    """
    cdef object _function
    cdef object _arguments

    def __init__(self, etb, fn, args):
        r"""
        Initialize an ExpressionCall.

        EXAMPLES::

            sage: from sage.ext.fast_callable import ExpressionTreeBuilder, ExpressionCall
            sage: etb = ExpressionTreeBuilder(vars=(x,))
            sage: x = etb(x)
            sage: etb.call(factorial, x)
            {factorial}(v_0)
            sage: v = ExpressionCall(etb, factorial, [x]); v
            {factorial}(v_0)
            sage: v._get_etb() is etb
            True
            sage: v.function()
            factorial
            sage: v.arguments()
            [v_0]
        """
        Expression.__init__(self, etb)
        self._function = fn
        self._arguments = args

    def function(self):
        r"""
        Return the function from this ExpressionCall.

        EXAMPLES::

            sage: from sage.ext.fast_callable import ExpressionTreeBuilder
            sage: etb = ExpressionTreeBuilder(vars=(x,))
            sage: etb.call(sin, x).function()
            sin
        """
        return self._function

    def arguments(self):
        r"""
        Return the arguments from this ExpressionCall.

        EXAMPLES::

            sage: from sage.ext.fast_callable import ExpressionTreeBuilder
            sage: etb = ExpressionTreeBuilder(vars=(x,))
            sage: etb.call(sin, x).arguments()
            [v_0]
        """
        return copy(self._arguments)

    def __repr__(self):
        r"""
        Give a string representing this ExpressionCall.

        EXAMPLES::

            sage: from sage.ext.fast_callable import ExpressionTreeBuilder
            sage: etb = ExpressionTreeBuilder(vars=(x,))
            sage: x = etb.var(x)
            sage: etb.call(operator.add, x, 1)
            add(v_0, 1)
            sage: etb.call(factorial, x)
            {factorial}(v_0)
            sage: v = etb.call(sin, x)
            sage: v
            sin(v_0)
            sage: repr(v)
            'sin(v_0)'
            sage: v.__repr__()
            'sin(v_0)'
        """
        fn = function_name(self._function)
        return '%s(%s)' % (fn, ', '.join(map(repr, self._arguments)))

cdef class ExpressionIPow(Expression):
    r"""
    A power Expression with an integer exponent.

    EXAMPLES:
        sage: from sage.ext.fast_callable import ExpressionTreeBuilder
        sage: etb = ExpressionTreeBuilder(vars=(x,))
        sage: type(etb.var('x')^17)
        <type 'sage.ext.fast_callable.ExpressionIPow'>
    """
    cdef object _base
    cdef object _exponent

    def __init__(self, etb, base, exponent):
        r"""
        Initialize an ExpressionIPow.

        EXAMPLES::

            sage: from sage.ext.fast_callable import ExpressionTreeBuilder, ExpressionIPow
            sage: etb = ExpressionTreeBuilder(vars=(x,))
            sage: x = etb(x)
            sage: x^(-12)
            ipow(v_0, -12)
            sage: v = ExpressionIPow(etb, x, 55); v
            ipow(v_0, 55)
            sage: v._get_etb() is etb
            True
            sage: v.base()
            v_0
            sage: v.exponent()
            55
        """
        Expression.__init__(self, etb)
        self._base = base
        self._exponent = exponent

    def base(self):
        r"""
        Return the base from this ExpressionIPow.

        EXAMPLES::

            sage: from sage.ext.fast_callable import ExpressionTreeBuilder
            sage: etb = ExpressionTreeBuilder(vars=(x,))
            sage: (etb(33)^42).base()
            33
        """
        return self._base

    def exponent(self):
        r"""
        Return the exponent from this ExpressionIPow.

        EXAMPLES::

            sage: from sage.ext.fast_callable import ExpressionTreeBuilder
            sage: etb = ExpressionTreeBuilder(vars=(x,))
            sage: (etb(x)^(-1)).exponent()
            -1
        """
        return self._exponent

    def __repr__(self):
        r"""
        Give a string representing this ExpressionIPow.

        EXAMPLES::

            sage: from sage.ext.fast_callable import ExpressionTreeBuilder
            sage: etb = ExpressionTreeBuilder(vars=(x,))
            sage: x = etb.var(x)
            sage: x^3
            ipow(v_0, 3)
            sage: x^(-2)
            ipow(v_0, -2)
            sage: v = (x+1)^3
            sage: v
            ipow(add(v_0, 1), 3)
            sage: repr(v)
            'ipow(add(v_0, 1), 3)'
            sage: v.__repr__()
            'ipow(add(v_0, 1), 3)'
        """
        return 'ipow(%s, %d)' % (repr(self._base), self._exponent)

cdef class ExpressionChoice(Expression):
    r"""
    A conditional expression.

    (It's possible to create choice nodes, but they don't work yet.)

    EXAMPLES:
        sage: from sage.ext.fast_callable import ExpressionTreeBuilder
        sage: etb = ExpressionTreeBuilder(vars=(x,))
        sage: etb.choice(etb.call(operator.eq, x, 0), 0, 1/x)
        (0 if {eq}(v_0, 0) else div(1, v_0))
    """

    cdef object _cond
    cdef object _iftrue
    cdef object _iffalse

    def __init__(self, etb, cond, iftrue, iffalse):
        r"""
        Initialize an ExpressionChoice.

        EXAMPLES::

            sage: from sage.ext.fast_callable import ExpressionTreeBuilder, ExpressionChoice
            sage: etb = ExpressionTreeBuilder(vars=(x,))
            sage: x = etb(x)
            sage: etb.choice(x, ~x, 0)
            (inv(v_0) if v_0 else 0)
            sage: v = ExpressionChoice(etb, x, ~x, etb(0)); v
            (inv(v_0) if v_0 else 0)
            sage: v._get_etb() is etb
            True
            sage: v.condition()
            v_0
            sage: v.if_true()
            inv(v_0)
            sage: v.if_false()
            0
        """
        Expression.__init__(self, etb)
        self._cond = cond
        self._iftrue = iftrue
        self._iffalse = iffalse

    def condition(self):
        r"""
        Return the condition of an ExpressionChoice.

        EXAMPLES::

            sage: from sage.ext.fast_callable import ExpressionTreeBuilder
            sage: etb = ExpressionTreeBuilder(vars=(x,))
            sage: x = etb(x)
            sage: etb.choice(x, ~x, 0).condition()
            v_0
        """
        return self._cond

    def if_true(self):
        r"""
        Return the true branch of an ExpressionChoice.

        EXAMPLES::

            sage: from sage.ext.fast_callable import ExpressionTreeBuilder
            sage: etb = ExpressionTreeBuilder(vars=(x,))
            sage: x = etb(x)
            sage: etb.choice(x, ~x, 0).if_true()
            inv(v_0)
        """
        return self._iftrue

    def if_false(self):
        r"""
        Return the false branch of an ExpressionChoice.

        EXAMPLES::

            sage: from sage.ext.fast_callable import ExpressionTreeBuilder
            sage: etb = ExpressionTreeBuilder(vars=(x,))
            sage: x = etb(x)
            sage: etb.choice(x, ~x, 0).if_false()
            0
        """
        return self._iffalse

    def __repr__(self):
        r"""
        Give a string representation for this ExpressionChoice.
        (Based on the syntax for Python conditional expressions.)

        EXAMPLES::

            sage: from sage.ext.fast_callable import ExpressionTreeBuilder
            sage: etb = ExpressionTreeBuilder(vars=(x,))
            sage: x = etb(x)
            sage: v = etb.choice(x, ~x, 0)
            sage: v
            (inv(v_0) if v_0 else 0)
            sage: repr(v)
            '(inv(v_0) if v_0 else 0)'
            sage: v.__repr__()
            '(inv(v_0) if v_0 else 0)'
        """
        return '(%s if %s else %s)' % (repr(self._iftrue),
                                       repr(self._cond),
                                       repr(self._iffalse))

cpdef _expression_binop_helper(s, o, op):
   r"""
   Makes an Expression for (s op o).  Either s or o (or both) must already
   be an expression.

   EXAMPLES:
       sage: from sage.ext.fast_callable import _expression_binop_helper, ExpressionTreeBuilder
       sage: var('x,y')
       (x, y)
       sage: etb = ExpressionTreeBuilder(vars=(x,y))
       sage: x = etb(x)

   Now x is an Expression, but y is not.  Still, all the following
   cases work.
       sage: _expression_binop_helper(x, x, operator.add)
       add(v_0, v_0)
       sage: _expression_binop_helper(x, y, operator.add)
       add(v_0, v_1)
       sage: _expression_binop_helper(y, x, operator.add)
       add(v_1, v_0)
   """
   # The Cython way of handling operator overloading on cdef classes
   # (which is inherited from Python) is quite annoying.  Inside the
   # code for a binary operator, you know that either the first or
   # second argument (or both) is a member of your class, but you
   # don't know which.

   # If there is an arithmetic operator between an Expression and
   # a non-Expression, I want to convert the non-Expression into
   # an Expression.  But to do that, I need the ExpressionTreeBuilder
   # from the Expression.

   cdef Expression self
   cdef Expression other

   if not isinstance(o, Expression):
       self = s
       other = self._etb(o)
   elif not isinstance(s, Expression):
       other = o
       self = other._etb(s)
   else:
       self = s
       other = o
       assert self._etb is other._etb

   return ExpressionCall(self._etb, op, [self, other])

class IntegerPowerFunction(object):
    r"""
    This class represents the function x^n for an arbitrary integral
    power n.  That is, IntegerPowerFunction(2) is the squaring function;
    IntegerPowerFunction(-1) is the reciprocal function.

    EXAMPLES:
        sage: from sage.ext.fast_callable import IntegerPowerFunction
        sage: square = IntegerPowerFunction(2)
        sage: square
        (^2)
        sage: square(pi)
        pi^2
        sage: square(I)
        -1
        sage: square(RIF(-1, 1)).str(style='brackets')
        '[0.00000000000000000 .. 1.0000000000000000]'
        sage: IntegerPowerFunction(-1)
        (^(-1))
        sage: IntegerPowerFunction(-1)(22/7)
        7/22
        sage: v = Integers(123456789)(54321)
        sage: v^9876543210
        79745229
        sage: IntegerPowerFunction(9876543210)(v)
        79745229
    """

    def __init__(self, n):
        r"""
        Initializes an IntegerPowerFunction.

        EXAMPLES::

            sage: from sage.ext.fast_callable import IntegerPowerFunction
            sage: cube = IntegerPowerFunction(3)
            sage: cube
            (^3)
            sage: cube(AA(7)^(1/3))
            7.000000000000000?
            sage: cube.exponent
            3
        """
        self.exponent = n

    def __repr__(self):
        r"""
        Return a string representing this IntegerPowerFunction.

        EXAMPLES::

            sage: from sage.ext.fast_callable import IntegerPowerFunction
            sage: square = IntegerPowerFunction(2)
            sage: square
            (^2)
            sage: repr(square)
            '(^2)'
            sage: square.__repr__()
            '(^2)'
            sage: repr(IntegerPowerFunction(-57))
            '(^(-57))'
        """
        if self.exponent >= 0:
            return "(^%s)" % self.exponent
        else:
            return "(^(%s))" % self.exponent

    def __call__(self, x):
        r"""
        Call this IntegerPowerFunction, to compute a power of its argument.

        EXAMPLES::

            sage: from sage.ext.fast_callable import IntegerPowerFunction
            sage: square = IntegerPowerFunction(2)
            sage: square.__call__(5)
            25
            sage: square(5)
            25
        """
        return x**self.exponent

cdef dict builtin_functions = None
cpdef dict get_builtin_functions():
    r"""
    To handle ExpressionCall, we need to map from Sage and
    Python functions to opcode names.

    This returns a dictionary which is that map.

    We delay building builtin_functions to break a circular import
    between sage.calculus and this file.

    EXAMPLES:
        sage: from sage.ext.fast_callable import get_builtin_functions
        sage: builtins = get_builtin_functions()
        sage: sorted(list(builtins.values()))
        ['abs', 'abs', 'acos', 'acosh', 'add', 'asin', 'asinh', 'atan', 'atanh', 'ceil', 'cos', 'cosh', 'cot', 'csc', 'div', 'exp', 'floor', 'floordiv', 'inv', 'log', 'mul', 'neg', 'pow', 'sec', 'sin', 'sinh', 'sqrt', 'sub', 'tan', 'tanh']
        sage: builtins[sin]
        'sin'
        sage: builtins[ln]
        'log'
    """
    # We delay building builtin_functions to break a circular import
    # between sage.functions and this file.
    global builtin_functions
    if builtin_functions is not None:
        return builtin_functions
    builtin_functions = {
        operator.add: 'add',
        operator.sub: 'sub',
        operator.mul: 'mul',
        operator.div: 'div',
        operator.floordiv: 'floordiv',
        operator.abs: 'abs',
        operator.neg: 'neg',
        operator.inv: 'inv',
        operator.pow: 'pow',
        }
    # not handled: atan2, log2, log10
    import sage.functions.all as func_all
    for fn in ('sqrt', 'ceil', 'floor',
               'sin', 'cos', 'tan', 'sec', 'csc', 'cot',
               'asin', 'acos', 'atan', 'sinh', 'cosh', 'tanh',
               'asinh', 'acosh', 'atanh', 'exp', 'log'):
        builtin_functions[getattr(func_all, fn)] = fn
    builtin_functions[func_all.abs_symbolic] = 'abs'
    builtin_functions[func_all.ln] = 'log'
    return builtin_functions

cdef class InstructionStream  # forward declaration

cpdef generate_code(Expression expr, InstructionStream stream):
    r"""
    Generate code from an Expression tree; write the result into an
    InstructionStream.

    In fast_callable, first we create an Expression, either directly
    with an ExpressionTreeBuilder or with _fast_callable_ methods.
    Then we optimize the Expression in tree form.  (Unfortunately,
    this step is currently missing -- we do no optimizations.)

    Then we linearize the Expression into a sequence of instructions,
    by walking the Expression and sending the corresponding stack
    instructions to an InstructionStream.

    EXAMPLES:
        sage: from sage.ext.fast_callable import ExpressionTreeBuilder, generate_code, InstructionStream
        sage: etb = ExpressionTreeBuilder('x')
        sage: x = etb.var('x')
        sage: expr = ((x+pi)*(x+1))
        sage: from sage.ext.interpreters.wrapper_py import metadata, Wrapper_py
        sage: instr_stream = InstructionStream(metadata, 1)
        sage: generate_code(expr, instr_stream)
        sage: instr_stream.instr('return')
        sage: v = Wrapper_py(instr_stream.get_current())
        sage: type(v)
        <type 'sage.ext.interpreters.wrapper_py.Wrapper_py'>
        sage: v(7)
        8*pi + 56

    TESTS:
        sage: def my_sin(x): return sin(x)
        sage: def my_norm(x, y): return x*x + y*y
        sage: def my_sqrt(x):
        ...       if x < 0: raise ValueError, "sqrt of negative number"
        ...       return sqrt(x, extend=False)
        sage: fc = fast_callable(expr, domain=RealField(130))
        sage: fc(0)
        3.1415926535897932384626433832795028842
        sage: fc(1)
        8.2831853071795864769252867665590057684
        sage: fc = fast_callable(expr, domain=RDF)
        sage: fc(0)
        3.141592653589793
        sage: fc(1)
        8.283185307179586
        sage: fc.op_list()
        [('load_arg', 0), ('load_const', pi), 'add', ('load_arg', 0), ('load_const', 1), 'add', 'mul', 'return']
        sage: fc = fast_callable(etb.call(sin, x) + etb.call(sqrt, x), domain=RDF)
        sage: fc(1)
        1.8414709848078965
        sage: fc.op_list()
        [('load_arg', 0), 'sin', ('load_arg', 0), 'sqrt', 'add', 'return']
        sage: fc = fast_callable(etb.call(sin, x) + etb.call(sqrt, x))
        sage: fc(1)
        sin(1) + 1
        sage: fc.op_list()
        [('load_arg', 0), ('py_call', sin, 1), ('load_arg', 0), ('py_call', <function sqrt at ...>, 1), 'add', 'return']
        sage: fc = fast_callable(etb.call(my_sin, x), domain=RDF)
        sage: fc(3)
        0.1411200080598672
        sage: fc = fast_callable(etb.call(my_sin, x), domain=RealField(100))
        sage: fc(3)
        0.14112000805986722210074480281
        sage: fc.op_list()
        [('load_arg', 0), ('py_call', <function my_sin at 0x...>, 1), 'return']
        sage: fc = fast_callable(etb.call(my_sqrt, x), domain=RDF)
        sage: fc(3)
        1.7320508075688772
        sage: parent(fc(3))
        Real Double Field
        sage: fc(-3)
        Traceback (most recent call last):
        ...
        ValueError: sqrt of negative number
        sage: fc = fast_callable(etb.call(my_sqrt, x), domain=RR)
        sage: fc(3)
        1.73205080756888
        sage: fc(-3)
        Traceback (most recent call last):
        ...
        ValueError: sqrt of negative number
        sage: etb2 = ExpressionTreeBuilder(('y','z'))
        sage: y = etb2.var('y')
        sage: z = etb2.var('z')
        sage: fc = fast_callable(etb2.call(sqrt, etb2.call(my_norm, y, z)), domain=RDF)
        sage: fc(3, 4)
        5.0
        sage: fc.op_list()
        [('load_arg', 0), ('load_arg', 1), ('py_call', <function my_norm at 0x...>, 2), 'sqrt', 'return']
        sage: fc.python_calls()
        [<function my_norm at 0x...>]
        sage: fc = fast_callable(etb2.call(sqrt, etb2.call(my_norm, y, z)), domain=RR)
        sage: fc(3, 4)
        5.00000000000000
        sage: fc = fast_callable(etb2.call(my_norm, y, z), domain=ZZ)
        sage: fc(3, 4)
        25
        sage: fc.op_list()
        [('load_arg', 0), ('load_arg', 1), ('py_call', <function my_norm at 0x...>, 2), 'return']
        sage: fc = fast_callable(expr)
        sage: fc(3.0r)
        4.0*pi + 12.0
        sage: fc = fast_callable(x+3, domain=ZZ)
        sage: fc(4)
        7
        sage: fc = fast_callable(x/3, domain=ZZ)
        sage: fc(4)
        Traceback (most recent call last):
        ...
        TypeError: no conversion of this rational to integer
        sage: fc(6)
        2
        sage: fc = fast_callable(etb.call(sin, x), domain=ZZ)
        sage: fc(0)
        0
        sage: fc(3)
        Traceback (most recent call last):
        ...
        TypeError: unable to convert x (=sin(3)) to an integer

        sage: fc = fast_callable(etb(x)^100)
        sage: fc(pi)
        pi^100
        sage: fc = fast_callable(etb(x)^100, domain=ZZ)
        sage: fc(2)
        1267650600228229401496703205376
        sage: fc = fast_callable(etb(x)^100, domain=RIF)
        sage: fc(RIF(-2))
        1.2676506002282295?e30
        sage: fc = fast_callable(etb(x)^100, domain=RDF)
        sage: fc.op_list()
        [('load_arg', 0), ('ipow', 100), 'return']
        sage: fc(1.1)
        13780.61233982...
        sage: fc = fast_callable(etb(x)^100, domain=RR)
        sage: fc.op_list()
        [('load_arg', 0), ('ipow', 100), 'return']
        sage: fc(1.1)
        13780.6123398224
        sage: fc = fast_callable(etb(x)^(-100), domain=RDF)
        sage: fc.op_list()
        [('load_arg', 0), ('ipow', -100), 'return']
        sage: fc(1.1)
        7.25657159014...e-05
        sage: fc = fast_callable(etb(x)^(-100), domain=RR)
        sage: fc(1.1)
        0.0000725657159014814
        sage: expo = 2^32
        sage: base = (1.0).nextabove()
        sage: fc = fast_callable(etb(x)^expo, domain=RDF)
        sage: fc.op_list()
        [('load_arg', 0), ('py_call', (^4294967296), 1), 'return']
<<<<<<< HEAD
        sage: fc(base)
=======
        sage: fc(base)        # rel tol 1e-15
>>>>>>> 4cd153a4
        1.0000009536747712
        sage: RDF(base)^expo
        1.0000009536747712
        sage: fc = fast_callable(etb(x)^expo, domain=RR)
        sage: fc.op_list()
        [('load_arg', 0), ('py_call', (^4294967296), 1), 'return']
        sage: fc(base)
        1.00000095367477
        sage: base^expo
        1.00000095367477

    Make sure we don't overflow the stack with highly nested expressions (#11766):

        sage: R.<x> = CC[]
        sage: f = R(range(100000))
        sage: ff = fast_callable(f)
        sage: f(0.5)
        2.00000000000000
        sage: ff(0.5)
        2.00000000000000
        sage: f(0.9), ff(0.9)
        (90.0000000000000, 90.0000000000000)
    """
    cdef ExpressionConstant econst
    cdef ExpressionVariable evar
    cdef ExpressionCall ecall
    cdef ExpressionChoice echoice

    # Maintain our own stack to avoid crashing on deeply-nested expressions.
    cdef list todo = [expr]
    do_call = Expression(None)
    while len(todo):
        expr = todo.pop()
        if isinstance(expr, ExpressionConstant):
            econst = expr
            stream.load_const(econst._value)
        elif isinstance(expr, ExpressionVariable):
            evar = expr
            stream.load_arg(evar._variable_index)
        elif isinstance(expr, ExpressionCall):
            ecall = expr
            todo.append(expr)
            todo.append(do_call)
            for arg in reversed(ecall._arguments):
                todo.append(arg)
            continue
        elif expr is do_call:
            # arguments already evaluated, make the call
            ecall = todo.pop()
            fn = ecall._function
            opname = get_builtin_functions().get(fn)
            if opname is not None:
                if stream.has_instr(opname):
                    stream.instr0(opname, ())
                    continue
            if stream.has_instr('py_call'):
                stream.instr('py_call', fn, len(ecall._arguments))
            else:
                raise ValueError, "Unhandled function %s in generate_code" % fn
        elif isinstance(expr, ExpressionIPow):
            base = expr.base()
            exponent = expr.exponent()
            metadata = stream.get_metadata()
            ipow_range = metadata.ipow_range
            if ipow_range is True:
                use_ipow = True
            elif isinstance(ipow_range, tuple):
                a,b = ipow_range
                use_ipow = (a <= exponent <= b)
            else:
                use_ipow = False
            generate_code(base, stream)
            if use_ipow:
                stream.instr('ipow', exponent)
            else:
                stream.instr('py_call', IntegerPowerFunction(exponent), 1)
        else:
            raise ValueError, "Unhandled expression kind %s in generate_code" % type(expr)

cdef class InterpreterMetadata  # forward declaration

cdef class InstructionStream:
    r"""
    An InstructionStream takes a sequence of instructions (passed in by
    a series of method calls) and computes the data structures needed
    by the interpreter.  This is the stage where we switch from operating
    on Expression trees to a linear representation.  If we had a peephole
    optimizer (we don't) it would go here.

    Currently, this class is not very general; it only works for
    interpreters with a fixed set of memory chunks (with fixed names).
    Basically, it only works for stack-based expression interpreters.
    It should be generalized, so that the interpreter metadata includes
    a description of the memory chunks involved and the instruction stream
    can handle any interpreter.

    Once you're done adding instructions, you call get_current() to retrieve
    the information needed by the interpreter (as a Python dictionary).
    """

    cdef InterpreterMetadata _metadata
    cdef list _instrs
    cdef list _bytecode
    cdef list _constants
    cdef object _constant_locs
    cdef object _py_constants
    cdef object _py_constant_locs
    cdef int _stack_cur_size
    cdef int _stack_max_size
    cdef int _n_args
    cdef object _domain

    def __init__(self, metadata, n_args, domain=None):
        r"""
        Initialize an InstructionStream.

        INPUTS:
            metadata - The metadata_by_opname from a wrapper module
            n_args - The number of arguments accessible by the generated code
                     (this is just passed to the wrapper class)
            domain - The domain of interpretation (this is just passed to the
                     wrapper class)

        EXAMPLES::

            sage: from sage.ext.interpreters.wrapper_rdf import metadata
            sage: from sage.ext.fast_callable import InstructionStream
            sage: instr_stream = InstructionStream(metadata, 1)
            sage: instr_stream.get_current()
            {'args': 1,
             'code': [],
             'constants': [],
             'domain': None,
             'py_constants': [],
             'stack': 0}
            sage: md = instr_stream.get_metadata()
            sage: type(md)
            <type 'sage.ext.fast_callable.InterpreterMetadata'>
            sage: md.by_opname['py_call']
            (CompilerInstrSpec(0, 1, ['py_constants', 'n_inputs']), 3)
            sage: md.by_opcode[3]
            ('py_call', CompilerInstrSpec(0, 1, ['py_constants', 'n_inputs']))
        """
        self._metadata = metadata
        self._instrs = []
        self._bytecode = []
        self._constants = []
        self._constant_locs = {}
        self._py_constants = []
        self._py_constant_locs = {}
        self._stack_cur_size = 0
        self._stack_max_size = 0
        self._domain = domain
        self._n_args = n_args

    def load_const(self, c):
        r"""
        Add a 'load_const' instruction to this InstructionStream.

        EXAMPLES::

            sage: from sage.ext.interpreters.wrapper_rdf import metadata
            sage: from sage.ext.fast_callable import InstructionStream, op_list
            sage: instr_stream = InstructionStream(metadata, 1)
            sage: instr_stream.load_const(5)
            sage: instr_stream.current_op_list()
            [('load_const', 5)]
            sage: instr_stream.load_const(7)
            sage: instr_stream.load_const(5)
            sage: instr_stream.current_op_list()
            [('load_const', 5), ('load_const', 7), ('load_const', 5)]

        Note that constants are shared: even though we load 5 twice, it
        only appears once in the constant table.
            sage: instr_stream.get_current()['constants']
            [5, 7]
        """
        self.instr('load_const', c)

    def load_arg(self, n):
        r"""
        Add a 'load_arg' instruction to this InstructionStream.

        EXAMPLES::

            sage: from sage.ext.interpreters.wrapper_rdf import metadata
            sage: from sage.ext.fast_callable import InstructionStream
            sage: instr_stream = InstructionStream(metadata, 12)
            sage: instr_stream.load_arg(5)
            sage: instr_stream.current_op_list()
            [('load_arg', 5)]
            sage: instr_stream.load_arg(3)
            sage: instr_stream.current_op_list()
            [('load_arg', 5), ('load_arg', 3)]
        """
        self.instr('load_arg', n)

    cpdef bint has_instr(self, opname):
        r"""
        Check whether this InstructionStream knows how to generate code
        for a given instruction.

        EXAMPLES::

            sage: from sage.ext.interpreters.wrapper_rdf import metadata
            sage: from sage.ext.fast_callable import InstructionStream
            sage: instr_stream = InstructionStream(metadata, 1)
            sage: instr_stream.has_instr('return')
            True
            sage: instr_stream.has_instr('factorial')
            False
            sage: instr_stream.has_instr('abs')
            True
        """
        return (opname in self._metadata.by_opname)

    def instr(self, opname, *args):
        r"""
        Generate code in this InstructionStream for the given instruction
        and arguments.

        The opname is used to look up a CompilerInstrSpec; the
        CompilerInstrSpec describes how to interpret the arguments.
        (This is documented in the class docstring for CompilerInstrSpec.)

        EXAMPLES::

            sage: from sage.ext.interpreters.wrapper_rdf import metadata
            sage: from sage.ext.fast_callable import InstructionStream
            sage: instr_stream = InstructionStream(metadata, 1)
            sage: instr_stream.instr('load_arg', 0)
            sage: instr_stream.instr('sin')
            sage: instr_stream.instr('py_call', math.sin, 1)
            sage: instr_stream.instr('abs')
            sage: instr_stream.instr('factorial')
            Traceback (most recent call last):
            ...
            KeyError: 'factorial'
            sage: instr_stream.instr('return')
            sage: instr_stream.current_op_list()
            [('load_arg', 0), 'sin', ('py_call', <built-in function sin>, 1), 'abs', 'return']
        """
        self.instr0(opname, args)

    cdef instr0(self, opname, tuple args):
        """
        Cdef version of instr. (Can't cpdef because of star args.)
        """
        cdef int i

        spec, opcode = self._metadata.by_opname[opname]
        assert len(spec.parameters) == len(args)

        cdef int n_inputs = spec.n_inputs
        cdef int n_outputs = spec.n_outputs

        self._bytecode.append(opcode)
        for i in range(len(args)):
            if spec.parameters[i] == 'constants':
                # XXX bad for strict-mode floating-point constants
                # (doesn't handle signed 0, NaN)
                arg = args[i]
                if (arg,parent(arg)) in self._constant_locs:
                    self._bytecode.append(self._constant_locs[(arg,parent(arg))])
                else:
                    loc = len(self._constants)
                    self._constants.append(arg)
                    self._constant_locs[(arg,parent(arg))] = loc
                    self._bytecode.append(loc)
            elif spec.parameters[i] == 'args':
                self._bytecode.append(args[i])
            elif spec.parameters[i] == 'code':
                self._bytecode.append(args[i])
            elif spec.parameters[i] == 'n_inputs':
                self._bytecode.append(args[i])
                n_inputs = args[i]
            elif spec.parameters[i] == 'n_outputs':
                self._bytecode.append(args[i])
                n_outputs = args[i]
            elif spec.parameters[i] == 'py_constants':
                arg = args[i]
                if arg in self._py_constant_locs:
                    self._bytecode.append(self._py_constant_locs[arg])
                else:
                    loc = len(self._py_constants)
                    self._py_constants.append(arg)
                    self._py_constant_locs[arg] = loc
                    self._bytecode.append(loc)
            else:
                raise ValueError

        self._stack_cur_size -= n_inputs
        self._stack_cur_size += n_outputs
        self._stack_max_size = max(self._stack_max_size, self._stack_cur_size)

    def get_metadata(self):
        r"""
        Returns the interpreter metadata being used by the current
        InstructionStream.

        The code generator sometimes uses this to decide which code
        to generate.

        EXAMPLES::

            sage: from sage.ext.interpreters.wrapper_rdf import metadata
            sage: from sage.ext.fast_callable import InstructionStream
            sage: instr_stream = InstructionStream(metadata, 1)
            sage: md = instr_stream.get_metadata()
            sage: type(md)
            <type 'sage.ext.fast_callable.InterpreterMetadata'>
        """
        return self._metadata

    def current_op_list(self):
        r"""
        Returns the list of instructions that have been added to this
        InstructionStream so far.

        It's OK to call this, then add more instructions.

        EXAMPLES::

            sage: from sage.ext.interpreters.wrapper_rdf import metadata
            sage: from sage.ext.fast_callable import InstructionStream
            sage: instr_stream = InstructionStream(metadata, 1)
            sage: instr_stream.instr('load_arg', 0)
            sage: instr_stream.instr('py_call', math.sin, 1)
            sage: instr_stream.instr('abs')
            sage: instr_stream.instr('return')
            sage: instr_stream.current_op_list()
            [('load_arg', 0), ('py_call', <built-in function sin>, 1), 'abs', 'return']
        """
        return op_list(self.get_current(), self._metadata)

    def get_current(self):
        r"""
        Return the current state of the InstructionStream, as a dictionary
        suitable for passing to a wrapper class.

        NOTE: The dictionary includes internal data structures of the
        InstructionStream; you must not modify it.

        EXAMPLES::

            sage: from sage.ext.interpreters.wrapper_rdf import metadata
            sage: from sage.ext.fast_callable import InstructionStream
            sage: instr_stream = InstructionStream(metadata, 1)
            sage: instr_stream.get_current()
            {'args': 1,
             'code': [],
             'constants': [],
             'domain': None,
             'py_constants': [],
             'stack': 0}
            sage: instr_stream.instr('load_arg', 0)
            sage: instr_stream.instr('py_call', math.sin, 1)
            sage: instr_stream.instr('abs')
            sage: instr_stream.instr('return')
            sage: instr_stream.current_op_list()
            [('load_arg', 0), ('py_call', <built-in function sin>, 1), 'abs', 'return']
            sage: instr_stream.get_current()
            {'args': 1,
             'code': [0, 0, 3, 0, 1, 12, 2],
             'constants': [],
             'domain': None,
             'py_constants': [<built-in function sin>],
             'stack': 1}
        """
        d = {'args': self._n_args,
             'constants': self._constants,
             'py_constants': self._py_constants,
             'stack': self._stack_max_size,
             'code': self._bytecode,
             'domain': self._domain}
        return d

cdef class InterpreterMetadata(object):
    r"""
    The interpreter metadata for a fast_callable interpreter.  Currently
    consists of a dictionary mapping instruction names to
    (CompilerInstrSpec, opcode) pairs, a list mapping opcodes to
    (instruction name, CompilerInstrSpec) pairs, and a range of exponents
    for which the ipow instruction can be used.  This range can be
    False (if the ipow instruction should never be used), a pair of
    two integers (a,b), if ipow should be used for a<=n<=b, or True,
    if ipow should always be used.  When ipow cannot be used, then
    we fall back on calling IntegerPowerFunction.

    See the class docstring for CompilerInstrSpec for more information.

    NOTE: You must not modify the metadata.
    """
    cdef public dict by_opname
    cdef public list by_opcode
    cdef public ipow_range

    def __init__(self, by_opname, by_opcode, ipow_range):
        r"""
        Initialize an InterpreterMetadata object.

        EXAMPLES::

            sage: from sage.ext.fast_callable import InterpreterMetadata
            sage: metadata = InterpreterMetadata(by_opname={'opname dict goes here': True}, by_opcode=['opcode list goes here'], ipow_range=(2, 57))
            sage: metadata.by_opname
            {'opname dict goes here': True}
            sage: metadata.by_opcode
            ['opcode list goes here']
            sage: metadata.ipow_range
            (2, 57)
        """
        self.by_opname = by_opname
        self.by_opcode = by_opcode
        self.ipow_range = ipow_range

class CompilerInstrSpec(object):
    r"""
    Describes a single instruction to the fast_callable code generator.

    An instruction has a number of stack inputs, a number of stack
    outputs, and a parameter list describing extra arguments that
    must be passed to the InstructionStream.instr method (that end up
    as extra words in the code).

    The parameter list is a list of strings.  Each string is one of
    the following:

        - 'args' - The instruction argument refers to an input argument
                   of the wrapper class; it is just appended to the code.
        - 'constants', 'py_constants' - The instruction argument is a value;
                   the value is added to the corresponding list (if it's
                   not already there) and the index is appended to the
                   code.
        - 'n_inputs', 'n_outputs' - The instruction actually takes a variable
                   number of inputs or outputs (the n_inputs and n_outputs
                   attributes of this instruction are ignored).
                   The instruction argument specifies the number of inputs
                   or outputs (respectively); it is just appended to the code.
    """

    def __init__(self, n_inputs, n_outputs, parameters):
        r"""
        Initialize a CompilerInstrSpec.

        EXAMPLES::

            sage: from sage.ext.fast_callable import CompilerInstrSpec
            sage: CompilerInstrSpec(0, 1, ['py_constants', 'n_inputs'])
            CompilerInstrSpec(0, 1, ['py_constants', 'n_inputs'])
        """
        self.n_inputs = n_inputs
        self.n_outputs = n_outputs
        self.parameters = parameters

    def __repr__(self):
        r"""
        Give a string representation for this CompilerInstrSpec.

        EXAMPLES::

            sage: from sage.ext.fast_callable import CompilerInstrSpec
            sage: v = CompilerInstrSpec(0, 1, ['py_constants', 'n_inputs'])
            sage: v
            CompilerInstrSpec(0, 1, ['py_constants', 'n_inputs'])
            sage: repr(v)
            "CompilerInstrSpec(0, 1, ['py_constants', 'n_inputs'])"
            sage: v.__repr__()
            "CompilerInstrSpec(0, 1, ['py_constants', 'n_inputs'])"
        """
        return "CompilerInstrSpec(%d, %d, %s)" % (self.n_inputs, self.n_outputs, self.parameters)

def op_list(args, metadata):
    r"""
    Given a dictionary with the result of calling get_current on an
    InstructionStream, and the corresponding interpreter metadata,
    return a list of the instructions, in a simple somewhat
    human-readable format.

    For debugging only.  (That is, it's probably not a good idea to
    try to programmatically manipulate the result of this function;
    the expected use is just to print the returned list to the
    screen.)

    There's probably no reason to call this directly; if you
    have a wrapper object, call op_list on it; if you have an
    InstructionStream object, call current_op_list on it.

    EXAMPLES:
        sage: from sage.ext.interpreters.wrapper_rdf import metadata
        sage: from sage.ext.fast_callable import InstructionStream, op_list
        sage: instr_stream = InstructionStream(metadata, 1)
        sage: instr_stream.instr('load_arg', 0)
        sage: instr_stream.instr('abs')
        sage: instr_stream.instr('return')
        sage: instr_stream.current_op_list()
        [('load_arg', 0), 'abs', 'return']
        sage: op_list(instr_stream.get_current(), metadata)
        [('load_arg', 0), 'abs', 'return']
    """
    ops = []
    code = args['code']
    while len(code):
        opcode = code[0]
        code = code[1:]
        (opname, instr) = metadata.by_opcode[opcode]
        if len(instr.parameters):
            op = [opname]
            for p in instr.parameters:
                p_loc = code[0]
                code = code[1:]
                if p in ('args', 'code', 'n_inputs', 'n_outputs'):
                    op.append(p_loc)
                else:
                    op.append(args[p][p_loc])
            ops.append(tuple(op))
        else:
            ops.append(opname)
    return ops


cdef class Wrapper:
    r"""
    The parent class for all fast_callable wrappers.  Implements shared
    behavior (currently only debugging).
    """

    def __init__(self, args, metadata):
        r"""
        Initialize a Wrapper object.

        EXAMPLES::

            sage: from sage.ext.fast_callable import ExpressionTreeBuilder, generate_code, InstructionStream
            sage: etb = ExpressionTreeBuilder('x')
            sage: x = etb.var('x')
            sage: expr = ((x+pi)*(x+1))
            sage: from sage.ext.interpreters.wrapper_py import metadata, Wrapper_py
            sage: instr_stream = InstructionStream(metadata, 1)
            sage: generate_code(expr, instr_stream)
            sage: instr_stream.instr('return')
            sage: v = Wrapper_py(instr_stream.get_current())
            sage: v.get_orig_args()
            {'args': 1,
             'code': [0, 0, 1, 0, 4, 0, 0, 1, 1, 4, 6, 2],
             'constants': [pi, 1],
             'domain': None,
             'py_constants': [],
             'stack': 3}
            sage: v.op_list()
            [('load_arg', 0), ('load_const', pi), 'add', ('load_arg', 0), ('load_const', 1), 'add', 'mul', 'return']
        """

        # We only keep the original arguments for debugging (op_list(), etc.);
        # is it worth the memory cost?  (Note that we may be holding on to
        # large objects that could otherwise be garbage collected, for
        # instance.)
        self._orig_args = args
        self._metadata = metadata

    def get_orig_args(self):
        r"""
        Get the original arguments used when initializing this
        wrapper.

        (Probably only useful when writing doctests.)

        EXAMPLES::

            sage: fast_callable(sin(x)/x, vars=[x], domain=RDF).get_orig_args()
            {'args': 1,
             'code': [0, 0, 16, 0, 0, 8, 2],
             'constants': [],
             'domain': Real Double Field,
             'py_constants': [],
             'stack': 2}
        """
        return self._orig_args

    def op_list(self):
        r"""
        Return the list of instructions in this wrapper.

        EXAMPLES::

            sage: fast_callable(cos(x)*x, vars=[x], domain=RDF).op_list()
            [('load_arg', 0), ('load_arg', 0), 'cos', 'mul', 'return']
        """
        return op_list(self._orig_args, self._metadata)

    def python_calls(self):
        r"""
        List the Python functions that are called in this wrapper.

        (Python function calls are slow, so ideally this list would
        be empty.  If it is not empty, then perhaps there is an
        optimization opportunity where a Sage developer could speed
        this up by adding a new instruction to the interpreter.)

        EXAMPLES::

            sage: fast_callable(abs(sin(x)), vars=[x], domain=RDF).python_calls()
            []
            sage: fast_callable(abs(sin(factorial(x))), vars=[x]).python_calls()
            [factorial, sin]
        """
        ops = self.op_list()
        py_calls = []
        for op in ops:
            if isinstance(op, tuple) and op[0] == 'py_call':
                py_calls.append(op[1])
        return py_calls
<|MERGE_RESOLUTION|>--- conflicted
+++ resolved
@@ -1788,11 +1788,7 @@
         sage: fc = fast_callable(etb(x)^expo, domain=RDF)
         sage: fc.op_list()
         [('load_arg', 0), ('py_call', (^4294967296), 1), 'return']
-<<<<<<< HEAD
-        sage: fc(base)
-=======
         sage: fc(base)        # rel tol 1e-15
->>>>>>> 4cd153a4
         1.0000009536747712
         sage: RDF(base)^expo
         1.0000009536747712
