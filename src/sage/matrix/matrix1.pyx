--- conflicted
+++ resolved
@@ -251,11 +251,7 @@
             'matrix([0,1,2],[3,4,5],[6,7,8])'
             sage: a = maxima(m); a                                                      # needs sage.symbolic
             matrix([0,1,2],[3,4,5],[6,7,8])
-<<<<<<< HEAD
-            sage: a.charpoly('x').expand()
-=======
             sage: a.charpoly('x').expand()                                              # needs sage.symbolic
->>>>>>> 6ea1fe93
             ...-x^3...+12*x^2+18*x
             sage: m.charpoly()
             x^3 - 12*x^2 - 18*x
