--- conflicted
+++ resolved
@@ -1146,11 +1146,7 @@
             [1 0]
             [0 2]
         """
-<<<<<<< HEAD
-        M = self._row_ambient_module()
-=======
         M = self._row_ambient_module(base_ring = base_ring)
->>>>>>> 875f54a2
         if self.fetch('in_echelon_form') and self.rank() == self.nrows():
             return M.span(self.rows(), already_echelonized=True)
         else:
@@ -1410,11 +1406,7 @@
                     verbose('we have not yet generated all the kernel (rank so far=%s, target rank=%s)'%(
                         W.rank(), m*g.degree()), level=2, caller_name='generic spin decomp')
                     tries += 1
-<<<<<<< HEAD
-                    if tries > 5*m:
-=======
                     if tries > 1000*m:  # avoid an insanely long infinite loop
->>>>>>> 875f54a2
                         raise RuntimeError, "likely bug in decomposition"
                 # end if
             #end while
@@ -1551,11 +1543,7 @@
         verbose("decomposition -- ", time0)
         C = M.basis_matrix()
 
-<<<<<<< HEAD
-        D = [((W.basis_matrix() * C).row_space(), is_irred) for W, is_irred in D]
-=======
         D = [((W.basis_matrix() * C).row_module(self.base_ring()), is_irred) for W, is_irred in D]
->>>>>>> 875f54a2
         D = decomp_seq(D)
 
         verbose(t=time)
@@ -2289,6 +2277,8 @@
         return True
 
 
+
+
 cdef decomp_seq(v):
     return Sequence(v, universe=tuple, check=False, cr=True)
 
