"""
Sparse rational matrices.

AUTHORS:
    -- William Stein (2007-02-21)
    -- Soroosh Yazdani (2007-02-21)

TESTS:
    sage: a = matrix(QQ,2,range(4), sparse=True)
    sage: loads(dumps(a)) == a
    True

"""

##############################################################################
#       Copyright (C) 2007 William Stein <wstein@gmail.com>
#  Distributed under the terms of the GNU General Public License (GPL)
#  The full text of the GPL is available at:
#                  http://www.gnu.org/licenses/
##############################################################################

include '../modules/binary_search.pxi'

include '../modules/vector_integer_sparse_h.pxi'
include '../modules/vector_integer_sparse_c.pxi'
include '../modules/vector_rational_sparse_h.pxi'
include '../modules/vector_rational_sparse_c.pxi'
include '../ext/stdsage.pxi'

include '../ext/interrupt.pxi'

from sage.rings.rational cimport Rational
from sage.rings.integer  cimport Integer
from matrix cimport Matrix

from sage.rings.integer_ring import ZZ
from sage.rings.rational_field import QQ

cimport sage.structure.element

import sage.matrix.matrix_space

from matrix_integer_sparse cimport Matrix_integer_sparse
from matrix_rational_dense cimport Matrix_rational_dense

cdef class Matrix_rational_sparse(matrix_sparse.Matrix_sparse):

    ########################################################################
    # LEVEL 1 functionality
    #   * __new__
    #   * __dealloc__
    #   * __init__
    #   * set_unsafe
    #   * get_unsafe
    #   * __richcmp__    -- always the same
    #   * __hash__       -- alway simple
    ########################################################################
    def __new__(self, parent, entries, copy, coerce):
        # set the parent, nrows, ncols, etc.
        matrix_sparse.Matrix_sparse.__init__(self, parent)

        self._matrix = <mpq_vector*> sage_malloc(parent.nrows()*sizeof(mpq_vector))
        if self._matrix == NULL:
            raise MemoryError, "error allocating sparse matrix"
        # initialize the rows
        for i from 0 <= i < parent.nrows():
            mpq_vector_init(&self._matrix[i], self._ncols, 0)

        # record that rows have been initialized
        self._initialized = True


    def __dealloc__(self):
        self._dealloc()

    cdef _dealloc(self):
        cdef Py_ssize_t i
        if self._initialized:
            for i from 0 <= i < self._nrows:
                mpq_vector_clear(&self._matrix[i])
        if self._matrix != NULL:
            sage_free(self._matrix)

    def __init__(self, parent, entries, copy, coerce):
        """
        Create a sparse matrix over the rational numbers

        INPUT:
            parent -- a matrix space
            entries -- * a Python list of triples (i,j,x), where 0 <= i < nrows,
                         0 <= j < ncols, and x is coercible to an int.  The i,j
                         entry of self is set to x.  The x's can be 0.
                       * Alternatively, entries can be a list of *all* the entries
                         of the sparse matrix (so they would be mostly 0).
            copy -- ignored
            coerce -- ignored
        """
        cdef Py_ssize_t i, j, k
        cdef Rational z
        cdef void** X

        # fill in entries in the dict case
        if isinstance(entries, dict):
            R = self.base_ring()
            for ij, x in entries.iteritems():
                z = R(x)
                if z != 0:
                    i, j = ij  # nothing better to do since this is user input, which may be bogus.
                    if i < 0 or j < 0 or i >= self._nrows or j >= self._ncols:
                        raise IndexError, "invalid entries list"
                    mpq_vector_set_entry(&self._matrix[i], j, z.value)
        elif isinstance(entries, list):
            # Dense input format -- fill in entries
            if len(entries) != self._nrows * self._ncols:
                raise TypeError, "list of entries must be a dictionary of (i,j):x or a dense list of n * m elements"
            seq = PySequence_Fast(entries,"expected a list")
            X = PySequence_Fast_ITEMS(seq)
            k = 0
            R = self.base_ring()
            # Get fast access to the entries list.
            for i from 0 <= i < self._nrows:
                for  j from 0 <= j < self._ncols:
                    z = R(<object>X[k])
                    if z != 0:
                        mpq_vector_set_entry(&self._matrix[i], j, z.value)
                    k = k + 1
        else:
            # fill in entries in the scalar case
            z = Rational(entries)
            if z == 0:
                return
            if self._nrows != self._ncols:
                raise TypeError, "matrix must be square to initialize with a scalar."
            for i from 0 <= i < self._nrows:
                mpq_vector_set_entry(&self._matrix[i], i, z.value)


    cdef set_unsafe(self, Py_ssize_t i, Py_ssize_t j, x):
        mpq_vector_set_entry(&self._matrix[i], j, (<Rational> x).value)

    cdef get_unsafe(self, Py_ssize_t i, Py_ssize_t j):
        cdef Rational x
        x = Rational()
        mpq_vector_get_entry(&x.value, &self._matrix[i], j)
        return x

    def __richcmp__(Matrix self, right, int op):  # always need for mysterious reasons.
        return self._richcmp(right, op)
    def __hash__(self):
        return self._hash()


    ########################################################################
    # LEVEL 2 functionality
    #   * def _pickle
    #   * def _unpickle
    #   * cdef _add_c_impl
    #   * cdef _sub_c_impl
    #   * cdef _mul_c_impl
    #   * cdef _cmp_c_impl
    #   * __neg__
    #   * __invert__
    #   * __copy__
    #   * _multiply_classical
    #   * _matrix_times_matrix_c_impl
    #   * _list -- list of underlying elements (need not be a copy)
    #   * x _dict -- sparse dictionary of underlying elements (need not be a copy)

    cdef sage.structure.element.Matrix _matrix_times_matrix_c_impl(self, sage.structure.element.Matrix _right):
        cdef Matrix_rational_sparse right, ans
        right = _right

        cdef mpq_vector* v

        # Build a table that gives the nonzero positions in each column of right
        nonzero_positions_in_columns = [set([])]*right._ncols
        cdef Py_ssize_t i, j, k
        for i from 0 <= i < right._nrows:
            v = &(right._matrix[i])
            for j from 0 <= j < right._matrix[i].num_nonzero:
                nonzero_positions_in_columns[v.positions[j]].add(i)

        ans = self.new_matrix(self._nrows, right._ncols)

        # Now do the multiplication, getting each row completely before filling it in.
        cdef mpq_t x, y, s
        mpq_init(x)
        mpq_init(y)
        mpq_init(s)
        for i from 0 <= i < self._nrows:
            v = &self._matrix[i]
            for j from 0 <= j < right._ncols:
                mpq_set_si(s, 0, 1)
                c = nonzero_positions_in_columns[j]
                for k from 0 <= k < v.num_nonzero:
                    if v.positions[k] in c:
                        mpq_vector_get_entry(&y, &right._matrix[v.positions[k]], j)
                        mpq_mul(x, v.entries[k], y)
                        mpq_add(s, s, x)
                mpq_vector_set_entry(&ans._matrix[i], j, s)
        mpq_clear(x)
        mpq_clear(y)
        mpq_clear(s)
        return ans

    def _matrix_times_matrix_dense(self, sage.structure.element.Matrix _right):
        """
        Do the sparse matrix multiply, but return a dense matrix as the result.
        """
        cdef Matrix_rational_sparse right
        cdef Matrix_rational_dense ans
        right = _right

        cdef mpq_vector* v

        # Build a table that gives the nonzero positions in each column of right
        nonzero_positions_in_columns = [set([])]*right._ncols
        cdef Py_ssize_t i, j, k
        for i from 0 <= i < right._nrows:
            v = &(right._matrix[i])
            for j from 0 <= j < right._matrix[i].num_nonzero:
                nonzero_positions_in_columns[v.positions[j]].add(i)

        ans = self.new_matrix(self._nrows, right._ncols, sparse=False)

        # Now do the multiplication, getting each row completely before filling it in.
        cdef mpq_t x, y, s
        mpq_init(x)
        mpq_init(y)
        mpq_init(s)
        for i from 0 <= i < self._nrows:
            v = &self._matrix[i]
            for j from 0 <= j < right._ncols:
                mpq_set_si(s, 0, 1)
                c = nonzero_positions_in_columns[j]
                for k from 0 <= k < v.num_nonzero:
                    if v.positions[k] in c:
                        mpq_vector_get_entry(&y, &right._matrix[v.positions[k]], j)
                        mpq_mul(x, v.entries[k], y)
                        mpq_add(s, s, x)
                mpq_set(ans._matrix[i][j], s)
        mpq_clear(x)
        mpq_clear(y)
        mpq_clear(s)
        return ans


    ########################################################################
    # def _pickle(self):
    # def _unpickle(self, data, int version):   # use version >= 0
    # cdef ModuleElement _add_c_impl(self, ModuleElement right):
    # cdef _mul_c_impl(self, Matrix right):
    # cdef int _cmp_c_impl(self, Matrix right) except -2:
    # def __neg__(self):
    # def __invert__(self):
    # def __copy__(self):
    # def _multiply_classical(left, matrix.Matrix _right):
    # def _list(self):
<<<<<<< /home/was/s/devel/sage-tomorrow/sage/matrix/matrix_rational_sparse.pyx

# TODO
##     cdef ModuleElement _lmul_c_impl(self, RingElement right):
##         """
##         EXAMPLES:
##             sage: a = matrix(QQ,2,range(6))
##             sage: (3/4) * a
##             [   0  3/4  3/2]
##             [ 9/4    3 15/4]
##         """

    def _dict(self):
        """
        Unsafe version of the dict method, mainly for internal use.
        This may return the dict of elements, but as an *unsafe*
        reference to the underlying dict of the object.  It is might
        be dangerous if you change entries of the returned dict.
        """
        d = self.fetch('dict')
        if not d is None:
            return d

        cdef Py_ssize_t i, j, k
        d = {}
        for i from 0 <= i < self._nrows:
            for j from 0 <= j < self._matrix[i].num_nonzero:
                x = Rational()
                mpq_set((<Rational>x).value, self._matrix[i].entries[j])
                d[(int(i),int(self._matrix[i].positions[j]))] = x
        self.cache('dict', d)
        return d
=======

# TODO
##     cdef ModuleElement _lmul_c_impl(self, RingElement right):
##         """
##         EXAMPLES:
##             sage: a = matrix(QQ,2,range(6))
##             sage: (3/4) * a
##             [   0  3/4  3/2]
##             [ 9/4    3 15/4]
##         """

    def _dict(self):
        """
        Unsafe version of the dict method, mainly for internal use.
        This may return the dict of elements, but as an *unsafe*
        reference to the underlying dict of the object.  It is might
        be dangerous if you change entries of the returned dict.
        """
        d = self.fetch('dict')
        if not d is None:
            return d

        cdef Py_ssize_t i, j, k
        d = {}
        for i from 0 <= i < self._nrows:
            for j from 0 <= j < self._matrix[i].num_nonzero:
                x = Integer()
                mpz_set((<Integer>x).value, self._matrix[i].entries[j])
                d[(int(i),int(self._matrix[i].positions[j]))] = x
        self.cache('dict', d)
        return d
>>>>>>> /tmp/matrix_rational_sparse.pyx~other.AytdE9


    ########################################################################
    # LEVEL 3 functionality (Optional)
    #    * cdef _sub_c_impl
    #    * __deepcopy__
    #    * __invert__
    #    * Matrix windows -- only if you need strassen for that base
    #    * Other functions (list them here):
    ########################################################################

<<<<<<< /home/was/s/devel/sage-tomorrow/sage/matrix/matrix_rational_sparse.pyx
    def height(self):
        """
        Return the height of this matrix, which is the least common
        multiple of all numerators and denominators of elements of
        this matrix.

        OUTPUT:
            -- Integer

        EXAMPLES:
            sage: b = matrix(QQ,2,range(6), sparse=True); b[0,0]=-5007/293; b
            [-5007/293         1         2]
            [        3         4         5]
            sage: b.height()
            5007
        """
        cdef Integer z
        z = PY_NEW(Integer)
        self.mpz_height(z.value)
        return z

    cdef int mpz_height(self, mpz_t height) except -1:
        cdef mpz_t x, h
        mpz_init(x)
        mpz_init_set_si(h, 0)
        cdef int i, j
        _sig_on
        for i from 0 <= i < self._nrows:
            for j from 0 <= j < self._matrix[i].num_nonzero:
                mpq_get_num(x, self._matrix[i].entries[j])
                mpz_abs(x, x)
                if mpz_cmp(h,x) < 0:
                    mpz_set(h,x)
                mpq_get_den(x, self._matrix[i].entries[j])
                mpz_abs(x, x)
                if mpz_cmp(h,x) < 0:
                    mpz_set(h,x)
        _sig_off
        mpz_set(height, h)
        mpz_clear(h)
        mpz_clear(x)
        return 0

    cdef int mpz_denom(self, mpz_t d) except -1:
        mpz_set_si(d,1)
        cdef Py_ssize_t i, j
        cdef mpq_vector *v

        _sig_on
        for i from 0 <= i < self._nrows:
            for j from 0 <= j < self._matrix[i].num_nonzero:
                mpz_lcm(d, d, mpq_denref(self._matrix[i].entries[j]))
        _sig_off
        return 0


    def denominator(self):
        """
        Return the denominator of this matrix.

        OUTPUT:
            -- SAGE Integer

        EXAMPLES:
            sage: b = matrix(QQ,2,range(6)); b[0,0]=-5007/293; b
            [-5007/293         1         2]
            [        3         4         5]
            sage: b.denominator()
            293
        """
        cdef Integer z
        z = PY_NEW(Integer)
        self.mpz_denom(z.value)
        return z

    def _clear_denom(self):
        """
        INPUT:
            self -- a matrix

        OUTPUT:
            D*self, D
=======
    def height(self):
        """
        Return the height of this matrix, which is the least common
        multiple of all numerators and denominators of elements of
        this matrix.

        OUTPUT:
            -- Integer

        EXAMPLES:
            sage: b = matrix(QQ,2,range(6), sparse=True); b[0,0]=-5007/293; b
            [-5007/293         1         2]
            [        3         4         5]
            sage: b.height()
            5007
        """
        cdef Integer z
        z = PY_NEW(Integer)
        self.mpz_height(z.value)
        return z

    cdef int mpz_height(self, mpz_t height) except -1:
        cdef mpz_t x, h
        mpz_init(x)
        mpz_init_set_si(h, 0)
        cdef int i, j
        _sig_on
        for i from 0 <= i < self._nrows:
            for j from 0 <= j < self._matrix[i].num_nonzero:
                mpq_get_num(x, self._matrix[i].entries[j])
                mpz_abs(x, x)
                if mpz_cmp(h,x) < 0:
                    mpz_set(h,x)
                mpq_get_den(x, self._matrix[i].entries[j])
                mpz_abs(x, x)
                if mpz_cmp(h,x) < 0:
                    mpz_set(h,x)
        _sig_off
        mpz_set(height, h)
        mpz_clear(h)
        mpz_clear(x)
        return 0

    cdef int mpz_denom(self, mpz_t d) except -1:
        mpz_set_si(d,1)
        cdef Py_ssize_t i, j
        cdef mpq_vector *v

        _sig_on
        for i from 0 <= i < self._nrows:
            for j from 0 <= j < self._matrix[i].num_nonzero:
                mpz_lcm(d, d, mpq_denref(self._matrix[i].entries[j]))
        _sig_off
        return 0


    def denominator(self):
        """
        Return the denominator of this matrix.

        OUTPUT:
            -- SAGE Integer

        EXAMPLES:
            sage: b = matrix(QQ,2,range(6)); b[0,0]=-5007/293; b
            [-5007/293         1         2]
            [        3         4         5]
            sage: b.denominator()
            293
        """
        cdef Integer z
        z = PY_NEW(Integer)
        self.mpz_denom(z.value)
        return z

    def _clear_denom(self):
        """
        INPUT:
            self -- a matrix

        OUTPUT:
            D*self, D

        The product D*self is a matrix over ZZ
>>>>>>> /tmp/matrix_rational_sparse.pyx~other.AytdE9

<<<<<<< /home/was/s/devel/sage-tomorrow/sage/matrix/matrix_rational_sparse.pyx
        The product D*self is a matrix over ZZ

        EXAMPLES:
            sage: a = matrix(QQ,3,[-2/7, -1/4, -2, 0, 1/7, 1, 0, 1/2, 1/5],sparse=True)
            sage: a.denominator()
            140
            sage: a._clear_denom()
            ([ -40  -35 -280]
            [   0   20  140]
            [   0   70   28], 140)
        """
        cdef Integer D
        cdef Py_ssize_t i, j
        cdef Matrix_integer_sparse A
        cdef mpz_t t
        cdef mpq_vector* v
=======
        EXAMPLES:
            sage: a = matrix(QQ,3,[-2/7, -1/4, -2, 0, 1/7, 1, 0, 1/2, 1/5],sparse=True)
            sage: a.denominator()
            140
            sage: a._clear_denom()
            ([ -40  -35 -280]
            [   0   20  140]
            [   0   70   28], 140)
        """
        cdef Integer D
        cdef Py_ssize_t i, j
        cdef Matrix_integer_sparse A
        cdef mpz_t t
        cdef mpq_vector* v
>>>>>>> /tmp/matrix_rational_sparse.pyx~other.AytdE9

        D = Integer()
        self.mpz_denom(D.value)

        MZ = sage.matrix.matrix_space.MatrixSpace(ZZ, self._nrows, self._ncols, sparse=True)
        A = MZ.zero_matrix()

        mpz_init(t)
        _sig_on
        for i from 0 <= i < self._nrows:
            v = &(self._matrix[i])
            for j from 0 <= j < v.num_nonzero:
                mpz_divexact(t, D.value, mpq_denref(v.entries[j]))
                mpz_mul(t, t, mpq_numref(v.entries[j]))
                mpz_vector_set_entry(&(A._matrix[i]), v.positions[j], t)
        _sig_off
        mpz_clear(t)
        A._initialized = 1
        return A, D


<<<<<<< /home/was/s/devel/sage-tomorrow/sage/matrix/matrix_rational_sparse.pyx
    ################################################
    # Echelon form
    ################################################
    def echelonize(self, height_guess=None, proof=True, **kwds):
        """
        INPUT:
            height_guess, proof, **kwds -- all passed to the multimodular algorithm; ignored
                                           by the p-adic algorithm.

        OUTPUT:
            matrix -- the reduced row echelon for of self.

        ALGORITHM: a multimodular algorithm.

        EXAMPLES:
            sage: a = matrix(QQ, 4, range(16), sparse=True); a[0,0] = 1/19; a[0,1] = 1/5; a
            [1/19  1/5    2    3]
            [   4    5    6    7]
            [   8    9   10   11]
            [  12   13   14   15]
            sage: a.echelonize(); a
            [      1       0       0 -76/157]
            [      0       1       0  -5/157]
            [      0       0       1 238/157]
            [      0       0       0       0]
        """

        x = self.fetch('in_echelon_form')
        if not x is None: return  # already known to be in echelon form
        self.check_mutability()
        self.clear_cache()

        pivots = self._echelonize_multimodular(height_guess, proof, **kwds)

        self.cache('in_echelon_form', True)
        self.cache('pivots', pivots)


    def echelon_form(self, algorithm='default',
                     height_guess=None, proof=True, **kwds):
        """
        INPUT:
            height_guess, proof, **kwds -- all passed to the multimodular algorithm; ignored
                                           by the p-adic algorithm.

        OUTPUT:
            self is no in reduced row echelon form.

        EXAMPLES:
            sage: a = matrix(QQ, 4, range(16), sparse=True); a[0,0] = 1/19; a[0,1] = 1/5; a
            [1/19  1/5    2    3]
            [   4    5    6    7]
            [   8    9   10   11]
            [  12   13   14   15]
            sage: a.echelon_form()
            [      1       0       0 -76/157]
            [      0       1       0  -5/157]
            [      0       0       1 238/157]
            [      0       0       0       0]
        """
        label = 'echelon_form_%s'%algorithm
        x = self.fetch(label)
        if not x is None:
            return x
        if self.fetch('in_echelon_form'): return self

        E = self._echelon_form_multimodular(height_guess, proof=proof)

        self.cache(label, E)
        self.cache('pivots', E.pivots())
        return E

    # Multimodular echelonization algorithms
    def _echelonize_multimodular(self, height_guess=None, proof=True, **kwds):
        cdef Matrix_rational_sparse E
        E = self._echelon_form_multimodular(height_guess, proof=proof, **kwds)
        # Get rid of self's data
        self._dealloc()

        # Change self's data to point to E's.
        self._matrix = E._matrix

        # Make sure that E's destructure doesn't delete self's data.
        E._matrix = NULL
        E._initialized = False
        return E.pivots()


=======
    ################################################
    # Echelon form
    ################################################
    def echelonize(self, height_guess=None, proof=True, **kwds):
        """
        INPUT:
            height_guess, proof, **kwds -- all passed to the multimodular algorithm; ignored
                                           by the p-adic algorithm.

        OUTPUT:
            matrix -- the reduced row echelon for of self.

        ALGORITHM: a multimodular algorithm.

        EXAMPLES:
            sage: a = matrix(QQ, 4, range(16), sparse=True); a[0,0] = 1/19; a[0,1] = 1/5; a
            [1/19  1/5    2    3]
            [   4    5    6    7]
            [   8    9   10   11]
            [  12   13   14   15]
            sage: a.echelonize(); a
            [      1       0       0 -76/157]
            [      0       1       0  -5/157]
            [      0       0       1 238/157]
            [      0       0       0       0]
        """

        x = self.fetch('in_echelon_form')
        if not x is None: return  # already known to be in echelon form
        self.check_mutability()
        self.clear_cache()

        pivots = self._echelonize_multimodular(height_guess, proof, **kwds)

        self.cache('in_echelon_form', True)
        self.cache('pivots', pivots)


    def echelon_form(self, algorithm='default',
                     height_guess=None, proof=True, **kwds):
        """
        INPUT:
            height_guess, proof, **kwds -- all passed to the multimodular algorithm; ignored
                                           by the p-adic algorithm.

        OUTPUT:
            self is no in reduced row echelon form.

        EXAMPLES:
            sage: a = matrix(QQ, 4, range(16), sparse=True); a[0,0] = 1/19; a[0,1] = 1/5; a
            [1/19  1/5    2    3]
            [   4    5    6    7]
            [   8    9   10   11]
            [  12   13   14   15]
            sage: a.echelon_form()
            [      1       0       0 -76/157]
            [      0       1       0  -5/157]
            [      0       0       1 238/157]
            [      0       0       0       0]
        """
        label = 'echelon_form_%s'%algorithm
        x = self.fetch(label)
        if not x is None:
            return x
        if self.fetch('in_echelon_form'): return self

        E = self._echelon_form_multimodular(height_guess, proof=proof)

        self.cache(label, E)
        self.cache('pivots', E.pivots())
        return E

    # Multimodular echelonization algorithms
    def _echelonize_multimodular(self, height_guess=None, proof=True, **kwds):
        cdef Matrix_rational_sparse E
        E = self._echelon_form_multimodular(height_guess, proof=proof, **kwds)
        # Get rid of self's data
        self._dealloc()

        # Change self's data to point to E's.
        self._matrix = E._matrix

        # Make sure that E's destructure doesn't delete self's data.
        E._matrix = NULL
        E._initialized = False


>>>>>>> /tmp/matrix_rational_sparse.pyx~other.AytdE9
    def _echelon_form_multimodular(self, height_guess=None, proof=True):
        """
        Returns reduced row-echelon form using a multi-modular
        algorithm.  Does not change self.

        INPUT:
            height_guess -- integer or None
            proof -- boolean (default: True)
        """
        import misc
        return misc.matrix_rational_echelon_form_multimodular(self,
                                 height_guess=height_guess, proof=proof)


    def set_row_to_multiple_of_row(self, i, j, s):
        """
        Set row i equal to s times row j.

        EXAMPLES:
            sage: a = matrix(QQ,2,3,range(6), sparse=True); a
            [0 1 2]
            [3 4 5]
            sage: a.set_row_to_multiple_of_row(1,0,-3)
            sage: a
            [ 0  1  2]
            [ 0 -3 -6]
        """
        self.check_row_bounds_and_mutability(i, j)
        cdef Rational _s
        _s = Rational(s)
        mpq_vector_scalar_multiply(&self._matrix[i], &self._matrix[j], _s.value)

    def dense_matrix(self):
        import misc
        return misc.matrix_rational_sparse__dense_matrix(self)

##     def _set_row_to_negative_of_row_of_A_using_subset_of_columns(self, Py_ssize_t i, Matrix A,
##                                                                  Py_ssize_t r, cols):
##         B = self.copy()
##         B.x_set_row_to_negative_of_row_of_A_using_subset_of_columns(i, A, r, cols)
##         cdef Py_ssize_t l
##         l = 0
##         for z in range(self.ncols()):
##             self[i,z] = 0
##         for k in cols:
##             self.set_unsafe(i,l,-A.get_unsafe(r,k))               #self[i,l] = -A[r,k]
##             l += 1
##         if self != B:
##             print "correct =\n", self.str()
##             print "wrong = \n", B.str()
##             print "diff = \n", (self-B).str()

    def _set_row_to_negative_of_row_of_A_using_subset_of_columns(self, Py_ssize_t i, Matrix A,
                                                                 Py_ssize_t r, cols,
                                                                 cols_index=None):
        """
        Set row i of self to -(row r of A), but where we only take the
        given column positions in that row of A.  Note that we *DO*
        zero out the other entries of self's row i.

        INPUT:
            i -- integer, index into the rows of self
            A -- a sparse matrix
            r -- integer, index into rows of A
            cols -- a *sorted* list of integers.
            cols_index -- (optional).  But set it to this to vastly speed up calls
                       to this function:
                               dict([(cols[i], i) for i in range(len(cols))])

        EXAMPLES:
            sage: a = matrix(QQ,2,3,range(6), sparse=True); a
            [0 1 2]
            [3 4 5]

        Note that the row is zeroed out before being set in the sparse case.
            sage: a._set_row_to_negative_of_row_of_A_using_subset_of_columns(0,a,1,[1,2])
            sage: a
            [-4 -5  0]
            [ 3  4  5]
        """
        # this function exists just because it is useful for modular symbols presentations.
        self.check_row_bounds_and_mutability(i,i)
        if r < 0 or r >= A.nrows():
            raise IndexError, "invalid row"

        if not A.is_sparse():
            A = A.sparse_matrix()

        if A.base_ring() != QQ:
            A = A.change_ring(QQ)

        cdef Matrix_rational_sparse _A
        _A = A

        cdef Py_ssize_t l, n

        cdef mpq_vector *v, *w
        v = &self._matrix[i]
        w = &_A._matrix[r]


        if cols_index is None:
            cols_index = dict([(cols[i], i) for i in range(len(cols))])

        _cols = set(cols)
        pos = [i for i from 0 <= i < w.num_nonzero if w.positions[i] in _cols]
        n = len(pos)

        mpq_vector_clear(v)
        allocate_mpq_vector(v, n)
        v.num_nonzero = n
        v.degree = self._ncols


        for l from 0 <= l < n:
            v.positions[l] = cols_index[w.positions[pos[l]]]
            mpq_mul(v.entries[l], w.entries[pos[l]], minus_one)



#########################

# used for a function above
cdef mpq_t minus_one
mpq_init(minus_one)
mpq_set_si(minus_one, -1,1)
<|MERGE_RESOLUTION|>--- conflicted
+++ resolved
@@ -1,740 +1,857 @@
+r"""nodoctest
+Sparse matrices over $\Q$
+
+This is an optimzed implementation of sparse matrices over
+the rational numbers.
+
+AUTHOR:
+   -- William Stein (2004): first version
+   -- William Stein (2006-02-12): added set_row_to_multiple_of_row
+   -- William Stein (2006-03-04): added multimodular echelon, __reduce__, etc.
+   -- William Stein (2007-02-20): update to new SAGE matrix class structure.
+
+EXAMPLES:
+    sage: M = MatrixSpace(QQ, 2, 3, sparse=True)
+    sage: A = M([1,2,3, 1,1,1])
+    sage: A
+    [1 2 3]
+    [1 1 1]
+    sage: A.echelon_form()
+    [ 1  0 -1]
+    [ 0  1  2]
+
+    sage: M = MatrixSpace(QQ, 1000,1000, sparse=True)
+    sage: A = M(0)
+    sage: A[1,1] = 5
+
+
+    sage: from sage.matrix.sparse_matrix import SparseMatrix
+    sage: x = SparseMatrix(QQ, 5,10)
+    sage: x.randomize(5)
+    sage: x.echelon_form()       # random output
+    [
+    1, 0, 0, 0, 0, 0, 0, 0, 0, 10/29,
+    0, 1, 0, 0, 0, 0, 0, 0, 0, -4/29,
+    0, 0, 1, 0, 0, 0, 0, 0, 0, -12/29,
+    0, 0, 0, 0, 0, 0, 1, 0, 0, 24/29,
+    0, 0, 0, 0, 0, 0, 0, 0, 1, 4/29
+    ]
+
 """
-Sparse rational matrices.
-
-AUTHORS:
-    -- William Stein (2007-02-21)
-    -- Soroosh Yazdani (2007-02-21)
-
-TESTS:
-    sage: a = matrix(QQ,2,range(4), sparse=True)
-    sage: loads(dumps(a)) == a
-    True
-
-"""
-
-##############################################################################
-#       Copyright (C) 2007 William Stein <wstein@gmail.com>
+
+#############################################################################
+#       Copyright (C) 2004, 2007 William Stein <wstein@gmail.com>
 #  Distributed under the terms of the GNU General Public License (GPL)
 #  The full text of the GPL is available at:
 #                  http://www.gnu.org/licenses/
-##############################################################################
-
-include '../modules/binary_search.pxi'
-
-include '../modules/vector_integer_sparse_h.pxi'
-include '../modules/vector_integer_sparse_c.pxi'
-include '../modules/vector_rational_sparse_h.pxi'
-include '../modules/vector_rational_sparse_c.pxi'
-include '../ext/stdsage.pxi'
-
+#############################################################################
+
+import random
+
+import sage.misc.all
+import sage.matrix.matrix_rational_sparse
+import sage.rings.integer_ring
+import sage.rings.finite_field
+import sage.rings.arith
+
+cimport sage.rings.rational
+import  sage.rings.rational
+
+cimport sage.rings.integer
+import  sage.rings.integer
+
+cimport sage.ext.arith
+import sage.ext.arith
+cdef sage.ext.arith.arith_int ai
+ai = sage.ext.arith.arith_int()
+
+cimport matrix_field_sparse
+import matrix_field_sparse
+
+cimport matrix_modn_sparse
+import matrix_modn_sparse
+
+cimport matrix_rational_dense
+import matrix_rational_dense
+
+include "../ext/gmp.pxi"
 include '../ext/interrupt.pxi'
 
-from sage.rings.rational cimport Rational
-from sage.rings.integer  cimport Integer
-from matrix cimport Matrix
-
-from sage.rings.integer_ring import ZZ
-from sage.rings.rational_field import QQ
-
-cimport sage.structure.element
-
-import sage.matrix.matrix_space
-
-from matrix_integer_sparse cimport Matrix_integer_sparse
-from matrix_rational_dense cimport Matrix_rational_dense
-
+START_PRIME = 20011  # used for multi-modular algorithms
+
+#############################################################
+#
+#    Sparse Matrix over mpq_t (the GMP rationals)
+#
+#############################################################
 cdef class Matrix_rational_sparse(matrix_sparse.Matrix_sparse):
 
-    ########################################################################
-    # LEVEL 1 functionality
-    #   * __new__
-    #   * __dealloc__
-    #   * __init__
-    #   * set_unsafe
-    #   * get_unsafe
-    #   * __richcmp__    -- always the same
-    #   * __hash__       -- alway simple
-    ########################################################################
-    def __new__(self, parent, entries, copy, coerce):
-        # set the parent, nrows, ncols, etc.
-        matrix_sparse.Matrix_sparse.__init__(self, parent)
-
-        self._matrix = <mpq_vector*> sage_malloc(parent.nrows()*sizeof(mpq_vector))
-        if self._matrix == NULL:
-            raise MemoryError, "error allocating sparse matrix"
-        # initialize the rows
-        for i from 0 <= i < parent.nrows():
-            mpq_vector_init(&self._matrix[i], self._ncols, 0)
-
-        # record that rows have been initialized
-        self._initialized = True
-
+    def __new__(self, int nrows, int ncols, object entries=[], init=True, coerce=False):
+        # allocate memory
+        cdef int i
+        self.rows = <mpq_vector*> sage_malloc(nrows*sizeof(mpq_vector))
+        # TODO: check worked  -- bug
+        self.is_init = init
+        if self.is_init:
+            self.is_init = True
+            for i from 0 <= i < nrows:
+                init_mpq_vector(&self.rows[i], ncols, 0)
 
     def __dealloc__(self):
-        self._dealloc()
-
-    cdef _dealloc(self):
-        cdef Py_ssize_t i
-        if self._initialized:
-            for i from 0 <= i < self._nrows:
-                mpq_vector_clear(&self._matrix[i])
-        if self._matrix != NULL:
-            sage_free(self._matrix)
-
-    def __init__(self, parent, entries, copy, coerce):
-        """
-        Create a sparse matrix over the rational numbers
-
+        if not self.is_init:
+            return
+        cdef int i
+        for i from 0 <= i < self.nr:
+            clear_mpq_vector(&self.rows[i])
+
+    def __init__(self, int nrows, int ncols, object entries=[], init=True, coerce=False):
+        """
         INPUT:
-            parent -- a matrix space
-            entries -- * a Python list of triples (i,j,x), where 0 <= i < nrows,
-                         0 <= j < ncols, and x is coercible to an int.  The i,j
-                         entry of self is set to x.  The x's can be 0.
-                       * Alternatively, entries can be a list of *all* the entries
-                         of the sparse matrix (so they would be mostly 0).
-            copy -- ignored
-            coerce -- ignored
-        """
-        cdef Py_ssize_t i, j, k
-        cdef Rational z
-        cdef void** X
-
-        # fill in entries in the dict case
-        if isinstance(entries, dict):
-            R = self.base_ring()
-            for ij, x in entries.iteritems():
-                z = R(x)
-                if z != 0:
-                    i, j = ij  # nothing better to do since this is user input, which may be bogus.
-                    if i < 0 or j < 0 or i >= self._nrows or j >= self._ncols:
-                        raise IndexError, "invalid entries list"
-                    mpq_vector_set_entry(&self._matrix[i], j, z.value)
-        elif isinstance(entries, list):
-            # Dense input format -- fill in entries
-            if len(entries) != self._nrows * self._ncols:
-                raise TypeError, "list of entries must be a dictionary of (i,j):x or a dense list of n * m elements"
-            seq = PySequence_Fast(entries,"expected a list")
-            X = PySequence_Fast_ITEMS(seq)
-            k = 0
-            R = self.base_ring()
-            # Get fast access to the entries list.
-            for i from 0 <= i < self._nrows:
-                for  j from 0 <= j < self._ncols:
-                    z = R(<object>X[k])
-                    if z != 0:
-                        mpq_vector_set_entry(&self._matrix[i], j, z.value)
-                    k = k + 1
+            nrows -- number of rows
+            ncols -- number of columns
+            entries -- list of triples (i,j,x), where 0 <= i < nrows,
+                       0 <= j < ncols, and x is a rational number.
+                       Then the i,j entry of the matrix is set to x.
+                       It is OK for some x to be zero.
+                or, list of all entries of the matrix (dense representation).
+            init -- bool (default: True); if False, don't allocate anything (for
+                    internal use only!)
+            coerce -- bool (default: False), if True, entries might not be of type Rational.
+        """
+        cdef object s
+        cdef int ii, jj, k, n
+        cdef sage.rings.rational.Rational z
+
+        self.nr = nrows
+        self.nc = ncols
+        self.__pivots = None
+
+        if isinstance(entries, str):
+            v = entries.split('\n')
+            for ii from 0 <= ii < nrows:
+                w = v[ii].split()
+                n = int(w[0])
+                init_mpq_vector(&self.rows[ii], ncols, n)
+                for jj from 0 <= jj < n:
+                    self.rows[ii].positions[jj] = int(w[jj+1])
+                    t = w[jj+n+1]
+                    mpq_set_str(self.rows[ii].entries[jj], t, 32)
+            self.is_init = True
+            return
+
+        if not init:
+            return
+
+        if not coerce:
+            if isinstance(entries, list):
+                if len(entries) == 0:
+                    return
+                if not isinstance(entries[0], tuple):
+                    # dense input representation
+                    k = 0
+                    for ii from 0 <= ii < nrows:
+                        _sig_check
+                        for jj from 0 <= jj < ncols:
+                            z = entries[k]
+                            if mpq_sgn(z.value):         # if z is nonzero
+                                mpq_vector_set_entry(&self.rows[ii], jj, z.value)
+                            k = k + 1
+                else:
+                    # sparse input rep
+                    for i, j, x in entries:
+                        z = x
+                        if mpq_sgn(z.value):         # if z is nonzero
+                            mpq_vector_set_entry(&self.rows[i], j, z.value)
+                return
+
+            if isinstance(entries, dict):
+                for (i,j), x in entries.iteritems():
+                    z = x
+                    mpq_vector_set_entry(&self.rows[i], j, z.value)
+                return
+
         else:
-            # fill in entries in the scalar case
-            z = Rational(entries)
-            if z == 0:
+            # copying the above code is very ugly.  but this
+            # function must be very fast...
+            if isinstance(entries, list):
+                if len(entries) == 0:
+                    return
+                if not isinstance(entries[0], tuple):
+                    # dense input representation
+                    k = 0
+                    for ii from 0 <= ii < nrows:
+                        _sig_check
+                        for jj from 0 <= jj < ncols:
+                            z = sage.rings.rational.Rational(entries[k])
+                            if mpq_sgn(z.value):         # if z is nonzero
+                                mpq_vector_set_entry(&self.rows[ii], jj, z.value)
+                            k = k + 1
+                else:
+                    # one sparse rep
+                    for i, j, x in entries:
+                        z = sage.rings.rational.Rational(x)
+                        if mpq_sgn(z.value):         # if z is nonzero
+                            mpq_vector_set_entry(&self.rows[i], j, z.value)
                 return
-            if self._nrows != self._ncols:
-                raise TypeError, "matrix must be square to initialize with a scalar."
-            for i from 0 <= i < self._nrows:
-                mpq_vector_set_entry(&self._matrix[i], i, z.value)
-
-
-    cdef set_unsafe(self, Py_ssize_t i, Py_ssize_t j, x):
-        mpq_vector_set_entry(&self._matrix[i], j, (<Rational> x).value)
-
-    cdef get_unsafe(self, Py_ssize_t i, Py_ssize_t j):
-        cdef Rational x
-        x = Rational()
-        mpq_vector_get_entry(&x.value, &self._matrix[i], j)
-        return x
-
-    def __richcmp__(Matrix self, right, int op):  # always need for mysterious reasons.
-        return self._richcmp(right, op)
-    def __hash__(self):
-        return self._hash()
-
-
-    ########################################################################
-    # LEVEL 2 functionality
-    #   * def _pickle
-    #   * def _unpickle
-    #   * cdef _add_c_impl
-    #   * cdef _sub_c_impl
-    #   * cdef _mul_c_impl
-    #   * cdef _cmp_c_impl
-    #   * __neg__
-    #   * __invert__
-    #   * __copy__
-    #   * _multiply_classical
-    #   * _matrix_times_matrix_c_impl
-    #   * _list -- list of underlying elements (need not be a copy)
-    #   * x _dict -- sparse dictionary of underlying elements (need not be a copy)
-
-    cdef sage.structure.element.Matrix _matrix_times_matrix_c_impl(self, sage.structure.element.Matrix _right):
-        cdef Matrix_rational_sparse right, ans
-        right = _right
-
+
+            if isinstance(entries, dict):
+                for (i,j), x in entries.iteritems():
+                    z = sage.rings.rational.Rational(x)
+                    mpq_vector_set_entry(&self.rows[i], j, z.value)
+                return
+
+        # Now assume entries is a rationl number and matrix should be scalar
+        if nrows == ncols:
+            x = sage.rings.rational.Rational(entries)
+            for ii from 0 <= ii < nrows:
+                self[ii,ii] = x
+            return
+
+        raise TypeError, "no way to make matrix from entries (=%s)"%entries
+
+
+    def __cmp__(self, Matrix_rational_sparse other):
+        if self.nr != other.nr:
+            return -1
+        if self.nc != other.nc:
+            return -1
+        cdef int i, j, c
+        for i from 0 <= i < self.nr:
+            if self.rows[i].num_nonzero != other.rows[i].num_nonzero:
+                return 1
+            for j from 0 <= j < self.rows[i].num_nonzero:
+                c = mpq_cmp(self.rows[i].entries[j], other.rows[i].entries[j])
+                if c:
+                    return c
+        return 0
+
+    def __reduce__(self):
+        """
+        EXAMPLES:
+            sage: A = MatrixSpace(QQ, 2, sparse=True)([1,2,-1/5,19/397])
+            sage: loads(dumps(A)) == A
+            True
+        """
+        # Format of reduced serialized representation of a sparse matrix
+        #     number_nonzer_entries_in_row  nonzero_positions  nonzero_entries_in_base32[newline]
+        #
+        #     3  1 4 7 3/4 7/83  39/45
+        #     2  1 193 -17 38
+        #
+
+        cdef char *s, *t, *tmp
+        cdef int m, n, ln, i, j, z, len_so_far
+
+        n = self.nr * 200 + 30
+        s = <char*> sage_malloc(n * sizeof(char))
+        len_so_far = 0
+        t = s
+        s[0] = <char>0   # make s a null-terminated string
+        for i from 0 <= i < self.nr:
+            ln = self.rows[i].num_nonzero
+            if len_so_far + 20*ln >= n:
+                # copy to new string with double the size
+                n = 2*n + 20*ln
+                tmp = <char*> sage_malloc(n * sizeof(char))
+                strcpy(tmp, s)
+                sage_free(s)
+                s = tmp
+                t = s + len_so_far
+            #endif
+            z = sprintf(t, '%d ', ln)
+            t = t + z
+            len_so_far = len_so_far + z
+            for j from 0 <= j < ln:
+                z = sprintf(t, '%d ', self.rows[i].positions[j])
+                t = t + z
+                len_so_far = len_so_far + z
+
+            for j from 0 <= j < ln:
+                m = mpz_sizeinbase(mpq_numref(self.rows[i].entries[j]), 32) + \
+                    mpz_sizeinbase(mpq_denref(self.rows[i].entries[j]), 32) + 3
+                if len_so_far + m >= n:
+                    # copy to new string with double the size
+                    n = 2*n + m + 1
+                    tmp = <char*> sage_malloc(n)
+                    strcpy(tmp, s)
+                    sage_free(s)
+                    s = tmp
+                    t = s + len_so_far
+                mpq_get_str(t, 32, self.rows[i].entries[j])
+                m = strlen(t)
+                len_so_far = len_so_far + m + 1
+                t = t + m
+                if j <= ln-1:
+                    t[0] = <char>32
+                    t[1] = <char>0
+                    t = t + 1
+
+            z = sprintf(t, '\n')
+            t = t + z
+            len_so_far = len_so_far + z
+        # end for
+
+        entries = str(s)[:-1]
+        sage_free(s)
+        return make_sparse_rational_matrix, (self.nr, self.nc, entries)
+
+
+    def copy(self):
+        """
+        Return a copy of this matrix.
+
+        EXAMPLES:
+            sage: A = MatrixSpace(QQ, 2, sparse=True)([1,2,1/3,-4/39])._sparse_matrix_mpq_()
+            sage: A.copy()
+            [
+            1, 2,
+            1/3, -4/39
+            ]
+        """
+        cdef Matrix_rational_sparse A
+        A = Matrix_rational_sparse(self.nr, self.nc, init=False)
+        cdef int i, j, k
+        for i from 0 <= i < self.nr:
+            # _sig_check      # not worth it since whole function is so fast?
+            k = self.rows[i].num_nonzero
+            if init_mpq_vector(&A.rows[i], self.nc, k) == -1:
+                raise MemoryError, "Error allocating memory"
+            for j from 0 <= j < k:
+                mpq_set(A.rows[i].entries[j], self.rows[i].entries[j])
+                A.rows[i].positions[j] = self.rows[i].positions[j]
+        A.is_init = True
+        return A
+
+    def matrix_from_rows(self, rows):
+        """
+        Return the matrix obtained from the rows of self given by the
+        input list of integers.
+
+        INPUT:
+            rows -- list of integers
+
+        EXAMPLES:
+            sage: M = MatrixSpace(QQ,2,2,sparse=True)(range(1,5))
+            sage: m = M._Matrix_sparse_rational__matrix
+            sage: s = m.matrix_from_rows([1,1,1])
+            sage: s
+            [
+            3, 4,
+            3, 4,
+            3, 4
+            ]
+        """
+        cdef int i, j, k, nr
+        nr = len(rows)
+
+        cdef Matrix_rational_sparse A
+        A = Matrix_rational_sparse(nr, self.nc, init=False)
+
+        for i from 0 <= i < nr:
+            j = rows[i]
+            init_mpq_vector(&A.rows[i], self.nc, self.rows[j].num_nonzero)
+            for k from 0 <= k < self.rows[j].num_nonzero:
+                mpq_set(A.rows[i].entries[k], self.rows[j].entries[k])
+                A.rows[i].positions[k] = self.rows[j].positions[k]
+
+        A.is_init = True
+
+        return A
+
+    def dense_matrix(self):
+        """
+        Return corresponding dense matrix.
+        """
+        cdef matrix_rational_dense.Matrix_rational_dense A
+        A = matrix_rational_dense.Matrix_rational_dense(self.nr, self.nc)
+        # now A is the zero matrix.  We fill in the entries.
+        cdef int i, j, k
+        for i from 0 <= i < self.nr:
+            k = self.rows[i].num_nonzero
+            for j from 0 <= j < k:
+                # now set A[i,self.rows[i].positions[j]] equal to self.rows[i].entries[j]
+                mpq_set(A._matrix[i][self.rows[i].positions[j]], self.rows[i].entries[j])
+        return A
+
+    def linear_combination_of_rows(self, Vector_mpq v):
+        if self.nr != v.degree():
+            raise ArithmeticError, "Incompatible vector * matrix multiply."
+        cdef mpq_vector w, sum, sum2
+        cdef int i, r, nr
+        cdef Vector_mpq ans
+        nr = self.nr
+        w = v.v
+        init_mpq_vector(&sum, self.nc, 0)
+        _sig_on
+        for i from 0 <= i < w.num_nonzero:
+            r = w.positions[i]
+            add_mpq_vector_init(&sum2, &sum, &self.rows[r], w.entries[i])
+            # Now sum2 is initialized and equals sum + w[i]*self.rows[i]
+            # We want sum to equal this.
+            clear_mpq_vector(&sum)
+            sum = sum2
+        _sig_off
+        # Now sum is a sparse C-vector that gives the linear combination of rows.
+        # Convert to a Vector_mpq and return.
+        ans = Vector_mpq(nr)
+        clear_mpq_vector(&ans.v)
+        ans.v = sum
+        return ans
+
+    def set_row_to_multiple_of_row(self, int row_to, int row_from,
+                                   sage.rings.rational.Rational multiple):
+        """
+        Set row row_to equal to multiple times row row_from.
+
+        EXAMPLES:
+            sage: m = Matrix_rational_sparse(3,3,entries=[(1,1,10/3)])
+            sage: m
+            [
+            0, 0, 0,
+            0, 10/3, 0,
+            0, 0, 0
+            ]
+            sage: m.set_row_to_multiple_of_row(0, 1, 6/1)   # third argument must be a rational!
+            sage: m
+            [
+            0, 20, 0,
+            0, 10/3, 0,
+            0, 0, 0
+            ]
+            sage: m.set_row_to_multiple_of_row(2,1,-10/1)
+            sage: m
+            [
+            0, 20, 0,
+            0, 10/3, 0,
+            0, -100/3, 0
+            ]
+            sage: m = Matrix_rational_sparse(3,3,entries=[(1,1,10/3)])
+            sage: m.set_row_to_multiple_of_row(1,1,-10/1); m
+            [
+            0, 0, 0,
+            0, -100/3, 0,
+            0, 0, 0
+            ]
+            sage: m.set_row_to_multiple_of_row(-1, 1, 6/1)
+            Traceback (most recent call last):
+            ...
+            IndexError: row_to is -1 but must be >= 0 and < 3
+            sage: m.set_row_to_multiple_of_row(0, 3, 6/1)
+            Traceback (most recent call last):
+            ...
+            IndexError: row_from is 3 but must be >= 0 and < 3
+        """
+        # A sparse matrix is an array of pointers to mpq_vector's.
+        # 1. Delete the vector in position row_to
+        # 2. Initialize a new one in its place.
+        # 3. Fill in the entries with appropriate multiples of the entries in row_from.
+        cdef int i
+
+        if row_from < 0 or row_from >= self.nr:
+            raise IndexError, "row_from is %s but must be >= 0 and < %s"%(row_from, self.nr)
+        if row_to < 0 or row_to >= self.nr:
+            raise IndexError, "row_to is %s but must be >= 0 and < %s"%(row_to, self.nr)
+
+        if row_from == row_to:
+            scale_mpq_vector(&self.rows[row_from], multiple.value)
+            return
+
+        clear_mpq_vector(&self.rows[row_to])
+        init_mpq_vector(&self.rows[row_to], self.nc, self.rows[row_from].num_nonzero)
+
+        for i from 0 <= i < self.rows[row_from].num_nonzero:
+            mpq_mul(self.rows[row_to].entries[i], multiple.value, self.rows[row_from].entries[i])
+            self.rows[row_to].positions[i] = self.rows[row_from].positions[i]
+
+
+    def set_row_to_negative_of_row_of_A_using_subset_of_columns(self, int i, Matrix_rational_sparse A, int r, cols):
+        # the ints cols are assumed sorted.
+        # this function exists just because it is useful for modular symbols presentations.
+        cdef int l
+        cdef mpq_t x
+        mpq_init(x)
+        l = 0
+        for k in cols:
+            mpq_vector_get_entry(&x, &A.rows[r], k)
+            if mpz_cmp_si(mpq_numref(x), 0):      # x is nonzero
+                mpz_mul_si(mpq_numref(x), mpq_numref(x), -1)
+                mpq_vector_set_entry(&self.rows[i], l, x)
+            l = l + 1
+        mpq_clear(x)
+
+    def parent(self):
+        import sage.matrix.matrix_space
+        import sage.rings.rings
+        return sage.matrix.matrix_space.MatrixSpace(
+                  sage.rings.rings.RationalField(),self.nr,self.nc)
+
+    def pivots(self):
+        if self.__pivots is None:
+            raise NotImplementedError
+        return self.__pivots
+
+    def row_to_dict(self, int i):
+        """
+        Return an associative arrow of pairs
+               n:x
+        where the keys n run through the nonzero positions of the row,
+        and the x are nonzero and of type Integer.
+        """
+        cdef int j, n
+        cdef sage.rings.rational.Rational x
+        cdef object entries
+        if i < 0 or i >= self.nr: raise IndexError
+        X = {}
+        for j from 0 <= j < self.rows[i].num_nonzero:
+            n = self.rows[i].positions[j]
+            x = sage.rings.rational.Rational()
+            x.set_from_mpq(self.rows[i].entries[j])
+            X[n] = x
+        return X
+
+    def dict(self):
+        """
+        Return an associative arrow of pairs
+               (i,j):x
+        where the keys (i,j) run through the nonzero positions of the matrix
+        and the x are nonzero and of type Integer.
+        """
+        cdef int i, j, n
+        cdef sage.rings.rational.Rational x
+        cdef mpq_t t
+        cdef object entries
+        X = {}
+        for i from 0 <= i < self.nr:
+            if PyErr_CheckSignals(): raise KeyboardInterrupt
+            for j from 0 <= j < self.rows[i].num_nonzero:
+                n = self.rows[i].positions[j]
+                x = sage.rings.rational.Rational()
+                x.set_from_mpq(self.rows[i].entries[j])
+                X[(i,n)] = x
+        return X
+
+    def randomize(self, int sparcity, bound=2):
+        """
+        randomize(self, int sparcity):
+
+        The sparcity is a bound on the number of nonzeros per row.
+        """
+        cdef int i, j, k, r
+        for i from 0 <= i < self.nr:
+            if PyErr_CheckSignals(): raise KeyboardInterrupt
+            for j from 0 <= j <= sparcity:
+                self[i, random.randrange(0,self.nc)] = random.randrange(-bound,bound)
+
+    def __repr__(self):
+        cdef int i, j
+        cdef mpq_t x
+        cdef char *buf
+
+        mpq_init(x)
+        s = "[\n"
+        for i from 0 <= i < self.nr:
+            if PyErr_CheckSignals(): raise KeyboardInterrupt
+            for j from 0 <= j < self.nc:
+                mpq_vector_get_entry(&x, &self.rows[i], j)
+                buf = mpq_get_str(NULL, 10, x)
+                s = s + str(buf) + ", "
+                sage_free(buf)   # use c's malloc/free
+            s = s + "\n"
+        s = s[:-3] + "\n]"
+        mpq_clear(x)
+        return s
+
+    def list(self):
+        cdef int i
+        X = []
+        for i from 0 <= i < self.nr:
+            for j, x in mpq_vector_to_list(&self.rows[i]):
+                X.append((i,j,x))
+        return X
+
+    def __getitem__(self, t):
+        if not isinstance(t, tuple) or len(t) != 2:
+            raise IndexError, "Index (=%s) of matrix access must be a row and a column."%t
+        cdef sage.rings.rational.Rational y
+        cdef int i, j
+        i, j = t
+        cdef mpq_t x
+        mpq_init(x)
+        mpq_vector_get_entry(&x, &self.rows[i], j)
+        y = sage.rings.rational.Rational()
+        y.set_from_mpq(x)
+        mpq_clear(x)
+        return y
+
+    def __setitem__(self, t, x):
+        if not isinstance(t, tuple) or len(t) != 2:
+            raise IndexError, "index (=%s) for setting matrix item must be a 2-tuple."%t
+        cdef int i, j
+        i, j = t
+        if i<0 or i >= self.nr or j<0 or j >= self.nc:
+            raise IndexError, "Array index out of bounds."
+        cdef object s
+        s = str(x)
+        mpq_vector_set_entry_str(&self.rows[i], j, s)
+
+    def matrix_multiply(self, Matrix_rational_sparse B):
+        """
+        Return the matrix product of self and B.
+        """
+        cdef int i, j, k
+
+        cdef mpq_t x, t
+        mpq_init(x)
+        mpq_init(t)
+
+        cdef Matrix_rational_sparse A
+        A = Matrix_rational_sparse(self.nr, B.nc)
+
+        for i from 0 <= i < self.nr:
+            if sage.misc.all.get_verbose()>=3 and i%50 == 0:
+                sage.misc.all.verbose('row %s of %s'%(i, self.nr), level=3)
+            for j from 0 <= j < B.nc:
+                # dot of i-th row with j-th column
+                mpq_set_si(x, 0, 1)
+                for k from 0 <= k < self.rows[i].num_nonzero:
+                    mpq_vector_get_entry(&t, &B.rows[self.rows[i].positions[k]],  j)
+                    if mpz_cmp_si(mpq_numref(t), 0) != 0:  # is nonzero
+                        mpq_mul(t, t, self.rows[i].entries[k])
+                        mpq_add(x, x, t)
+                if mpz_cmp_si(mpq_numref(x), 0) != 0:
+                    mpq_vector_set_entry(&A.rows[i], j, x)
+
+        mpq_clear(x)
+        mpq_clear(t)
+        return A
+
+
+    def nrows(self):
+        return self.nr
+
+    def ncols(self):
+        return self.nc
+
+    def matrix_modint(self, int n, denoms=True):
+        """
+        Return reduction of this matrix modulo the integer $n$.
+
+        INPUT:
+            n -- int
+            denoms -- bool (default: True) if True reduce denominators;
+                      if False assume all denoms are 1.
+        """
+        cdef int i, j, d
+        cdef matrix_modn_sparse.Matrix_modn_sparse A
+        #cdef matrix_sparse.Matrix_sparse A
+        cdef unsigned int num, den
         cdef mpq_vector* v
-
-        # Build a table that gives the nonzero positions in each column of right
-        nonzero_positions_in_columns = [set([])]*right._ncols
-        cdef Py_ssize_t i, j, k
-        for i from 0 <= i < right._nrows:
-            v = &(right._matrix[i])
-            for j from 0 <= j < right._matrix[i].num_nonzero:
-                nonzero_positions_in_columns[v.positions[j]].add(i)
-
-        ans = self.new_matrix(self._nrows, right._ncols)
-
-        # Now do the multiplication, getting each row completely before filling it in.
-        cdef mpq_t x, y, s
-        mpq_init(x)
-        mpq_init(y)
-        mpq_init(s)
-        for i from 0 <= i < self._nrows:
-            v = &self._matrix[i]
-            for j from 0 <= j < right._ncols:
-                mpq_set_si(s, 0, 1)
-                c = nonzero_positions_in_columns[j]
-                for k from 0 <= k < v.num_nonzero:
-                    if v.positions[k] in c:
-                        mpq_vector_get_entry(&y, &right._matrix[v.positions[k]], j)
-                        mpq_mul(x, v.entries[k], y)
-                        mpq_add(s, s, x)
-                mpq_vector_set_entry(&ans._matrix[i], j, s)
-        mpq_clear(x)
-        mpq_clear(y)
-        mpq_clear(s)
-        return ans
-
-    def _matrix_times_matrix_dense(self, sage.structure.element.Matrix _right):
-        """
-        Do the sparse matrix multiply, but return a dense matrix as the result.
-        """
-        cdef Matrix_rational_sparse right
-        cdef Matrix_rational_dense ans
-        right = _right
-
-        cdef mpq_vector* v
-
-        # Build a table that gives the nonzero positions in each column of right
-        nonzero_positions_in_columns = [set([])]*right._ncols
-        cdef Py_ssize_t i, j, k
-        for i from 0 <= i < right._nrows:
-            v = &(right._matrix[i])
-            for j from 0 <= j < right._matrix[i].num_nonzero:
-                nonzero_positions_in_columns[v.positions[j]].add(i)
-
-        ans = self.new_matrix(self._nrows, right._ncols, sparse=False)
-
-        # Now do the multiplication, getting each row completely before filling it in.
-        cdef mpq_t x, y, s
-        mpq_init(x)
-        mpq_init(y)
-        mpq_init(s)
-        for i from 0 <= i < self._nrows:
-            v = &self._matrix[i]
-            for j from 0 <= j < right._ncols:
-                mpq_set_si(s, 0, 1)
-                c = nonzero_positions_in_columns[j]
-                for k from 0 <= k < v.num_nonzero:
-                    if v.positions[k] in c:
-                        mpq_vector_get_entry(&y, &right._matrix[v.positions[k]], j)
-                        mpq_mul(x, v.entries[k], y)
-                        mpq_add(s, s, x)
-                mpq_set(ans._matrix[i][j], s)
-        mpq_clear(x)
-        mpq_clear(y)
-        mpq_clear(s)
-        return ans
-
-
-    ########################################################################
-    # def _pickle(self):
-    # def _unpickle(self, data, int version):   # use version >= 0
-    # cdef ModuleElement _add_c_impl(self, ModuleElement right):
-    # cdef _mul_c_impl(self, Matrix right):
-    # cdef int _cmp_c_impl(self, Matrix right) except -2:
-    # def __neg__(self):
-    # def __invert__(self):
-    # def __copy__(self):
-    # def _multiply_classical(left, matrix.Matrix _right):
-    # def _list(self):
-<<<<<<< /home/was/s/devel/sage-tomorrow/sage/matrix/matrix_rational_sparse.pyx
-
-# TODO
-##     cdef ModuleElement _lmul_c_impl(self, RingElement right):
-##         """
-##         EXAMPLES:
-##             sage: a = matrix(QQ,2,range(6))
-##             sage: (3/4) * a
-##             [   0  3/4  3/2]
-##             [ 9/4    3 15/4]
-##         """
-
-    def _dict(self):
-        """
-        Unsafe version of the dict method, mainly for internal use.
-        This may return the dict of elements, but as an *unsafe*
-        reference to the underlying dict of the object.  It is might
-        be dangerous if you change entries of the returned dict.
-        """
-        d = self.fetch('dict')
-        if not d is None:
-            return d
-
-        cdef Py_ssize_t i, j, k
-        d = {}
-        for i from 0 <= i < self._nrows:
-            for j from 0 <= j < self._matrix[i].num_nonzero:
-                x = Rational()
-                mpq_set((<Rational>x).value, self._matrix[i].entries[j])
-                d[(int(i),int(self._matrix[i].positions[j]))] = x
-        self.cache('dict', d)
-        return d
-=======
-
-# TODO
-##     cdef ModuleElement _lmul_c_impl(self, RingElement right):
-##         """
-##         EXAMPLES:
-##             sage: a = matrix(QQ,2,range(6))
-##             sage: (3/4) * a
-##             [   0  3/4  3/2]
-##             [ 9/4    3 15/4]
-##         """
-
-    def _dict(self):
-        """
-        Unsafe version of the dict method, mainly for internal use.
-        This may return the dict of elements, but as an *unsafe*
-        reference to the underlying dict of the object.  It is might
-        be dangerous if you change entries of the returned dict.
-        """
-        d = self.fetch('dict')
-        if not d is None:
-            return d
-
-        cdef Py_ssize_t i, j, k
-        d = {}
-        for i from 0 <= i < self._nrows:
-            for j from 0 <= j < self._matrix[i].num_nonzero:
-                x = Integer()
-                mpz_set((<Integer>x).value, self._matrix[i].entries[j])
-                d[(int(i),int(self._matrix[i].positions[j]))] = x
-        self.cache('dict', d)
-        return d
->>>>>>> /tmp/matrix_rational_sparse.pyx~other.AytdE9
-
-
-    ########################################################################
-    # LEVEL 3 functionality (Optional)
-    #    * cdef _sub_c_impl
-    #    * __deepcopy__
-    #    * __invert__
-    #    * Matrix windows -- only if you need strassen for that base
-    #    * Other functions (list them here):
-    ########################################################################
-
-<<<<<<< /home/was/s/devel/sage-tomorrow/sage/matrix/matrix_rational_sparse.pyx
-    def height(self):
-        """
-        Return the height of this matrix, which is the least common
-        multiple of all numerators and denominators of elements of
-        this matrix.
+        d = denoms
+
+        A = matrix_modn_sparse.Matrix_modn_sparse(MatrixSpace(GF(n), self.nr, self.nc), n, self.nr, self.nc)
+        for i from 0 <= i < self.nr:
+            v = &self.rows[i]
+            for j from 0 <= j < v.num_nonzero:
+                if mpz_cmp_si(mpq_denref(v.entries[j]), 1) == 0:
+#matrix_rational_sparse.pyx:1480:30: Cannot assign type 'c_vector_modint (*)' to 'c_vector_modint (*)'  ?!
+                    set_entry(<c_vector_modint *>&A.rows[i], v.positions[j],
+                              mpz_fdiv_ui(mpq_numref(v.entries[j]), n))
+                else:
+                    num = mpz_fdiv_ui(mpq_numref(v.entries[j]), n)
+                    if denoms:
+                        den = mpz_fdiv_ui(mpq_denref(v.entries[j]), n)
+                        set_entry(<c_vector_modint *>&A.rows[i], v.positions[j],
+                                  int((num * ai.inverse_mod_int(den, n)) % n))
+                    else:
+                        set_entry(<c_vector_modint *>&A.rows[i], v.positions[j], num)
+
+        return A
+
+    def swap_rows(self, int n1, int n2):
+        """
+        Swap the rows in positions n1 and n2
+        """
+        if n1 < 0 or n1 >= self.nr or n2 < 0 or n2 >= self.nr:
+            raise IndexError, "Invalid row number (n1=%s, n2=%s)"%(n1,n2)
+        if n1 == n2:
+            return
+        cdef mpq_vector tmp
+        tmp = self.rows[n1]
+        self.rows[n1] = self.rows[n2]
+        self.rows[n2] = tmp
+
+
+
+    def height(self, scale=1):
+        """
+        Returns the height of scale*self, which is the maximum of the
+        absolute values of all numerators and denominators of the
+        entries of scale*self.
 
         OUTPUT:
             -- Integer
 
+        NOTE: Since 0 = 0/1 has denominator 1, the height is at least 1.
+
         EXAMPLES:
-            sage: b = matrix(QQ,2,range(6), sparse=True); b[0,0]=-5007/293; b
-            [-5007/293         1         2]
-            [        3         4         5]
-            sage: b.height()
-            5007
-        """
-        cdef Integer z
-        z = PY_NEW(Integer)
-        self.mpz_height(z.value)
-        return z
-
-    cdef int mpz_height(self, mpz_t height) except -1:
-        cdef mpz_t x, h
-        mpz_init(x)
-        mpz_init_set_si(h, 0)
+            sage: A = MatrixSpace(QQ, 3,3, sparse=True)([1,2,3,4,5/13,6,-7/17,8,9])._sparse_matrix_mpq_()
+            sage: A.height()
+            17
+            sage: A = MatrixSpace(QQ, 2,2, sparse=True)([1,2,-197/13,4])._sparse_matrix_mpq_()
+            sage: A.height()
+            197
+            sage: A.height(26)
+            394
+        """
+        cdef mpz_t h, a
+        mpz_init(h)
+        mpz_init(a)
+        mpz_set_si(h, 1)
+
+        cdef mpq_t s, v2
+        cdef sage.rings.rational.Rational tmp
+        tmp = sage.rings.rational.Rational(abs(scale))
+        mpq_init(s)
+        mpq_set(s,tmp.value)
+
         cdef int i, j
-        _sig_on
-        for i from 0 <= i < self._nrows:
-            for j from 0 <= j < self._matrix[i].num_nonzero:
-                mpq_get_num(x, self._matrix[i].entries[j])
-                mpz_abs(x, x)
-                if mpz_cmp(h,x) < 0:
-                    mpz_set(h,x)
-                mpq_get_den(x, self._matrix[i].entries[j])
-                mpz_abs(x, x)
-                if mpz_cmp(h,x) < 0:
-                    mpz_set(h,x)
-        _sig_off
-        mpz_set(height, h)
+        cdef mpq_vector* v
+
+        if scale == 1:
+            for i from 0 <= i < self.nr:
+                v = &self.rows[i]
+                for j from 0 <= j < v.num_nonzero:
+                    mpz_abs(a, mpq_numref(v.entries[j]))
+                    if mpz_cmp(a, h) > 0:
+                        mpz_set(h, a)
+                    if mpz_cmp(mpq_denref(v.entries[j]), h) > 0:
+                        mpz_set(h, mpq_denref(v.entries[j]))
+        else:
+            mpq_init(v2)
+            for i from 0 <= i < self.nr:
+                v = &self.rows[i]
+                for j from 0 <= j < v.num_nonzero:
+                    mpq_mul(v2, v.entries[j], s)
+                    mpz_abs(a, mpq_numref(v2))
+                    if mpz_cmp(a, h) > 0:
+                        mpz_set(h, a)
+                    if mpz_cmp(mpq_denref(v2), h) > 0:
+                        mpz_set(h, mpq_denref(v2))
+            mpq_clear(v2)
+
+        #endif
+        mpz_clear(a)
+        mpq_clear(s)
+
+        cdef sage.rings.integer.Integer r
+        r = sage.rings.integer.Integer()
+        r.set_from_mpz(h)
         mpz_clear(h)
-        mpz_clear(x)
-        return 0
-
-    cdef int mpz_denom(self, mpz_t d) except -1:
-        mpz_set_si(d,1)
-        cdef Py_ssize_t i, j
-        cdef mpq_vector *v
-
-        _sig_on
-        for i from 0 <= i < self._nrows:
-            for j from 0 <= j < self._matrix[i].num_nonzero:
-                mpz_lcm(d, d, mpq_denref(self._matrix[i].entries[j]))
-        _sig_off
-        return 0
-
-
-    def denominator(self):
-        """
-        Return the denominator of this matrix.
-
-        OUTPUT:
-            -- SAGE Integer
-
-        EXAMPLES:
-            sage: b = matrix(QQ,2,range(6)); b[0,0]=-5007/293; b
-            [-5007/293         1         2]
-            [        3         4         5]
-            sage: b.denominator()
-            293
-        """
-        cdef Integer z
-        z = PY_NEW(Integer)
-        self.mpz_denom(z.value)
-        return z
-
-    def _clear_denom(self):
-        """
-        INPUT:
-            self -- a matrix
-
-        OUTPUT:
-            D*self, D
-=======
-    def height(self):
-        """
-        Return the height of this matrix, which is the least common
-        multiple of all numerators and denominators of elements of
-        this matrix.
+        return r
+
+    def denom(self):
+        """
+        Returns the denominator of self, which is the least common
+        multiple of the denominators of the entries of self.
 
         OUTPUT:
             -- Integer
 
+        NOTE: Since 0 = 0/1 has denominator 1, the height is at least 1.
+
         EXAMPLES:
-            sage: b = matrix(QQ,2,range(6), sparse=True); b[0,0]=-5007/293; b
-            [-5007/293         1         2]
-            [        3         4         5]
-            sage: b.height()
-            5007
-        """
-        cdef Integer z
-        z = PY_NEW(Integer)
-        self.mpz_height(z.value)
-        return z
-
-    cdef int mpz_height(self, mpz_t height) except -1:
-        cdef mpz_t x, h
-        mpz_init(x)
-        mpz_init_set_si(h, 0)
+            sage: A = MatrixSpace(QQ, 3,3, sparse=True)([1/17,2,3,4,5/13,6,-7/17,8,9])._sparse_matrix_mpq_()
+            sage: A.denom()
+            221
+            sage: A = MatrixSpace(QQ, 2,2, sparse=True)([1,2,-197/13,4])._sparse_matrix_mpq_()
+            sage: A.denom()
+            13
+        """
+        cdef mpz_t d
+        mpz_init(d)
+        mpz_set_si(d, 1)
+
         cdef int i, j
+        cdef mpq_vector* v
+
         _sig_on
-        for i from 0 <= i < self._nrows:
-            for j from 0 <= j < self._matrix[i].num_nonzero:
-                mpq_get_num(x, self._matrix[i].entries[j])
-                mpz_abs(x, x)
-                if mpz_cmp(h,x) < 0:
-                    mpz_set(h,x)
-                mpq_get_den(x, self._matrix[i].entries[j])
-                mpz_abs(x, x)
-                if mpz_cmp(h,x) < 0:
-                    mpz_set(h,x)
+        for i from 0 <= i < self.nr:
+            v = &self.rows[i]
+            for j from 0 <= j < v.num_nonzero:
+                mpz_lcm(d, d, mpq_denref(v.entries[j]))
         _sig_off
-        mpz_set(height, h)
-        mpz_clear(h)
-        mpz_clear(x)
-        return 0
-
-    cdef int mpz_denom(self, mpz_t d) except -1:
-        mpz_set_si(d,1)
-        cdef Py_ssize_t i, j
-        cdef mpq_vector *v
+
+        cdef sage.rings.integer.Integer _d
+        _d = sage.rings.integer.Integer()
+        _d.set_from_mpz(d)
+        mpz_clear(d)
+        return _d
+
+    def clear_denom(self):
+        """
+        Replace self by self times the denominator of self.
+
+        EXAMPLES:
+            sage: A = MatrixSpace(QQ,2, sparse=True)([1/3,2,3/2,4])._sparse_matrix_mpq_()
+            sage: A.clear_denom ()
+            6
+            sage: A
+            [
+            2, 12,
+            9, 24
+            ]
+        """
+        cdef sage.rings.integer.Integer _d
+        _d = self.denom()
+
+        cdef mpq_t d
+        mpq_init(d)
+        mpz_set(mpq_numref(d), _d.value)
+
+        cdef int i, j
+        cdef mpq_vector* v
 
         _sig_on
-        for i from 0 <= i < self._nrows:
-            for j from 0 <= j < self._matrix[i].num_nonzero:
-                mpz_lcm(d, d, mpq_denref(self._matrix[i].entries[j]))
+        for i from 0 <= i < self.nr:
+            v = &self.rows[i]
+            for j from 0 <= j < v.num_nonzero:
+                mpq_mul(v.entries[j], v.entries[j], d)
         _sig_off
-        return 0
-
-
-    def denominator(self):
-        """
-        Return the denominator of this matrix.
-
-        OUTPUT:
-            -- SAGE Integer
+
+        mpq_clear(d)
+        return _d
+
+
+    def divide_by(self, sage.rings.integer.Integer d):
+        """
+        Replace self by self/d.
 
         EXAMPLES:
-            sage: b = matrix(QQ,2,range(6)); b[0,0]=-5007/293; b
-            [-5007/293         1         2]
-            [        3         4         5]
-            sage: b.denominator()
-            293
-        """
-        cdef Integer z
-        z = PY_NEW(Integer)
-        self.mpz_denom(z.value)
-        return z
-
-    def _clear_denom(self):
-        """
-        INPUT:
-            self -- a matrix
-
-        OUTPUT:
-            D*self, D
-
-        The product D*self is a matrix over ZZ
->>>>>>> /tmp/matrix_rational_sparse.pyx~other.AytdE9
-
-<<<<<<< /home/was/s/devel/sage-tomorrow/sage/matrix/matrix_rational_sparse.pyx
-        The product D*self is a matrix over ZZ
-
-        EXAMPLES:
-            sage: a = matrix(QQ,3,[-2/7, -1/4, -2, 0, 1/7, 1, 0, 1/2, 1/5],sparse=True)
-            sage: a.denominator()
-            140
-            sage: a._clear_denom()
-            ([ -40  -35 -280]
-            [   0   20  140]
-            [   0   70   28], 140)
-        """
-        cdef Integer D
-        cdef Py_ssize_t i, j
-        cdef Matrix_integer_sparse A
-        cdef mpz_t t
+            sage: A = MatrixSpace(QQ,2, sparse=True)([1,2,3,4])._sparse_matrix_mpq_()
+            sage: A.divide_by(5)
+            sage: A
+            [
+            1/5, 2/5,
+            3/5, 4/5
+            ]
+        """
+        cdef mpq_t dd
+        mpq_init(dd)
+        mpq_set_si(dd, 1, 1)
+        mpz_set(mpq_denref(dd), d.value)
+
+        cdef int i, j
         cdef mpq_vector* v
-=======
-        EXAMPLES:
-            sage: a = matrix(QQ,3,[-2/7, -1/4, -2, 0, 1/7, 1, 0, 1/2, 1/5],sparse=True)
-            sage: a.denominator()
-            140
-            sage: a._clear_denom()
-            ([ -40  -35 -280]
-            [   0   20  140]
-            [   0   70   28], 140)
-        """
-        cdef Integer D
-        cdef Py_ssize_t i, j
-        cdef Matrix_integer_sparse A
-        cdef mpz_t t
-        cdef mpq_vector* v
->>>>>>> /tmp/matrix_rational_sparse.pyx~other.AytdE9
-
-        D = Integer()
-        self.mpz_denom(D.value)
-
-        MZ = sage.matrix.matrix_space.MatrixSpace(ZZ, self._nrows, self._ncols, sparse=True)
-        A = MZ.zero_matrix()
-
-        mpz_init(t)
+
         _sig_on
-        for i from 0 <= i < self._nrows:
-            v = &(self._matrix[i])
+        for i from 0 <= i < self.nr:
+            v = &self.rows[i]
             for j from 0 <= j < v.num_nonzero:
-                mpz_divexact(t, D.value, mpq_denref(v.entries[j]))
-                mpz_mul(t, t, mpq_numref(v.entries[j]))
-                mpz_vector_set_entry(&(A._matrix[i]), v.positions[j], t)
+                mpq_mul(v.entries[j], v.entries[j], dd)
         _sig_off
-        mpz_clear(t)
-        A._initialized = 1
-        return A, D
-
-
-<<<<<<< /home/was/s/devel/sage-tomorrow/sage/matrix/matrix_rational_sparse.pyx
-    ################################################
-    # Echelon form
-    ################################################
-    def echelonize(self, height_guess=None, proof=True, **kwds):
-        """
-        INPUT:
-            height_guess, proof, **kwds -- all passed to the multimodular algorithm; ignored
-                                           by the p-adic algorithm.
-
-        OUTPUT:
-            matrix -- the reduced row echelon for of self.
-
-        ALGORITHM: a multimodular algorithm.
-
-        EXAMPLES:
-            sage: a = matrix(QQ, 4, range(16), sparse=True); a[0,0] = 1/19; a[0,1] = 1/5; a
-            [1/19  1/5    2    3]
-            [   4    5    6    7]
-            [   8    9   10   11]
-            [  12   13   14   15]
-            sage: a.echelonize(); a
-            [      1       0       0 -76/157]
-            [      0       1       0  -5/157]
-            [      0       0       1 238/157]
-            [      0       0       0       0]
-        """
-
-        x = self.fetch('in_echelon_form')
-        if not x is None: return  # already known to be in echelon form
-        self.check_mutability()
-        self.clear_cache()
-
-        pivots = self._echelonize_multimodular(height_guess, proof, **kwds)
-
-        self.cache('in_echelon_form', True)
-        self.cache('pivots', pivots)
-
-
-    def echelon_form(self, algorithm='default',
-                     height_guess=None, proof=True, **kwds):
-        """
-        INPUT:
-            height_guess, proof, **kwds -- all passed to the multimodular algorithm; ignored
-                                           by the p-adic algorithm.
-
-        OUTPUT:
-            self is no in reduced row echelon form.
-
-        EXAMPLES:
-            sage: a = matrix(QQ, 4, range(16), sparse=True); a[0,0] = 1/19; a[0,1] = 1/5; a
-            [1/19  1/5    2    3]
-            [   4    5    6    7]
-            [   8    9   10   11]
-            [  12   13   14   15]
-            sage: a.echelon_form()
-            [      1       0       0 -76/157]
-            [      0       1       0  -5/157]
-            [      0       0       1 238/157]
-            [      0       0       0       0]
-        """
-        label = 'echelon_form_%s'%algorithm
-        x = self.fetch(label)
-        if not x is None:
-            return x
-        if self.fetch('in_echelon_form'): return self
-
-        E = self._echelon_form_multimodular(height_guess, proof=proof)
-
-        self.cache(label, E)
-        self.cache('pivots', E.pivots())
-        return E
-
-    # Multimodular echelonization algorithms
-    def _echelonize_multimodular(self, height_guess=None, proof=True, **kwds):
-        cdef Matrix_rational_sparse E
-        E = self._echelon_form_multimodular(height_guess, proof=proof, **kwds)
-        # Get rid of self's data
-        self._dealloc()
-
-        # Change self's data to point to E's.
-        self._matrix = E._matrix
-
-        # Make sure that E's destructure doesn't delete self's data.
-        E._matrix = NULL
-        E._initialized = False
-        return E.pivots()
-
-
-=======
-    ################################################
-    # Echelon form
-    ################################################
-    def echelonize(self, height_guess=None, proof=True, **kwds):
-        """
-        INPUT:
-            height_guess, proof, **kwds -- all passed to the multimodular algorithm; ignored
-                                           by the p-adic algorithm.
-
-        OUTPUT:
-            matrix -- the reduced row echelon for of self.
-
-        ALGORITHM: a multimodular algorithm.
-
-        EXAMPLES:
-            sage: a = matrix(QQ, 4, range(16), sparse=True); a[0,0] = 1/19; a[0,1] = 1/5; a
-            [1/19  1/5    2    3]
-            [   4    5    6    7]
-            [   8    9   10   11]
-            [  12   13   14   15]
-            sage: a.echelonize(); a
-            [      1       0       0 -76/157]
-            [      0       1       0  -5/157]
-            [      0       0       1 238/157]
-            [      0       0       0       0]
-        """
-
-        x = self.fetch('in_echelon_form')
-        if not x is None: return  # already known to be in echelon form
-        self.check_mutability()
-        self.clear_cache()
-
-        pivots = self._echelonize_multimodular(height_guess, proof, **kwds)
-
-        self.cache('in_echelon_form', True)
-        self.cache('pivots', pivots)
-
-
-    def echelon_form(self, algorithm='default',
-                     height_guess=None, proof=True, **kwds):
-        """
-        INPUT:
-            height_guess, proof, **kwds -- all passed to the multimodular algorithm; ignored
-                                           by the p-adic algorithm.
-
-        OUTPUT:
-            self is no in reduced row echelon form.
-
-        EXAMPLES:
-            sage: a = matrix(QQ, 4, range(16), sparse=True); a[0,0] = 1/19; a[0,1] = 1/5; a
-            [1/19  1/5    2    3]
-            [   4    5    6    7]
-            [   8    9   10   11]
-            [  12   13   14   15]
-            sage: a.echelon_form()
-            [      1       0       0 -76/157]
-            [      0       1       0  -5/157]
-            [      0       0       1 238/157]
-            [      0       0       0       0]
-        """
-        label = 'echelon_form_%s'%algorithm
-        x = self.fetch(label)
-        if not x is None:
-            return x
-        if self.fetch('in_echelon_form'): return self
-
-        E = self._echelon_form_multimodular(height_guess, proof=proof)
-
-        self.cache(label, E)
-        self.cache('pivots', E.pivots())
-        return E
-
-    # Multimodular echelonization algorithms
-    def _echelonize_multimodular(self, height_guess=None, proof=True, **kwds):
-        cdef Matrix_rational_sparse E
-        E = self._echelon_form_multimodular(height_guess, proof=proof, **kwds)
-        # Get rid of self's data
-        self._dealloc()
-
-        # Change self's data to point to E's.
-        self._matrix = E._matrix
-
-        # Make sure that E's destructure doesn't delete self's data.
-        E._matrix = NULL
-        E._initialized = False
-
-
->>>>>>> /tmp/matrix_rational_sparse.pyx~other.AytdE9
-    def _echelon_form_multimodular(self, height_guess=None, proof=True):
+        mpq_clear(dd)
+
+    def echelon_multimodular(self, height_guess=None, proof=True):
         """
         Returns reduced row-echelon form using a multi-modular
         algorithm.  Does not change self.
@@ -742,121 +859,415 @@
         INPUT:
             height_guess -- integer or None
             proof -- boolean (default: True)
-        """
-        import misc
-        return misc.matrix_rational_echelon_form_multimodular(self,
-                                 height_guess=height_guess, proof=proof)
-
-
-    def set_row_to_multiple_of_row(self, i, j, s):
-        """
-        Set row i equal to s times row j.
 
         EXAMPLES:
-            sage: a = matrix(QQ,2,3,range(6), sparse=True); a
-            [0 1 2]
-            [3 4 5]
-            sage: a.set_row_to_multiple_of_row(1,0,-3)
-            sage: a
-            [ 0  1  2]
-            [ 0 -3 -6]
-        """
-        self.check_row_bounds_and_mutability(i, j)
-        cdef Rational _s
-        _s = Rational(s)
-        mpq_vector_scalar_multiply(&self._matrix[i], &self._matrix[j], _s.value)
-
-    def dense_matrix(self):
-        import misc
-        return misc.matrix_rational_sparse__dense_matrix(self)
-
-##     def _set_row_to_negative_of_row_of_A_using_subset_of_columns(self, Py_ssize_t i, Matrix A,
-##                                                                  Py_ssize_t r, cols):
-##         B = self.copy()
-##         B.x_set_row_to_negative_of_row_of_A_using_subset_of_columns(i, A, r, cols)
-##         cdef Py_ssize_t l
-##         l = 0
-##         for z in range(self.ncols()):
-##             self[i,z] = 0
-##         for k in cols:
-##             self.set_unsafe(i,l,-A.get_unsafe(r,k))               #self[i,l] = -A[r,k]
-##             l += 1
-##         if self != B:
-##             print "correct =\n", self.str()
-##             print "wrong = \n", B.str()
-##             print "diff = \n", (self-B).str()
-
-    def _set_row_to_negative_of_row_of_A_using_subset_of_columns(self, Py_ssize_t i, Matrix A,
-                                                                 Py_ssize_t r, cols,
-                                                                 cols_index=None):
-        """
-        Set row i of self to -(row r of A), but where we only take the
-        given column positions in that row of A.  Note that we *DO*
-        zero out the other entries of self's row i.
-
-        INPUT:
-            i -- integer, index into the rows of self
-            A -- a sparse matrix
-            r -- integer, index into rows of A
-            cols -- a *sorted* list of integers.
-            cols_index -- (optional).  But set it to this to vastly speed up calls
-                       to this function:
-                               dict([(cols[i], i) for i in range(len(cols))])
-
-        EXAMPLES:
-            sage: a = matrix(QQ,2,3,range(6), sparse=True); a
-            [0 1 2]
-            [3 4 5]
-
-        Note that the row is zeroed out before being set in the sparse case.
-            sage: a._set_row_to_negative_of_row_of_A_using_subset_of_columns(0,a,1,[1,2])
-            sage: a
-            [-4 -5  0]
-            [ 3  4  5]
-        """
-        # this function exists just because it is useful for modular symbols presentations.
-        self.check_row_bounds_and_mutability(i,i)
-        if r < 0 or r >= A.nrows():
-            raise IndexError, "invalid row"
-
-        if not A.is_sparse():
-            A = A.sparse_matrix()
-
-        if A.base_ring() != QQ:
-            A = A.change_ring(QQ)
-
-        cdef Matrix_rational_sparse _A
-        _A = A
-
-        cdef Py_ssize_t l, n
-
-        cdef mpq_vector *v, *w
-        v = &self._matrix[i]
-        w = &_A._matrix[r]
-
-
-        if cols_index is None:
-            cols_index = dict([(cols[i], i) for i in range(len(cols))])
-
-        _cols = set(cols)
-        pos = [i for i from 0 <= i < w.num_nonzero if w.positions[i] in _cols]
-        n = len(pos)
-
-        mpq_vector_clear(v)
-        allocate_mpq_vector(v, n)
-        v.num_nonzero = n
-        v.degree = self._ncols
-
-
-        for l from 0 <= l < n:
-            v.positions[l] = cols_index[w.positions[pos[l]]]
-            mpq_mul(v.entries[l], w.entries[pos[l]], minus_one)
-
-
-
-#########################
-
-# used for a function above
-cdef mpq_t minus_one
-mpq_init(minus_one)
-mpq_set_si(minus_one, -1,1)
+            sage: A = MatrixSpace(QQ,2, sparse=True)([1/3,2,3/2,4])._sparse_matrix_mpq_(); A
+            [
+            1/3, 2,
+            3/2, 4
+            ]
+            sage: B = A.echelon_multimodular(); B
+            [
+            1, 0,
+            0, 1
+            ]
+
+        Note that A is unchanged.
+            sage: A
+            [
+            1/3, 2,
+            3/2, 4
+            ]
+
+
+        ALGORITHM:
+        The following is a modular algorithm for computing the echelon
+        form.  Define the height of a matrix to be the max of the
+        absolute values of the entries.
+
+        Given Matrix A with n columns (self).
+
+         0. Rescale input matrix A to have integer entries.  This does
+            not change echelon form and makes reduction modulo lots of
+            primes significantly easier if there were denominators.
+            Henceforth we assume A has integer entries.
+
+         1. Let c be a guess for the height of the echelon form.  E.g.,
+            c=1000, e.g., if matrix is very sparse and application is to
+            computing modular symbols.
+
+         2. Let M = n * c * H(A) + 1,
+            where n is the number of columns of A.
+
+         3. List primes p_1, p_2, ..., such that the product of
+            the p_i is at least M.
+
+         4. Try to compute the rational reconstruction CRT echelon form
+            of A mod the product of the p_i.  If rational
+            reconstruction fails, compute 1 more echelon forms mod the
+            next prime, and attempt again.  Make sure to keep the
+            result of CRT on the primes from before, so we don't have
+            to do that computation again.  Let E be this matrix.
+
+         5. Compute the denominator d of E.
+            Attempt to prove that result is correct by checking that
+
+                  H(d*E)*ncols(A)*H(A) < (prod of reduction primes)
+
+            where H denotes the height.   If this fails, do step 4 with
+            a few more primes.
+        """
+        cdef Matrix_rational_sparse E
+
+        if self.nr == 0 or self.nc == 0:
+            return self
+
+        cdef sage.rings.integer.Integer dd
+        dd = self.clear_denom()
+        #print "dd = ", dd
+
+        hA = long(self.height())
+        if height_guess is None:
+            height_guess = 100000*hA**4
+        tm = sage.misc.all.verbose("height_guess = %s"%height_guess, level=2)
+
+        if proof:
+            M = self.nc * height_guess * hA  +  1
+        else:
+            M = height_guess + 1
+
+        p = START_PRIME
+        X = []
+        best_pivots = []
+        prod = 1
+        problem = 0
+        while True:
+            while prod < M:
+                problem = problem + 1
+                if problem > 50:
+                    sage.misc.all.verbose("sparse_matrix multi-modular reduce not converging?")
+                t = sage.misc.all.verbose("echelon modulo p=%s (%.2f%% done)"%(
+                           p, 100*float(len(str(prod))) / len(str(M))), level=2)
+
+                # We use denoms=False, since we made self integral by calling clear_denom above.
+                A = self.matrix_modint(p, denoms=False)
+                t = sage.misc.all.verbose("time to reduce matrix mod p:",t, level=2)
+                A.echelon()
+                t = sage.misc.all.verbose("time to put reduced matrix in echelon form:",t, level=2)
+                c = matrix_rational_dense.cmp_pivots(best_pivots, A.pivots())
+                if c <= 0:
+                    best_pivots = A.pivots()
+                    X.append(A)
+                    prod = prod * p
+                else:
+                    # do not save A since it is bad.
+                    if sage.misc.all.LEVEL > 1:
+                        sage.misc.all.verbose("Excluding this prime (bad pivots).")
+                p = sage.rings.arith.next_prime(p)
+                t = sage.misc.all.verbose("time for pivot compare", t, level=2)
+            # Find set of best matrices.
+            Y = []
+            # recompute product, since may drop bad matrices
+            prod = 1
+            for i in range(len(X)):
+                if matrix_rational_dense.cmp_pivots(best_pivots, X[i].pivots()) <= 0:
+                    Y.append(X[i])
+                    prod = prod * X[i].prime()
+            try:
+                t = sage.misc.all.verbose("start crt and rr", level=2)
+                E = lift_matrices_modint(Y)
+                #print "E = ", E    # debug
+                sage.misc.all.verbose("crt and rr time is",t, level=2)
+            except ValueError, msg:
+                #print msg # debug
+                sage.misc.all.verbose("Redoing with several more primes", level=2)
+                for i in range(3):
+                    M = M * START_PRIME
+                continue
+
+            if not proof:
+                sage.misc.all.verbose("Not checking validity of result (since proof=False).", level=2)
+                break
+            d   = E.denom()
+            hdE = long(E.height(d))
+            if hdE * self.ncols() * hA < prod:
+                break
+            for i in range(3):
+                M = M * START_PRIME
+        #end while
+        sage.misc.all.verbose("total time",tm, level=2)
+        self.__pivots = best_pivots
+        E.__pivots = best_pivots
+        self.divide_by(dd)
+        return E
+
+    def echelon(self):
+        """
+        Replace self by its reduction to reduced row echelon form.
+
+        ALGORITHM:
+        We use Gauss elimination, which is slightly intelligent, in
+        these sense that we clear each column using a row with the
+        minimum number of nonzero entries.
+
+        WARNING: There is no reason to use the code below, except
+                 for testing this class.  It is *vastly* faster to use
+                 the multi-modular method, which is implemented in
+                 sparse_matrix.Sparse_matrix_rational
+        """
+        cdef int i, r, c, min, min_row, start_row, sgn
+        cdef mpq_vector tmp
+        cdef mpq_t a, a_inverse, b, minus_b
+        mpq_init(a)
+        mpq_init(a_inverse)
+        mpq_init(b)
+        mpq_init(minus_b)
+
+        start_row = 0
+        self.__pivots = []
+        for c from 0 <= c < self.nc:
+            _sig_check
+            if c % 10 == 0:
+                sage.misc.all.verbose('clearing column %s of %s'%(c,self.nc),
+                                      caller_name = 'matrix_rational_sparse echelon')
+            min = self.nc + 1
+            min_row = -1
+            if PyErr_CheckSignals(): raise KeyboardInterrupt
+            for r from start_row <= r < self.nr:
+                if self.rows[r].num_nonzero > 0 and self.rows[r].num_nonzero < min:
+                    # Since there is at least one nonzero entry, the first entry
+                    # of the positions list is defined.  It is the first position
+                    # of a nonzero entry, and it equals c precisely if row r
+                    # is a row we could use to clear column c.
+                    if self.rows[r].positions[0] == c:
+                        min_row = r
+                        min = self.rows[r].num_nonzero
+                    #endif
+                #endif
+            #endfor
+            if min_row != -1:
+                r = min_row
+                self.__pivots.append(c)
+                # Since we can use row r to clear column c, the
+                # entry in position c in row r must be the first
+                # nonzero entry.
+                mpq_inv(a_inverse, self.rows[r].entries[0])
+                scale_mpq_vector(&self.rows[r], a_inverse)
+                self.swap_rows(r, start_row)
+                for i from 0 <= i < self.nr:
+                    if i != start_row:
+                        mpq_vector_get_entry(&b, &self.rows[i], c)
+                        if mpq_sgn(b) != 0:   # if b is nonzero
+                            mpq_neg(minus_b, b)
+                            add_mpq_vector_init(&tmp, &self.rows[i],
+                                                &self.rows[start_row], minus_b)
+                            clear_mpq_vector(&self.rows[i])
+                            self.rows[i] = tmp
+                start_row = start_row + 1
+        mpq_clear(a)
+        mpq_clear(a_inverse)
+        mpq_clear(b)
+        mpq_clear(minus_b)
+
+
+
+#####################################
+
+
+
+def Matrix_rational_sparse_from_columns(columns):
+    """
+    Create a sparse Matrix_rational_sparse from a list of sparse Vector_mpq's.
+    Each vector must have same degree.
+    INPUT:
+        columns -- a list of Vector_mpq's.
+    OUTPUT:
+        A sparse Matrix_rational_sparse whose columns are as given.
+    """
+    if not isinstance(columns, list):
+        raise TypeError, "columns must be a list"
+
+    cdef int j, nc, nr
+    nc = len(columns)
+    if nc == 0:
+        return Matrix_rational_sparse(0,0)
+    if not isinstance(columns[0], Vector_mpq):
+        raise TypeError, "each column must be of type Vector_mpq"
+    nr = columns[0].degree()
+    entries = []
+    for j from 0 <= j < nc:
+        v = columns[j]
+        if not isinstance(v, Vector_mpq):
+            raise TypeError, "each column must be of type Vector_mpq"
+        if v.degree() != nr:
+            raise IndexError, "each column must have degree the number of rows of self."
+        for i, x in v.list():
+            # now the i,j entry of our matrix should be set equal to x."
+            entries.append((i,j,x))
+    return Matrix_rational_sparse(nr, nc, entries)
+
+
+
+
+def lift_matrices_modint(X):
+    """
+    INPUT:
+        X -- list of sparse Matrix_modint matrices.
+
+    OUTPUT:
+        Matrix_rational_sparse -- computed if possible using rational reconstruction
+    raises ValueError if there is no valid lift.
+
+    ALGORITHM:
+        0. validate input -- type of elements of X and dimensions match up.
+        1. compute CRT basis as array of mpz_t's
+        2. allocate new matrix
+        3. for each row:
+           * find union of nonzero positions as Python int set/list
+           * allocate relevant memory in matrix over Q that we're constructing
+           * for each nonzero position:
+                - use CRT basis to lift to mod prod of moduli
+                - use rational reconstruction to list to Q
+                  (if fail clean up memory and raise exception)
+                   -- always multiply element by lcm of denominators so far by attempting
+                      rr (and only do rr if there is a denominator)
+                - enter value in output matrix
+        4. memory cleanup:
+            * clear crt basis
+    """
+    cdef int i, r, c, nr, nc, lenX
+    cdef sage.rings.integer.Integer a, b
+
+    #print "X = ", X       # debug
+
+    # 0. validate input
+    lenX = len(X)   # save as C int
+    # Create C level access to the entries of the Python array X
+    for i from 0 <= i < lenX:
+        if i == 0:
+            nr = X[i].nrows()
+            nc = X[i].ncols()
+        else:
+            if X[i].nrows() != nr or X[i].ncols() != nc:
+                raise ValueError, "number of rows and columns of all input matrices must be the same"
+    #print "validated input"
+
+    # 1. crt basis as mpz_t'
+    #    We use Python since this doesn't have to be fast.
+    import sage.rings.integer   # I don't know why this is needed, but it is. (must be a weird pyrex thing)
+    P = []
+    for A in X:
+        a = sage.rings.integer.Integer(A.prime())
+        P.append(a)     # no list comprehensions in pyrex
+
+    import sage.rings.integer_ring
+    _B = sage.rings.integer_ring.crt_basis(P)
+    #print "computed crt basis = ", _B
+
+    cdef mpz_t* B
+    cdef mpz_t prod    # product of moduli
+
+    mpz_init(prod)
+    mpz_set_si(prod, 1)
+
+    B = <mpz_t*> sage_malloc(sizeof(mpz_t) * len(_B))
+    if B == <mpz_t*> 0:
+        raise MemoryError, "Error allocating memory"
+    for i from 0 <= i < len(_B):
+        mpz_init(B[i])
+        b = _B[i]
+        mpz_set(B[i], b.value)
+        mpz_mul_si(prod, prod, X[i].prime())
+
+    #print "converted crt basis to C"
+
+
+    # 2. create un-allocated matrix over Q
+    cdef Matrix_rational_sparse M
+    M = Matrix_rational_sparse(nr, nc, init=False)
+    #print "created un-allocated matrix"
+
+    cdef int num_nonzero
+    cdef mpz_t crt_lift, tmp
+
+    mpz_init(crt_lift)
+    mpz_init(tmp)
+
+    cdef mpq_t denom
+    mpq_init(denom)
+    mpq_set_si(denom, 1, 1)
+
+    # 3. for each row...
+    cdef matrix_modn_sparse.Matrix_modn_sparse C
+
+    error = None
+
+    cdef int max_row_allocated
+
+    try:
+        for r from 0 <= r < nr:
+            #print "considering row r=%s"%r
+            #_sig_check
+            nonzero_positions = []
+            for i from 0 <= i < lenX:
+                C = X[i]
+                for j from 0 <= j < C.rows[r].num_nonzero:
+                    nonzero_positions.append(C.rows[r].positions[j])
+            nonzero_positions = list(set(nonzero_positions))
+            nonzero_positions.sort()
+            num_nonzero = len(nonzero_positions)
+            #print "num_nonzero = ", num_nonzero
+
+            # allocate space for that many nonzero entries.
+            init_mpq_vector(&M.rows[r], nc, num_nonzero)
+            max_row_allocated = r
+            for j from 0 <= j < num_nonzero:
+                M.rows[r].positions[j] = nonzero_positions[j]
+
+            for j from 0 <= j < num_nonzero:
+                # compute each lifted element and insert into M.rows[r]
+                mpz_set_si(crt_lift, 0)
+                for i from 0 <= i < lenX:
+                    C = X[i]       # this could slow everything down a lot... ?
+                    # tmp = (ith CRT basis) * (entry of ith modint matrix)
+#matrix_rational_sparse.pyx:2058:58: Cannot assign type 'c_vector_modint (*)' to 'c_vector_modint (*)' ?!
+                    mpz_mul_si(tmp,     B[i],   get_entry(<c_vector_modint *>&C.rows[r], M.rows[r].positions[j]))
+                    mpz_add(crt_lift, crt_lift, tmp)
+
+                mpz_mul(crt_lift, crt_lift, denom)
+                mpq_rational_reconstruction(M.rows[r].entries[j],
+                                            crt_lift, prod)
+                mpq_div(M.rows[r].entries[j], M.rows[r].entries[j], denom)
+                mpz_lcm(mpq_numref(denom), mpq_numref(denom), mpq_denref(M.rows[r].entries[j]))
+
+
+    except ValueError, msg:
+        #print "msg = ", msg
+        error = ValueError
+        # Delete memory in M, since M.is_init isn't true, so M would never
+        # get deleted.  We do this here, since otherwise we'd have to
+        # finish constructing M just so the __dealloc__ method would work correctly.
+        for r from 0 <= r <= max_row_allocated:
+            clear_mpq_vector(&M.rows[r])
+
+    # 4. memory cleanup
+    #print "cleaning up memory"
+    mpz_clear(crt_lift)
+    mpz_clear(denom)
+    mpz_clear(prod)
+    mpz_clear(tmp)
+
+    for i from 0 <= i < len(_B):
+        mpz_clear(B[i])
+    sage_free(B)
+
+    if not error is None:
+        raise error, msg
+
+    # done.
+    M.is_init = True
+    return M
+
+
+def make_sparse_rational_matrix(nrows, ncols, entries):
+    return Matrix_rational_sparse(nrows, ncols, entries = entries, init=False)