--- conflicted
+++ resolved
@@ -256,14 +256,11 @@
                 raise FeatureNotPresentError(self._feature, reason=f'Importing {self._name} failed: {e}')
             raise
 
-<<<<<<< HEAD
-=======
         if feature:
             # for the case that the feature is hidden
             feature.require()
 
         name = self._as_name
->>>>>>> b4b562c5
         if self._deprecation is not None:
             from sage.misc.superseded import deprecation_cython as deprecation
             try:
