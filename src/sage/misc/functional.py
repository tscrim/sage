# -*- coding: utf-8 -*-
"""
Functional notation

These are functions so that you can write foo(x) instead of x.foo()
in certain common cases.

AUTHORS:

- William Stein: Initial version

- David Joyner (2005-12-20): More Examples
"""

#*****************************************************************************
#       Copyright (C) 2004 William Stein <wstein@gmail.com>
#
#  Distributed under the terms of the GNU General Public License (GPL)
#
#    This code is distributed in the hope that it will be useful,
#    but WITHOUT ANY WARRANTY; without even the implied warranty of
#    MERCHANTABILITY or FITNESS FOR A PARTICULAR PURPOSE.  See the GNU
#    General Public License for more details.
#
#  The full text of the GPL is available at:
#
#                  http://www.gnu.org/licenses/
#*****************************************************************************


import sage.misc.latex
import sage.interfaces.expect
import sage.interfaces.mathematica


from sage.rings.complex_double import CDF
from sage.rings.real_double import RDF, RealDoubleElement

import sage.rings.real_mpfr
import sage.rings.complex_field
import sage.rings.integer

import __builtin__

LOG_TEN_TWO_PLUS_EPSILON = 3.321928094887363 # a small overestimate of log(10,2)

##############################################################################
# There are many functions on elements of a ring, which mathematicians
# usually write f(x), e.g., it is weird to write x.log() and natural
# to write log(x).  The functions below allow for the more familiar syntax.
##############################################################################
def additive_order(x):
    """
    Returns the additive order of `x`.

    EXAMPLES::

        sage: additive_order(5)
        +Infinity
        sage: additive_order(Mod(5,11))
        11
        sage: additive_order(Mod(4,12))
        3
    """
    return x.additive_order()

def base_ring(x):
    """
    Returns the base ring over which x is defined.

    EXAMPLES::

        sage: R = PolynomialRing(GF(7), 'x')
        sage: base_ring(R)
        Finite Field of size 7
    """
    return x.base_ring()

def base_field(x):
    """
    Returns the base field over which x is defined.

    EXAMPLES::

        sage: R = PolynomialRing(GF(7), 'x')
        sage: base_ring(R)
        Finite Field of size 7
        sage: base_field(R)
        Finite Field of size 7

    This catches base rings which are fields as well, but does
    not implement a ``base_field`` method for objects which do
    not have one::

        sage: R.base_field()
        Traceback (most recent call last):
        ...
        AttributeError: 'PolynomialRing_dense_mod_p_with_category' object has no attribute 'base_field'
    """
    try:
        return x.base_field()
    except AttributeError:
        y = x.base_ring()
        if is_field(y):
            return y
        else:
            raise AttributeError("The base ring of %s is not a field"%x)

def basis(x):
    """
    Returns the fixed basis of x.

    EXAMPLES::

        sage: V = VectorSpace(QQ,3)
        sage: S = V.subspace([[1,2,0],[2,2,-1]])
        sage: basis(S)
        [
        (1, 0, -1),
        (0, 1, 1/2)
        ]
    """
    return x.basis()

def category(x):
    """
    Returns the category of x.

    EXAMPLES::

        sage: V = VectorSpace(QQ,3)
        sage: category(V)
        Category of vector spaces over Rational Field
    """
    try:
        return x.category()
    except AttributeError:
        import sage.categories.all
        return sage.categories.all.Objects()

def ceil(x):
    """
    Returns the ceiling (least integer) function of x.

    EXAMPLES::

        sage: ceil(3.5)
        4
        sage: ceil(7/2)
        4
        sage: ceil(-3.5)
        -3
        sage: ceil(RIF(1.3,2.3))
        3.?
    """
    try:
        return x.ceil()
    except AttributeError:
        return sage.rings.all.ceil(x)

def characteristic_polynomial(x, var='x'):
    """
    Returns the characteristic polynomial of x in the given variable.

    EXAMPLES::

        sage: M = MatrixSpace(QQ,3,3)
        sage: A = M([1,2,3,4,5,6,7,8,9])
        sage: charpoly(A)
        x^3 - 15*x^2 - 18*x
        sage: charpoly(A, 't')
        t^3 - 15*t^2 - 18*t

    ::

        sage: k.<alpha> = GF(7^10); k
        Finite Field in alpha of size 7^10
        sage: alpha.charpoly('T')
        T^10 + T^6 + T^5 + 4*T^4 + T^3 + 2*T^2 + 3*T + 3
        sage: characteristic_polynomial(alpha, 'T')
        T^10 + T^6 + T^5 + 4*T^4 + T^3 + 2*T^2 + 3*T + 3

    Ensure the variable name of the polynomial does not conflict with
    variables used within the matrix, and that non-integral powers of
    variables don't confuse the computation (:trac:`14403`)::

        sage: y = var('y')
        sage: a = matrix([[x,0,0,0],[0,1,0,0],[0,0,1,0],[0,0,0,1]])
        sage: characteristic_polynomial(a).list()
        [x, -3*x - 1, 3*x + 3, -x - 3, 1]
        sage: b = matrix([[y^(1/2),0,0,0],[0,1,0,0],[0,0,1,0],[0,0,0,1]])
        sage: charpoly(b).list()
        [sqrt(y), -3*sqrt(y) - 1, 3*sqrt(y) + 3, -sqrt(y) - 3, 1]
    """
    try:
        return x.charpoly(var)
    except AttributeError:
        raise NotImplementedError("computation of charpoly of x (={}) not implemented".format(x))

charpoly = characteristic_polynomial


def coerce(P, x):
    """
    Attempts to coerce x to type P if possible.

    EXAMPLES::

        sage: type(5)
        <type 'sage.rings.integer.Integer'>
        sage: type(coerce(QQ,5))
        <type 'sage.rings.rational.Rational'>
    """
    try:
        return P._coerce_(x)
    except AttributeError:
        return P(x)


def acos(x):
    """
    Returns the arc cosine of x.

    EXAMPLES::

        sage: acos(.5)
        1.04719755119660
        sage: acos(sin(pi/3))
        arccos(1/2*sqrt(3))
        sage: acos(sin(pi/3)).simplify_full()
        1/6*pi
    """
    try: return x.acos()
    except AttributeError: return RDF(x).acos()

def asin(x):
    """
    Returns the arc sine of x.

    EXAMPLES::

        sage: asin(.5)
        0.523598775598299
        sage: asin(sin(pi/3))
        arcsin(1/2*sqrt(3))
        sage: asin(sin(pi/3)).simplify_full()
        1/3*pi
    """
    try: return x.asin()
    except AttributeError: return RDF(x).asin()

def atan(x):
    """
    Returns the arc tangent of x.

    EXAMPLES::

        sage: z = atan(3);z
        arctan(3)
        sage: n(z)
        1.24904577239825
        sage: atan(tan(pi/4))
        1/4*pi
    """
    try: return x.atan()
    except AttributeError: return RDF(x).atan()

## def cuspidal_submodule(x):
##     return x.cuspidal_submodule()

## def cuspidal_subspace(x):
##     return x.cuspidal_subspace()

def cyclotomic_polynomial(n, var='x'):
    """
    Returns the `n^{th}` cyclotomic polynomial.

    EXAMPLES::

        sage: cyclotomic_polynomial(3)
        x^2 + x + 1
        sage: cyclotomic_polynomial(4)
        x^2 + 1
        sage: cyclotomic_polynomial(9)
        x^6 + x^3 + 1
        sage: cyclotomic_polynomial(10)
        x^4 - x^3 + x^2 - x + 1
        sage: cyclotomic_polynomial(11)
        x^10 + x^9 + x^8 + x^7 + x^6 + x^5 + x^4 + x^3 + x^2 + x + 1
    """
    return sage.rings.all.ZZ[var].cyclotomic_polynomial(n)

def decomposition(x):
    """
    Returns the decomposition of x.

    EXAMPLES::

        sage: M = matrix([[2, 3], [3, 4]])
        sage: M.decomposition()
        [
        (Ambient free module of rank 2 over the principal ideal domain Integer Ring, True)
        ]

    ::

        sage: G.<a,b> = DirichletGroup(20)
        sage: c = a*b
        sage: d = c.decomposition(); d
        [Dirichlet character modulo 4 of conductor 4 mapping 3 |--> -1,
        Dirichlet character modulo 5 of conductor 5 mapping 2 |--> zeta4]
        sage: d[0].parent()
        Group of Dirichlet characters of modulus 4 over Cyclotomic Field of order 4 and degree 2
    """
    return x.decomposition()

def denominator(x):
    """
    Returns the denominator of x.

    EXAMPLES::

        sage: denominator(17/11111)
        11111
        sage: R.<x> = PolynomialRing(QQ)
        sage: F = FractionField(R)
        sage: r = (x+1)/(x-1)
        sage: denominator(r)
        x - 1
    """
    if isinstance(x, (int, long)):
        return 1
    return x.denominator()

def det(x):
    """
    Returns the determinant of x.

    EXAMPLES::

        sage: M = MatrixSpace(QQ,3,3)
        sage: A = M([1,2,3,4,5,6,7,8,9])
        sage: det(A)
        0
    """
    return x.det()

def dimension(x):
    """
    Returns the dimension of x.

    EXAMPLES::

        sage: V = VectorSpace(QQ,3)
        sage: S = V.subspace([[1,2,0],[2,2,-1]])
        sage: dimension(S)
        2
    """
    return x.dimension()

dim = dimension

def discriminant(x):
    """
    Returns the discriminant of x.

    EXAMPLES::

        sage: R.<x> = PolynomialRing(QQ)
        sage: S = R.quotient(x^29 - 17*x - 1, 'alpha')
        sage: K = S.number_field()
        sage: discriminant(K)
        -15975100446626038280218213241591829458737190477345113376757479850566957249523
    """
    return x.discriminant()

disc = discriminant

# This is dangerous since it gets the scoping all wrong ??
#import __builtin__
#def eval(x):
#    try:
#        return x._eval_()
#    except AttributeError:
#        return __builtin__.eval(x)

def eta(x):
    r"""
    Returns the value of the eta function at `x`, which must be
    in the upper half plane.

    The `\eta` function is

    .. math::

                    \eta(z) = e^{\pi i z / 12} \prod_{n=1}^{\infty}(1-e^{2\pi inz})

    EXAMPLES::

        sage: eta(1+I)
        0.7420487758365647 + 0.1988313702299107*I
    """
    try: return x.eta()
    except AttributeError: return CDF(x).eta()

def exp(x):
    """
    Returns the value of the exponentiation function at x.

    EXAMPLES::

        sage: exp(3)
        e^3
        sage: exp(0)
        1
        sage: exp(2.5)
        12.1824939607035
        sage: exp(pi*i)
        -1
    """
    try: return x.exp()
    except AttributeError: return RDF(x).exp()

def factor(x, *args, **kwds):
    """
    Returns the (prime) factorization of x.

    EXAMPLES::

        sage: factor(factorial(10))
        2^8 * 3^4 * 5^2 * 7
        sage: n = next_prime(10^6); n
        1000003
        sage: factor(n)
        1000003

        Note that this depends on the type of x::

        sage: factor(55)
        5 * 11
        sage: factor(x^2+2*x+1)
        (x + 1)^2
        sage: factor(55*x^2+110*x+55)
        55*(x + 1)^2

    """
    try: return x.factor(*args, **kwds)
    except AttributeError: return sage.rings.all.factor(x, *args, **kwds)

factorization = factor
factorisation = factor

def fcp(x, var='x'):
    """
    Returns the factorization of the characteristic polynomial of x.

    EXAMPLES::

        sage: M = MatrixSpace(QQ,3,3)
        sage: A = M([1,2,3,4,5,6,7,8,9])
        sage: fcp(A, 'x')
        x * (x^2 - 15*x - 18)
    """
    try: return x.fcp(var)
    except AttributeError: return factor(charpoly(x, var))

## def floor(x):
##     try:
##         return x.floor()
##     except AttributeError:
##         return sage.rings.all.floor(x)

def gen(x):
    """
    Returns the generator of x.

    EXAMPLES::

        sage: R.<x> = QQ[]; R
        Univariate Polynomial Ring in x over Rational Field
        sage: gen(R)
        x
        sage: gen(GF(7))
        1
        sage: A = AbelianGroup(1, [23])
        sage: gen(A)
        f
    """
    return x.gen()

def gens(x):
    """
    Returns the generators of x.

    EXAMPLES::

        sage: R.<x,y> = SR[]
        sage: R
        Multivariate Polynomial Ring in x, y over Symbolic Ring
        sage: gens(R)
        (x, y)
        sage: A = AbelianGroup(5, [5,5,7,8,9])
        sage: gens(A)
        (f0, f1, f2, f3, f4)
    """
    return x.gens()

def hecke_operator(x,n):
    """
    Returns the n-th Hecke operator T_n acting on x.

    EXAMPLES::

        sage: M = ModularSymbols(1,12)
        sage: hecke_operator(M,5)
        Hecke operator T_5 on Modular Symbols space of dimension 3 for Gamma_0(1) of weight 12 with sign 0 over Rational Field
    """
    return x.hecke_operator(n)

ideal = sage.rings.ideal.Ideal

def image(x):
    """
    Returns the image of x.

    EXAMPLES::

        sage: M = MatrixSpace(QQ,3,3)
        sage: A = M([1,2,3,4,5,6,7,8,9])
        sage: image(A)
        Vector space of degree 3 and dimension 2 over Rational Field
        Basis matrix:
        [ 1  0 -1]
        [ 0  1  2]
    """
    return x.image()

def symbolic_sum(expression, *args, **kwds):
    r"""
    Returns the symbolic sum `\sum_{v = a}^b expression` with respect
    to the variable `v` with endpoints `a` and `b`.

    INPUT:

    - ``expression`` - a symbolic expression

    - ``v`` - a variable or variable name

    - ``a`` - lower endpoint of the sum

    - ``b`` - upper endpoint of the sum

    - ``algorithm`` - (default: ``'maxima'``)  one of

      - ``'maxima'`` - use Maxima (the default)

      - ``'maple'`` - (optional) use Maple

      - ``'mathematica'`` - (optional) use Mathematica

      - ``'giac'`` - (optional) use Giac

    EXAMPLES::

        sage: k, n = var('k,n')
        sage: sum(k, k, 1, n).factor()
        1/2*(n + 1)*n

    ::

        sage: sum(1/k^4, k, 1, oo)
        1/90*pi^4

    ::

        sage: sum(1/k^5, k, 1, oo)
        zeta(5)

    .. WARNING::
    
        This function only works with symbolic expressions. To sum any
        other objects like list elements or function return values,
        please use python summation, see
        http://docs.python.org/library/functions.html#sum

        In particular, this does not work::
        
            sage: n = var('n')
            sage: list=[1,2,3,4,5]
            sage: sum(list[n],n,0,3)
            Traceback (most recent call last):
            ...
            TypeError: unable to convert x (=n) to an integer
            
        Use python ``sum()`` instead::
        
            sage: sum(list[n] for n in range(4))
            10
            
        Also, only a limited number of functions are recognized in symbolic sums::
        
            sage: sum(valuation(n,2),n,1,5)
            Traceback (most recent call last):
            ...
            AttributeError: 'sage.symbolic.expression.Expression' object has no attribute 'valuation'
            
        Again, use python ``sum()``::
        
            sage: sum(valuation(n+1,2) for n in range(5))
            3
            
        (now back to the Sage ``sum`` examples)

    A well known binomial identity::

        sage: sum(binomial(n,k), k, 0, n)
        2^n

    The binomial theorem::

        sage: x, y = var('x, y')
        sage: sum(binomial(n,k) * x^k * y^(n-k), k, 0, n)
        (x + y)^n

    ::

        sage: sum(k * binomial(n, k), k, 1, n)
        2^(n - 1)*n

    ::

        sage: sum((-1)^k*binomial(n,k), k, 0, n)
        0

    ::

        sage: sum(2^(-k)/(k*(k+1)), k, 1, oo)
        -log(2) + 1

    Another binomial identity (:trac:`7952`)::

        sage: t,k,i = var('t,k,i')
        sage: sum(binomial(i+t,t),i,0,k)
        binomial(k + t + 1, t + 1)

    Summing a hypergeometric term::

        sage: sum(binomial(n, k) * factorial(k) / factorial(n+1+k), k, 0, n)
        1/2*sqrt(pi)/factorial(n + 1/2)

    We check a well known identity::

        sage: bool(sum(k^3, k, 1, n) == sum(k, k, 1, n)^2)
        True

    A geometric sum::

        sage: a, q = var('a, q')
        sage: sum(a*q^k, k, 0, n)
        (a*q^(n + 1) - a)/(q - 1)

    The geometric series::

        sage: assume(abs(q) < 1)
        sage: sum(a*q^k, k, 0, oo)
        -a/(q - 1)

    A divergent geometric series.  Don't forget
    to forget your assumptions::

        sage: forget()
        sage: assume(q > 1)
        sage: sum(a*q^k, k, 0, oo)
        Traceback (most recent call last):
        ...
        ValueError: Sum is divergent.

    This summation only Mathematica can perform::

        sage: sum(1/(1+k^2), k, -oo, oo, algorithm = 'mathematica')     # optional - mathematica
        pi*coth(pi)

    Use Maple as a backend for summation::

        sage: sum(binomial(n,k)*x^k, k, 0, n, algorithm = 'maple')      # optional - maple
        (x + 1)^n

    Python ints should work as limits of summation (:trac:`9393`)::

        sage: sum(x, x, 1r, 5r)
        15

    .. note::

       #. Sage can currently only understand a subset of the output of Maxima, Maple and
          Mathematica, so even if the chosen backend can perform the summation the
          result might not be convertable into a Sage expression.

    """
    if hasattr(expression, 'sum'):
        return expression.sum(*args, **kwds)
    elif len(args) <= 1:
        return sum(expression, *args)
    else:
        from sage.symbolic.ring import SR
        return SR(expression).sum(*args, **kwds)


def integral(x, *args, **kwds):
    """
    Returns an indefinite or definite integral of an object x.

    First call x.integral() and if that fails make an object and
    integrate it using Maxima, maple, etc, as specified by algorithm.

    For symbolic expression calls
    :func:`sage.calculus.calculus.integral` - see this function for
    available options.

    EXAMPLES::

        sage: f = cyclotomic_polynomial(10)
        sage: integral(f)
        1/5*x^5 - 1/4*x^4 + 1/3*x^3 - 1/2*x^2 + x

    ::

        sage: integral(sin(x),x)
        -cos(x)

    ::

        sage: y = var('y')
        sage: integral(sin(x),y)
        y*sin(x)

    ::

        sage: integral(sin(x), x, 0, pi/2)
        1
        sage: sin(x).integral(x, 0,pi/2)
        1
        sage: integral(exp(-x), (x, 1, oo))
        e^(-1)

    Numerical approximation::

        sage: h = integral(tan(x)/x, (x, 1, pi/3)); h
        integrate(tan(x)/x, x, 1, 1/3*pi)
        sage: h.n()
        0.07571599101...

    Specific algorithm can be used for integration::

        sage: integral(sin(x)^2, x, algorithm='maxima')
        1/2*x - 1/4*sin(2*x)
        sage: integral(sin(x)^2, x, algorithm='sympy')
        -1/2*cos(x)*sin(x) + 1/2*x

    TESTS:

    A symbolic integral from :trac:`11445` that was incorrect in
    earlier versions of Maxima::

        sage: f = abs(x - 1) + abs(x + 1) - 2*abs(x)
        sage: integrate(f, (x, -Infinity, Infinity))
        2

    Another symbolic integral, from :trac:`11238`, that used to return
    zero incorrectly; with Maxima 5.26.0 one gets
    ``1/2*sqrt(pi)*e^(1/4)``, whereas with 5.29.1, and even more so
    with 5.33.0, the expression is less pleasant, but still has the
    same value.  Unfortunately, the computation takes a very long time
    with the default settings, so we temporarily use the Maxima
    setting ``domain: real``::

        sage: sage.calculus.calculus.maxima('domain: real')
        real
        sage: f = exp(-x) * sinh(sqrt(x))
        sage: t = integrate(f, x, 0, Infinity); t            # long time
        1/4*sqrt(pi)*(erf(1) - 1)*e^(1/4) - 1/4*(sqrt(pi)*(erf(1) - 1) - sqrt(pi) + 2*e^(-1) - 2)*e^(1/4) + 1/4*sqrt(pi)*e^(1/4) - 1/2*e^(1/4) + 1/2*e^(-3/4)
<<<<<<< HEAD
        sage: t.simplify_exp()  # long time
=======
        sage: t.canonicalize_radical()  # long time
>>>>>>> f16112c7
        1/2*sqrt(pi)*e^(1/4)
        sage: sage.calculus.calculus.maxima('domain: complex')
        complex

    An integral which used to return -1 before maxima 5.28. See :trac:`12842`::

        sage: f = e^(-2*x)/sqrt(1-e^(-2*x))
        sage: integrate(f, x, 0, infinity)
        1

    This integral would cause a stack overflow in earlier versions of
    Maxima, crashing sage. See :trac:`12377`. We don't care about the
    result here, just that the computation completes successfully::

        sage: y = (x^2)*exp(x) / (1 + exp(x))^2
        sage: _ = integrate(y, x, -1000, 1000)

    """
    if hasattr(x, 'integral'):
        return x.integral(*args, **kwds)
    else:
        from sage.symbolic.ring import SR
        return SR(x).integral(*args, **kwds)

integrate = integral


def integral_closure(x):
    """
    Returns the integral closure of x.

    EXAMPLES::

        sage: integral_closure(QQ)
        Rational Field
        sage: K.<a> = QuadraticField(5)
        sage: O2 = K.order(2*a); O2
        Order in Number Field in a with defining polynomial x^2 - 5
        sage: integral_closure(O2)
        Maximal Order in Number Field in a with defining polynomial x^2 - 5
    """
    return x.integral_closure()

def interval(a, b):
    r"""
    Integers between a and b *inclusive* (a and b integers).

    EXAMPLES::

        sage: I = interval(1,3)
        sage: 2 in I
        True
        sage: 1 in I
        True
        sage: 4 in I
        False
    """
    return range(a,b+1)

def xinterval(a, b):
    r"""
    Iterator over the integers between a and b, *inclusive*.

    EXAMPLES::

        sage: I = xinterval(2,5); I
        xrange(2, 6)
        sage: 5 in I
        True
        sage: 6 in I
        False
    """
    return xrange(a, b+1)

def is_commutative(x):
    """
    Returns whether or not x is commutative.

    EXAMPLES::

        sage: R = PolynomialRing(QQ, 'x')
        sage: is_commutative(R)
        True
    """
    return x.is_commutative()

def is_even(x):
    """
    Returns whether or not an integer x is even, e.g., divisible by 2.

    EXAMPLES::

        sage: is_even(-1)
        False
        sage: is_even(4)
        True
        sage: is_even(-2)
        True
    """
    try: return x.is_even()
    except AttributeError: return x%2==0

def is_integrally_closed(x):
    """
    Returns whether x is integrally closed.

    EXAMPLES::

        sage: is_integrally_closed(QQ)
        True
        sage: K.<a> = NumberField(x^2 + 189*x + 394)
        sage: R = K.order(2*a)
        sage: is_integrally_closed(R)
        False
    """
    return x.is_integrally_closed()

def is_field(x):
    """
    Returns whether or not x is a field.

    EXAMPLES::

        sage: R = PolynomialRing(QQ, 'x')
        sage: F = FractionField(R)
        sage: is_field(F)
        True
    """
    return x.is_field()

def is_noetherian(x):
    """
    Returns whether or not x is a Noetherian
    object (has ascending chain condition).

    EXAMPLES::

        sage: from sage.misc.functional import is_noetherian
        sage: is_noetherian(ZZ)
        True
        sage: is_noetherian(QQ)
        True
        sage: A = SteenrodAlgebra(3)
        sage: is_noetherian(A)
        False
    """

    return x.is_noetherian()

def is_odd(x):
    """
    Returns whether or not x is odd. This is by definition the
    complement of is_even.

    EXAMPLES::

        sage: is_odd(-2)
        False
        sage: is_odd(-3)
        True
        sage: is_odd(0)
        False
        sage: is_odd(1)
        True
    """
    return not is_even(x)

## def j_invariant(x):
##     """
##     Return the j_invariant of x.

##     EXAMPLES:
##         sage: E = EllipticCurve([0, -1, 1, -10, -20])
##         sage: E
##         Elliptic Curve defined by y^2 + y = x^3 - x^2 - 10*x - 20 over Rational Field
##         sage: j_invariant(E)
##         -122023936/161051
##     """
##     return x.j_invariant()

def kernel(x):
    """
    Returns the left kernel of x.

    EXAMPLES::

        sage: M = MatrixSpace(QQ,3,2)
        sage: A = M([1,2,3,4,5,6])
        sage: kernel(A)
        Vector space of degree 3 and dimension 1 over Rational Field
        Basis matrix:
        [ 1 -2  1]
        sage: kernel(A.transpose())
        Vector space of degree 2 and dimension 0 over Rational Field
        Basis matrix:
        []

    Here are two corner cases:
        sage: M=MatrixSpace(QQ,0,3)
        sage: A=M([])
        sage: kernel(A)
        Vector space of degree 0 and dimension 0 over Rational Field
        Basis matrix:
        []
        sage: kernel(A.transpose()).basis()
        [
        (1, 0, 0),
        (0, 1, 0),
        (0, 0, 1)
        ]
    """
    return x.kernel()

def krull_dimension(x):
    """
    Returns the Krull dimension of x.

    EXAMPLES::

        sage: krull_dimension(QQ)
        0
        sage: krull_dimension(ZZ)
        1
        sage: krull_dimension(ZZ[sqrt(5)])
        1
        sage: U.<x,y,z> = PolynomialRing(ZZ,3); U
        Multivariate Polynomial Ring in x, y, z over Integer Ring
        sage: U.krull_dimension()
        4
    """
    return x.krull_dimension()

def lift(x):
    """
    Lift an object of a quotient ring `R/I` to `R`.

    EXAMPLES: We lift an integer modulo `3`.

    ::

        sage: Mod(2,3).lift()
        2

    We lift an element of a quotient polynomial ring.

    ::

        sage: R.<x> = QQ['x']
        sage: S.<xmod> = R.quo(x^2 + 1)
        sage: lift(xmod-7)
        x - 7
    """
    try:
        return x.lift()
    except AttributeError:
        raise ArithmeticError("no lift defined.")

def log(x,b=None):
    r"""
    Returns the log of x to the base b. The default base is e.

    INPUT:


    -  ``x`` - number

    -  ``b`` - base (default: None, which means natural
       log)


    OUTPUT: number

    .. note::

       In Magma, the order of arguments is reversed from in Sage,
       i.e., the base is given first. We use the opposite ordering, so
       the base can be viewed as an optional second argument.

    EXAMPLES::

        sage: log(e^2)
        2
        sage: log(16,2)
        4
        sage: log(3.)
        1.09861228866811
    """
    if b is None:
        if hasattr(x, 'log'):
            return x.log()
        return RDF(x)._log_base(1)
    else:
        if hasattr(x, 'log'):
            return x.log(b)
        return RDF(x).log(b)

def minimal_polynomial(x, var='x'):
    """
    Returns the minimal polynomial of x.

    EXAMPLES::

        sage: a = matrix(ZZ, 2, [1..4])
        sage: minpoly(a)
        x^2 - 5*x - 2
        sage: minpoly(a,'t')
        t^2 - 5*t - 2
        sage: minimal_polynomial(a)
        x^2 - 5*x - 2
        sage: minimal_polynomial(a,'theta')
        theta^2 - 5*theta - 2
    """
    try:
        return x.minpoly(var=var)
    except AttributeError:
        return x.minimal_polynomial(var=var)

minpoly = minimal_polynomial


def multiplicative_order(x):
    r"""
    Returns the multiplicative order of self, if self is a unit, or
    raise ``ArithmeticError`` otherwise.

    EXAMPLES::

        sage: a = mod(5,11)
        sage: multiplicative_order(a)
        5
        sage: multiplicative_order(mod(2,11))
        10
        sage: multiplicative_order(mod(2,12))
        Traceback (most recent call last):
        ...
        ArithmeticError: multiplicative order of 2 not defined since it is not a unit modulo 12
    """
    return x.multiplicative_order()

## def new_submodule(x):
##     return x.new_submodule()

## def new_subspace(x):
##     return x.new_subspace()

def ngens(x):
    """
    Returns the number of generators of x.

    EXAMPLES::

        sage: R.<x,y> = SR[]; R
        Multivariate Polynomial Ring in x, y over Symbolic Ring
        sage: ngens(R)
        2
        sage: A = AbelianGroup(5, [5,5,7,8,9])
        sage: ngens(A)
        5
        sage: ngens(ZZ)
        1
    """
    return x.ngens()

def norm(x):
    r"""
    Returns the norm of ``x``.

    For matrices and vectors, this returns the L2-norm. The L2-norm of a
    vector `\textbf{v} = (v_1, v_2, \dots, v_n)`, also called the Euclidean
    norm, is defined as

    .. MATH::

        |\textbf{v}|
        =
        \sqrt{\sum_{i=1}^n |v_i|^2}

    where `|v_i|` is the complex modulus of `v_i`. The Euclidean norm is often
    used for determining the distance between two points in two- or
    three-dimensional space.

    For complex numbers, the function returns the field norm. If
    `c = a + bi` is a complex number, then the norm of `c` is defined as the
    product of `c` and its complex conjugate

    .. MATH::

        \text{norm}(c)
        =
        \text{norm}(a + bi)
        =
        c \cdot \overline{c}
        =
        a^2 + b^2.

    The norm of a complex number is different from its absolute value.
    The absolute value of a complex number is defined to be the square
    root of its norm. A typical use of the complex norm is in the
    integral domain `\ZZ[i]` of Gaussian integers, where the norm of
    each Gaussian integer `c = a + bi` is defined as its complex norm.

    .. SEEALSO::

        - :meth:`sage.matrix.matrix2.Matrix.norm`

        - :meth:`sage.modules.free_module_element.FreeModuleElement.norm`

        - :meth:`sage.rings.complex_double.ComplexDoubleElement.norm`

        - :meth:`sage.rings.complex_number.ComplexNumber.norm`

        - :meth:`sage.symbolic.expression.Expression.norm`

    EXAMPLES:

    The norm of vectors::

        sage: z = 1 + 2*I
        sage: norm(vector([z]))
        sqrt(5)
        sage: v = vector([-1,2,3])
        sage: norm(v)
        sqrt(14)
        sage: _ = var("a b c d")
        sage: v = vector([a, b, c, d])
        sage: norm(v)
        sqrt(abs(a)^2 + abs(b)^2 + abs(c)^2 + abs(d)^2)

    The norm of matrices::

        sage: z = 1 + 2*I
        sage: norm(matrix([[z]]))
        2.23606797749979
        sage: M = matrix(ZZ, [[1,2,4,3], [-1,0,3,-10]])
        sage: norm(M)  # abs tol 1e-14
        10.690331129154467
        sage: norm(CDF(z))
        5.0
        sage: norm(CC(z))
        5.00000000000000

    The norm of complex numbers::

        sage: z = 2 - 3*I
        sage: norm(z)
        13
        sage: a = randint(-10^10, 100^10)
        sage: b = randint(-10^10, 100^10)
        sage: z = a + b*I
        sage: bool(norm(z) == a^2 + b^2)
        True

    The complex norm of symbolic expressions::

        sage: a, b, c = var("a, b, c")
        sage: assume((a, 'real'), (b, 'real'), (c, 'real'))
        sage: z = a + b*I
        sage: bool(norm(z).simplify() == a^2 + b^2)
        True
        sage: norm(a + b).simplify()
        a^2 + 2*a*b + b^2
        sage: v = vector([a, b, c])
        sage: bool(norm(v).simplify() == sqrt(a^2 + b^2 + c^2))
        True
        sage: forget()
    """
    return x.norm()

def numerator(x):
    """
    Returns the numerator of x.

    EXAMPLES::

        sage: R.<x> = PolynomialRing(QQ)
        sage: F = FractionField(R)
        sage: r = (x+1)/(x-1)
        sage: numerator(r)
        x + 1
        sage: numerator(17/11111)
        17
    """
    if isinstance(x, (int, long)):
        return x
    return x.numerator()

# Following is the top-level numerical_approx function.
# Implement a ._numerical_approx(prec, digits, algorithm) method for your
# objects to enable the three top-level functions and three methods

def numerical_approx(x, prec=None, digits=None, algorithm=None):
    r"""
    Returns a numerical approximation of an object ``x`` with at
    least ``prec`` bits (or decimal ``digits``) of precision.

    .. note::

       Both upper case ``N`` and lower case ``n`` are aliases for
       :func:`numerical_approx`, and all three may be used as
       methods.

    INPUT:

    -  ``x`` - an object that has a numerical_approx
       method, or can be coerced into a real or complex field
    -  ``prec`` (optional) - an integer (bits of
       precision)
    -  ``digits`` (optional) - an integer (digits of
       precision)
    -  ``algorithm`` (optional) - a string specifying
       the algorithm to use for functions that implement
       more than one

    If neither the ``prec`` or ``digits`` are specified,
    the default is 53 bits of precision.  If both are
    specified, then ``prec`` is used.

    EXAMPLES::

        sage: numerical_approx(pi, 10)
        3.1
        sage: numerical_approx(pi, digits=10)
        3.141592654
        sage: numerical_approx(pi^2 + e, digits=20)
        12.587886229548403854
        sage: n(pi^2 + e)
        12.5878862295484
        sage: N(pi^2 + e)
        12.5878862295484
        sage: n(pi^2 + e, digits=50)
        12.587886229548403854194778471228813633070946500941
        sage: a = CC(-5).n(prec=100)
        sage: b = ComplexField(100)(-5)
        sage: a == b
        True
        sage: type(a) == type(b)
        True
        sage: numerical_approx(9)
        9.00000000000000

    You can also usually use method notation.  ::

        sage: (pi^2 + e).n()
        12.5878862295484
        sage: (pi^2 + e).N()
        12.5878862295484
        sage: (pi^2 + e).numerical_approx()
        12.5878862295484

    Vectors and matrices may also have their entries approximated.  ::

        sage: v = vector(RDF, [1,2,3])
        sage: v.n()
        (1.00000000000000, 2.00000000000000, 3.00000000000000)

        sage: v = vector(CDF, [1,2,3])
        sage: v.n()
        (1.00000000000000, 2.00000000000000, 3.00000000000000)
        sage: _.parent()
        Vector space of dimension 3 over Complex Field with 53 bits of precision
        sage: v.n(prec=75)
        (1.000000000000000000000, 2.000000000000000000000, 3.000000000000000000000)

        sage: u = vector(QQ, [1/2, 1/3, 1/4])
        sage: n(u, prec=15)
        (0.5000, 0.3333, 0.2500)
        sage: n(u, digits=5)
        (0.50000, 0.33333, 0.25000)

        sage: v = vector(QQ, [1/2, 0, 0, 1/3, 0, 0, 0, 1/4], sparse=True)
        sage: u = v.numerical_approx(digits=4)
        sage: u.is_sparse()
        True
        sage: u
        (0.5000, 0.0000, 0.0000, 0.3333, 0.0000, 0.0000, 0.0000, 0.2500)

        sage: A = matrix(QQ, 2, 3, range(6))
        sage: A.n()
        [0.000000000000000  1.00000000000000  2.00000000000000]
        [ 3.00000000000000  4.00000000000000  5.00000000000000]

        sage: B = matrix(Integers(12), 3, 8, srange(24))
        sage: N(B, digits=2)
        [0.00  1.0  2.0  3.0  4.0  5.0  6.0  7.0]
        [ 8.0  9.0  10.  11. 0.00  1.0  2.0  3.0]
        [ 4.0  5.0  6.0  7.0  8.0  9.0  10.  11.]

    Internally, numerical approximations of real numbers are stored in base-2.
    Therefore, numbers which look the same in their decimal expansion might be
    different::

        sage: x=N(pi, digits=3); x
        3.14
        sage: y=N(3.14, digits=3); y
        3.14
        sage: x==y
        False
        sage: x.str(base=2)
        '11.001001000100'
        sage: y.str(base=2)
        '11.001000111101'

    As an exceptional case, ``digits=1`` usually leads to 2 digits (one
    significant) in the decimal output (see :trac:`11647`)::

        sage: N(pi, digits=1)
        3.2
        sage: N(pi, digits=2)
        3.1
        sage: N(100*pi, digits=1)
        320.
        sage: N(100*pi, digits=2)
        310.


    In the following example, ``pi`` and ``3`` are both approximated to two
    bits of precision and then subtracted, which kills two bits of precision::

        sage: N(pi, prec=2)
        3.0
        sage: N(3, prec=2)
        3.0
        sage: N(pi - 3, prec=2)
        0.00

    TESTS::

        sage: numerical_approx(I)
        1.00000000000000*I
        sage: x = QQ['x'].gen()
        sage: F.<k> = NumberField(x^2+2, embedding=sqrt(CC(2))*CC.0)
        sage: numerical_approx(k)
        1.41421356237309*I

        sage: type(numerical_approx(CC(1/2)))
        <type 'sage.rings.complex_number.ComplexNumber'>

    The following tests :trac:`10761`, in which ``n()`` would break when
    called on complex-valued algebraic numbers.  ::

        sage: E = matrix(3, [3,1,6,5,2,9,7,3,13]).eigenvalues(); E
        [18.16815365088822?, -0.08407682544410650? - 0.2190261484802906?*I, -0.08407682544410650? + 0.2190261484802906?*I]
        sage: E[1].parent()
        Algebraic Field
        sage: [a.n() for a in E]
        [18.1681536508882, -0.0840768254441065 - 0.219026148480291*I, -0.0840768254441065 + 0.219026148480291*I]

    Make sure we've rounded up log(10,2) enough to guarantee
    sufficient precision (:trac:`10164`)::

        sage: ks = 4*10**5, 10**6
        sage: check_str_length = lambda k: len(str(numerical_approx(1+10**-k,digits=k+1)))-1 >= k+1
        sage: check_precision = lambda k: numerical_approx(1+10**-k,digits=k+1)-1 > 0
        sage: all(check_str_length(k) and check_precision(k) for k in ks)
        True

    Testing we have sufficient precision for the golden ratio (:trac:`12163`), note
    that the decimal point adds 1 to the string length::

        sage: len(str(n(golden_ratio, digits=5000)))
        5001
        sage: len(str(n(golden_ratio, digits=5000000)))  # long time (4s on sage.math, 2012)
        5000001

    Check that :trac:`14778` is fixed::

        sage: n(0, algorithm='foo')
        0.000000000000000
    """
    if prec is None:
        if digits is None:
            prec = 53
        else:
            prec = int((digits+1) * LOG_TEN_TWO_PLUS_EPSILON) + 1
    try:
        return x._numerical_approx(prec, algorithm=algorithm)
    except AttributeError:
        from sage.rings.complex_double import is_ComplexDoubleElement
        from sage.rings.complex_number import is_ComplexNumber
        if not (is_ComplexNumber(x) or is_ComplexDoubleElement(x)):
            try:
                return sage.rings.real_mpfr.RealField(prec)(x)
            # Trac 10761: now catches ValueErrors as well as TypeErrors
            except (TypeError, ValueError):
                pass
        return sage.rings.complex_field.ComplexField(prec)(x)

n = numerical_approx
N = numerical_approx

def objgens(x):
    """
    EXAMPLES::

        sage: R, x = objgens(PolynomialRing(QQ,3, 'x'))
        sage: R
        Multivariate Polynomial Ring in x0, x1, x2 over Rational Field
        sage: x
        (x0, x1, x2)
    """
    return x.objgens()

def objgen(x):
    """
    EXAMPLES::

        sage: R, x = objgen(FractionField(QQ['x']))
        sage: R
        Fraction Field of Univariate Polynomial Ring in x over Rational Field
        sage: x
        x
    """
    return x.objgen()

def one(R):
    """
    Returns the one element of the ring R.

    EXAMPLES::

        sage: R.<x> = PolynomialRing(QQ)
        sage: one(R)*x == x
        True
        sage: one(R) in R
        True
    """
    return R(1)

def order(x):
    """
    Returns the order of x. If x is a ring or module element, this is
    the additive order of x.

    EXAMPLES::

        sage: C = CyclicPermutationGroup(10)
        sage: order(C)
        10
        sage: F = GF(7)
        sage: order(F)
        7
    """
    return x.order()

def rank(x):
    """
    Returns the rank of x.

    EXAMPLES: We compute the rank of a matrix::

        sage: M = MatrixSpace(QQ,3,3)
        sage: A = M([1,2,3,4,5,6,7,8,9])
        sage: rank(A)
        2

    We compute the rank of an elliptic curve::

        sage: E = EllipticCurve([0,0,1,-1,0])
        sage: rank(E)
        1
    """
    return x.rank()

def regulator(x):
    """
    Returns the regulator of x.

    EXAMPLES::

        sage: regulator(NumberField(x^2-2, 'a'))
        0.881373587019543
        sage: regulator(EllipticCurve('11a'))
        1.00000000000000
    """
    return x.regulator()

def round(x, ndigits=0):
    """
    round(number[, ndigits]) - double-precision real number

    Round a number to a given precision in decimal digits (default 0
    digits). If no precision is specified this just calls the element's
    .round() method.

    EXAMPLES::

        sage: round(sqrt(2),2)
        1.41
        sage: q = round(sqrt(2),5); q
        1.41421
        sage: type(q)
        <type 'sage.rings.real_double.RealDoubleElement'>
        sage: q = round(sqrt(2)); q
        1
        sage: type(q)
        <type 'sage.rings.integer.Integer'>
        sage: round(pi)
        3
        sage: b = 5.4999999999999999
        sage: round(b)
        5


    Since we use floating-point with a limited range, some roundings can't
    be performed::

        sage: round(sqrt(Integer('1'*1000)),2)
        +infinity

    IMPLEMENTATION: If ndigits is specified, it calls Python's builtin
    round function, and converts the result to a real double field
    element. Otherwise, it tries the argument's .round() method; if
    that fails, it reverts to the builtin round function, converted to
    a real double field element.

    .. note::

       This is currently slower than the builtin round function, since
       it does more work - i.e., allocating an RDF element and
       initializing it. To access the builtin version do
       ``import __builtin__; __builtin__.round``.
    """
    try:
        if ndigits:
            return RealDoubleElement(__builtin__.round(x, ndigits))
        else:
            try:
                return x.round()
            except AttributeError:
                return RealDoubleElement(__builtin__.round(x, 0))
    except ArithmeticError:
        if not isinstance(x, RealDoubleElement):
            return round(RDF(x), ndigits)
        else:
            raise

def quotient(x, y, *args, **kwds):
    """
    Returns the quotient object x/y, e.g., a quotient of numbers or of a
    polynomial ring x by the ideal generated by y, etc.

    EXAMPLES::

        sage: quotient(5,6)
        5/6
        sage: quotient(5.,6.)
        0.833333333333333
        sage: R.<x> = ZZ[]; R
        Univariate Polynomial Ring in x over Integer Ring
        sage: I = Ideal(R, x^2+1)
        sage: quotient(R, I)
        Univariate Quotient Polynomial Ring in xbar over Integer Ring with modulus x^2 + 1
    """
    try:
        return x.quotient(y, *args, **kwds)
    except AttributeError:
        return x/y

quo = quotient

def show(x, *args, **kwds):
    r"""
    Show a graphics object x.

    For additional ways to show objects in the notebook, look
    at the methods on the html object.  For example,
    html.table will produce an HTML table from a nested
    list.


    OPTIONAL INPUT:


    -  ``filename`` - (default: None) string


    SOME OF THESE MAY APPLY:

    - ``dpi`` - dots per inch

    - ``figsize``- [width, height] (same for square aspect)

    - ``axes`` - (default: True)

    - ``fontsize`` - positive integer

    - ``frame`` - (default: False) draw a MATLAB-like frame around the
      image

    EXAMPLES::

        sage: show(graphs(3))
        sage: show(list(graphs(3)))
    """
    if not isinstance(x, (sage.interfaces.expect.Expect, sage.interfaces.expect.ExpectElement)):
        try:
            return x.show(*args, **kwds)
        except AttributeError:
            pass
    if isinstance(x, sage.interfaces.mathematica.MathematicaElement):
        return x.show(*args, **kwds)

    import types
    if isinstance(x, types.GeneratorType):
        x = list(x)
    if isinstance(x, list):
        if len(x) > 0:
            from sage.graphs.graph import GenericGraph
            if isinstance(x[0], GenericGraph):
                import sage.graphs.graph_list as graphs_list
                graphs_list.show_graphs(x)
                return
    _do_show(x)

def _do_show(x):
    if sage.doctest.DOCTEST_MODE:
        return sage.misc.latex.latex(x)
    from latex import view
    view(x, mode='display')
    #raise AttributeError, "object %s does not support show."%(x, )

def sqrt(x):
    """
    Returns a square root of x.

    This function (``numerical_sqrt``) is deprecated.  Use ``sqrt(x,
    prec=n)`` instead.

    EXAMPLES::

        sage: numerical_sqrt(10.1)
        doctest:...: DeprecationWarning: numerical_sqrt is deprecated, use sqrt(x, prec=n) instead
        See http://trac.sagemath.org/5404 for details.
        3.17804971641414
        sage: numerical_sqrt(9)
        3
    """
    from sage.misc.superseded import deprecation
    deprecation(5404, "numerical_sqrt is deprecated, use sqrt(x, prec=n) instead")
    try: return x.sqrt()
    except (AttributeError, ValueError):
        try:
            return RDF(x).sqrt()
        except TypeError:
            return CDF(x).sqrt()

def isqrt(x):
    """
    Returns an integer square root, i.e., the floor of a square root.

    EXAMPLES::

        sage: isqrt(10)
        3
        sage: isqrt(10r)
        3
    """
    try:
        return x.isqrt()
    except AttributeError:
        from sage.functions.all import floor
        n = sage.rings.integer.Integer(floor(x))
        return n.isqrt()

def squarefree_part(x):
    """
    Returns the square free part of `x`, i.e., a divisor
    `z` such that `x = z y^2`, for a perfect square
    `y^2`.

    EXAMPLES::

        sage: squarefree_part(100)
        1
        sage: squarefree_part(12)
        3
        sage: squarefree_part(10)
        10
        sage: squarefree_part(216r) # see #8976
        6

    ::

        sage: x = QQ['x'].0
        sage: S = squarefree_part(-9*x*(x-6)^7*(x-3)^2); S
        -9*x^2 + 54*x
        sage: S.factor()
        (-9) * (x - 6) * x

    ::

        sage: f = (x^3 + x + 1)^3*(x-1); f
        x^10 - x^9 + 3*x^8 + 3*x^5 - 2*x^4 - x^3 - 2*x - 1
        sage: g = squarefree_part(f); g
        x^4 - x^3 + x^2 - 1
        sage: g.factor()
        (x - 1) * (x^3 + x + 1)
    """
    try:
        return x.squarefree_part()
    except AttributeError:
        pass
    F = factor(x)
    n = parent(x)(1)
    for p, e in F:
        if e%2 != 0:
            n *= p
    return n * F.unit()

## def square_root(x):
##     """
##     Return a square root of x with the same parent as x, if possible,
##     otherwise raise a ValueError.
##     EXAMPLES:
##         sage: square_root(9)
##         3
##         sage: square_root(100)
##         10
##     """
##     try:
##         return x.square_root()
##     except AttributeError:
##         raise NotImplementedError

def transpose(x):
    """
    Returns the transpose of x.

    EXAMPLES::

        sage: M = MatrixSpace(QQ,3,3)
        sage: A = M([1,2,3,4,5,6,7,8,9])
        sage: transpose(A)
        [1 4 7]
        [2 5 8]
        [3 6 9]
    """
    return x.transpose()

## def vector(x, R):
##     r"""
##     Return the \sage vector over $R$ obtained from x, if possible.
##     """
##     try:
##         return x._vector_(R)
##     except AttributeError:
##         import sage.modules.free_module_element
##         return sage.modules.free_module_element.Vector(x, R)

def zero(R):
    """
    Returns the zero element of the ring R.

    EXAMPLES::

        sage: R.<x> = PolynomialRing(QQ)
        sage: zero(R) in R
        True
        sage: zero(R)*x == zero(R)
        True
    """
    return R(0)



#################################################################
# Generic parent
#################################################################
def parent(x):
    """
    Returns x.parent() if defined, or type(x) if not.

    EXAMPLE::

        sage: Z = parent(int(5))
        sage: Z(17)
        17
        sage: Z
        <type 'int'>
    """
    try:
        return x.parent()
    except AttributeError:
        return type(x)
<|MERGE_RESOLUTION|>--- conflicted
+++ resolved
@@ -779,11 +779,7 @@
         sage: f = exp(-x) * sinh(sqrt(x))
         sage: t = integrate(f, x, 0, Infinity); t            # long time
         1/4*sqrt(pi)*(erf(1) - 1)*e^(1/4) - 1/4*(sqrt(pi)*(erf(1) - 1) - sqrt(pi) + 2*e^(-1) - 2)*e^(1/4) + 1/4*sqrt(pi)*e^(1/4) - 1/2*e^(1/4) + 1/2*e^(-3/4)
-<<<<<<< HEAD
-        sage: t.simplify_exp()  # long time
-=======
         sage: t.canonicalize_radical()  # long time
->>>>>>> f16112c7
         1/2*sqrt(pi)*e^(1/4)
         sage: sage.calculus.calculus.maxima('domain: complex')
         complex
