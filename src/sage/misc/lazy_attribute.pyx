--- conflicted
+++ resolved
@@ -66,13 +66,8 @@
 
             sage: Parent.element_class
             <sage.misc.lazy_attribute.lazy_attribute object at 0x...>
-<<<<<<< HEAD
             sage: "The (default) class for the elements of this parent" in Parent.element_class.__doc__
             True
-=======
-            sage: Parent.element_class.__doc__[91:147]
-            'The (default) class for the elements of this parent.\n\n   '
->>>>>>> d1f99d11
             sage: Parent.element_class.__name__
             'element_class'
             sage: Parent.element_class.__module__
