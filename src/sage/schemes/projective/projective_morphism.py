--- conflicted
+++ resolved
@@ -60,13 +60,9 @@
 from copy import copy
 from sage.parallel.ncpus           import ncpus
 from sage.parallel.use_fork        import p_iter_fork
-<<<<<<< HEAD
-
-=======
 from sage.ext.fast_callable        import fast_callable
 from sage.misc.lazy_attribute      import lazy_attribute
 import sys
->>>>>>> 80e319d4
 
 class SchemeMorphism_polynomial_projective_space(SchemeMorphism_polynomial):
     """
@@ -2440,15 +2436,9 @@
         periodic_points=self.lift_to_rational_periodic(pos_points,B)
         for p,n in periodic_points:
             for k in range(n):
-<<<<<<< HEAD
-                  p.normalize_coordinates()
-                  periodic.add(p)
-                  p=self(p)
-=======
                 p.normalize_coordinates()
                 periodic.add(p)
                 p=self(p)
->>>>>>> 80e319d4
         return(list(periodic))
 
     def rational_preimages(self, Q):
@@ -2638,11 +2628,7 @@
                     preperiodic.add(preimages[i])
         return(list(preperiodic))
 
-<<<<<<< HEAD
-    def rational_preperiodic_points(self,**kwds):
-=======
     def rational_preperiodic_points(self, **kwds):
->>>>>>> 80e319d4
         r"""
         Determined the set of rational preperiodic points for ``self``.
         ``self`` must be defined over `\QQ` and be an endomorphism of projective space.
