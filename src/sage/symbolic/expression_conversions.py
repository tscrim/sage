"""
Conversion of symbolic expressions to other types

This module provides routines for converting new symbolic expressions
to other types.  Primarily, it provides a class :class:`Converter`
which will walk the expression tree and make calls to methods
overridden by subclasses.
"""
###############################################################################
#   Sage: Open Source Mathematical Software
#       Copyright (C) 2009 Mike Hansen <mhansen@gmail.com>
#
#  Distributed under the terms of the GNU General Public License (GPL),
#  version 2 or any later version.  The full text of the GPL is available at:
#                  http://www.gnu.org/licenses/
###############################################################################
from __future__ import print_function

import operator as _operator
from sage.rings.rational_field import QQ
from sage.symbolic.all import I, SR
from sage.functions.all import exp
from sage.symbolic.operators import arithmetic_operators, relation_operators, FDerivativeOperator, add_vararg, mul_vararg
from sage.functions.piecewise import piecewise
from sage.rings.number_field.number_field_element_quadratic import NumberFieldElement_quadratic
from functools import reduce
GaussianField = I.pyobject().parent()


class FakeExpression(object):
    r"""
    Pynac represents `x/y` as `xy^{-1}`.  Often, tree-walkers would prefer
    to see divisions instead of multiplications and negative exponents.
    To allow for this (since Pynac internally doesn't have division at all),
    there is a possibility to pass use_fake_div=True; this will rewrite
    an Expression into a mixture of Expression and FakeExpression nodes,
    where the FakeExpression nodes are used to represent divisions.
    These nodes are intended to act sufficiently like Expression nodes
    that tree-walkers won't care about the difference.
    """

    def __init__(self, operands, operator):
        """
        EXAMPLES::

            sage: from sage.symbolic.expression_conversions import FakeExpression
            sage: import operator; x,y = var('x,y')
            sage: FakeExpression([x, y], operator.div)
            FakeExpression([x, y], <built-in function div>)
        """
        self._operands = operands
        self._operator = operator

    def __repr__(self):
        """
        EXAMPLES::

            sage: from sage.symbolic.expression_conversions import FakeExpression
            sage: import operator; x,y = var('x,y')
            sage: FakeExpression([x, y], operator.div)
            FakeExpression([x, y], <built-in function div>)
        """
        return "FakeExpression(%r, %r)"%(self._operands, self._operator)

    def pyobject(self):
        """
        EXAMPLES::

            sage: from sage.symbolic.expression_conversions import FakeExpression
            sage: import operator; x,y = var('x,y')
            sage: f = FakeExpression([x, y], operator.div)
            sage: f.pyobject()
            Traceback (most recent call last):
            ...
            TypeError: self must be a numeric expression
        """
        raise TypeError('self must be a numeric expression')

    def operands(self):
        """
        EXAMPLES::

            sage: from sage.symbolic.expression_conversions import FakeExpression
            sage: import operator; x,y = var('x,y')
            sage: f = FakeExpression([x, y], operator.div)
            sage: f.operands()
            [x, y]
        """
        return self._operands

    def __getitem__(self, i):
        """
        EXAMPLES::

            sage: from sage.symbolic.expression_conversions import FakeExpression
            sage: import operator; x,y = var('x,y')
            sage: f = FakeExpression([x, y], operator.div)
            sage: f[0]
            x
        """
        return self._operands[i]

    def operator(self):
        """
        EXAMPLES::

            sage: from sage.symbolic.expression_conversions import FakeExpression
            sage: import operator; x,y = var('x,y')
            sage: f = FakeExpression([x, y], operator.div)
            sage: f.operator()
            <built-in function div>
        """
        return self._operator

    def _fast_callable_(self, etb):
        """
        EXAMPLES::

            sage: from sage.symbolic.expression_conversions import FakeExpression
            sage: import operator; x,y = var('x,y')
            sage: f = FakeExpression([x, y], operator.div)
            sage: fast_callable(f, vars=['x','y']).op_list()
            [('load_arg', 0), ('load_arg', 1), 'div', 'return']
        """
        return fast_callable(self, etb)

    def _fast_float_(self, *vars):
        """
        EXAMPLES::

            sage: from sage.symbolic.expression_conversions import FakeExpression
            sage: import operator; x,y = var('x,y')
            sage: f = FakeExpression([x, y], operator.div)
            sage: fast_float(f, 'x', 'y').op_list()
            [('load_arg', 0), ('load_arg', 1), 'div', 'return']
        """
        return fast_float(self, *vars)

class Converter(object):
    def __init__(self, use_fake_div=False):
        """
        If use_fake_div is set to True, then the converter will try to
        replace expressions whose operator is operator.mul with the
        corresponding expression whose operator is operator.div.

        EXAMPLES::

            sage: from sage.symbolic.expression_conversions import Converter
            sage: c = Converter(use_fake_div=True)
            sage: c.use_fake_div
            True
        """
        self.use_fake_div = use_fake_div

    def __call__(self, ex=None):
        """
        .. note::

           If this object does not have an attribute *ex*, then an argument
           must be passed into :meth`__call__`::

        EXAMPLES::

            sage: from sage.symbolic.expression_conversions import Converter
            sage: c = Converter(use_fake_div=True)
            sage: c(SR(2))
            Traceback (most recent call last):
            ...
            NotImplementedError: pyobject
            sage: c(x+2)
            Traceback (most recent call last):
            ...
            NotImplementedError: arithmetic
            sage: c(x)
            Traceback (most recent call last):
            ...
            NotImplementedError: symbol
            sage: c(x==2)
            Traceback (most recent call last):
            ...
            NotImplementedError: relation
            sage: c(sin(x))
            Traceback (most recent call last):
            ...
            NotImplementedError: composition
            sage: c(function('f', x).diff(x))
            Traceback (most recent call last):
            ...
            NotImplementedError: derivative

        We can set a default value for the argument by setting
        the ``ex`` attribute::

            sage: c.ex = SR(2)
            sage: c()
            Traceback (most recent call last):
            ...
            NotImplementedError: pyobject
        """
        if ex is None:
            ex = self.ex

        try:
            obj = ex.pyobject()
            return self.pyobject(ex, obj)
        except TypeError as err:
            if 'self must be a numeric expression' not in err:
                raise err

        operator = ex.operator()
        if operator is None:
            return self.symbol(ex)

        if operator in arithmetic_operators:
            if getattr(self, 'use_fake_div', False) and (operator is _operator.mul or operator is mul_vararg):
                div = self.get_fake_div(ex)
                return self.arithmetic(div, div.operator())
            return self.arithmetic(ex, operator)
        elif operator in relation_operators:
            return self.relation(ex, operator)
        elif isinstance(operator, FDerivativeOperator):
            return self.derivative(ex, operator)
        elif operator == tuple:
            return self.tuple(ex)
        else:
            return self.composition(ex, operator)

    def get_fake_div(self, ex):
        """
        EXAMPLES::

            sage: from sage.symbolic.expression_conversions import Converter
            sage: c = Converter(use_fake_div=True)
            sage: c.get_fake_div(sin(x)/x)
            FakeExpression([sin(x), x], <built-in function div>)
            sage: c.get_fake_div(-1*sin(x))
            FakeExpression([sin(x)], <built-in function neg>)
            sage: c.get_fake_div(-x)
            FakeExpression([x], <built-in function neg>)
            sage: c.get_fake_div((2*x^3+2*x-1)/((x-2)*(x+1)))
            FakeExpression([2*x^3 + 2*x - 1, FakeExpression([x + 1, x - 2], <built-in function mul>)], <built-in function div>)

        Check if :trac:`8056` is fixed, i.e., if numerator is 1.::

            sage: c.get_fake_div(1/pi/x)
            FakeExpression([1, FakeExpression([pi, x], <built-in function mul>)], <built-in function div>)
        """
        d = []
        n = []
        for arg in ex.operands():
            ops = arg.operands()
            try:
                if arg.operator() is _operator.pow and repr(ops[1]) == '-1':
                    d.append(ops[0])
                else:
                    n.append(arg)
            except TypeError:
                n.append(arg)

        len_d = len(d)
        if len_d == 0:
            repr_n = [repr(_) for _ in n]
            if len(n) == 2 and "-1" in repr_n:
                a = n[0] if repr_n[1] == "-1" else n[1]
                return FakeExpression([a], _operator.neg)
            else:
                return ex
        elif len_d == 1:
            d = d[0]
        else:
            d = FakeExpression(d, _operator.mul)

        if len(n) == 0:
            return FakeExpression([SR.one(), d], _operator.div)
        elif len(n) == 1:
            n = n[0]
        else:
            n = FakeExpression(n, _operator.mul)

        return FakeExpression([n,d], _operator.div)

    def pyobject(self, ex, obj):
        """
        The input to this method is the result of calling
        :meth:`pyobject` on a symbolic expression.

        .. note::

           Note that if a constant such as ``pi`` is encountered in
           the expression tree, its corresponding pyobject which is an
           instance of :class:`sage.symbolic.constants.Pi` will be
           passed into this method.  One cannot do arithmetic using
           such an object.

        TESTS::

            sage: from sage.symbolic.expression_conversions import Converter
            sage: f = SR(1)
            sage: Converter().pyobject(f, f.pyobject())
            Traceback (most recent call last):
            ...
            NotImplementedError: pyobject
        """
        raise NotImplementedError("pyobject")

    def symbol(self, ex):
        """
        The input to this method is a symbolic expression which
        corresponds to a single variable.  For example, this method
        could be used to return a generator for a polynomial ring.

        TESTS::

            sage: from sage.symbolic.expression_conversions import Converter
            sage: Converter().symbol(x)
            Traceback (most recent call last):
            ...
            NotImplementedError: symbol
        """
        raise NotImplementedError("symbol")

    def relation(self, ex, operator):
        """
        The input to this method is a symbolic expression which
        corresponds to a relation.

        TESTS::

            sage: from sage.symbolic.expression_conversions import Converter
            sage: import operator
            sage: Converter().relation(x==3, operator.eq)
            Traceback (most recent call last):
            ...
            NotImplementedError: relation
            sage: Converter().relation(x==3, operator.lt)
            Traceback (most recent call last):
            ...
            NotImplementedError: relation
        """
        raise NotImplementedError("relation")

    def derivative(self, ex, operator):
        """
        The input to this method is a symbolic expression which
        corresponds to a relation.

        TESTS::

            sage: from sage.symbolic.expression_conversions import Converter
            sage: a = function('f', x).diff(x); a
            diff(f(x), x)
            sage: Converter().derivative(a, a.operator())
            Traceback (most recent call last):
            ...
            NotImplementedError: derivative
        """
        raise NotImplementedError("derivative")

    def arithmetic(self, ex, operator):
        """
        The input to this method is a symbolic expression and the
        infix operator corresponding to that expression. Typically,
        one will convert all of the arguments and then perform the
        operation afterward.

        TESTS::

            sage: from sage.symbolic.expression_conversions import Converter
            sage: f = x + 2
            sage: Converter().arithmetic(f, f.operator())
            Traceback (most recent call last):
            ...
            NotImplementedError: arithmetic
        """
        raise NotImplementedError("arithmetic")

    def composition(self, ex, operator):
        """
        The input to this method is a symbolic expression and its
        operator.  This method will get called when you have a symbolic
        function application.

        TESTS::

            sage: from sage.symbolic.expression_conversions import Converter
            sage: f = sin(2)
            sage: Converter().composition(f, f.operator())
            Traceback (most recent call last):
            ...
            NotImplementedError: composition
        """
        raise NotImplementedError("composition")

class InterfaceInit(Converter):
    def __init__(self, interface):
        """
        EXAMPLES::

            sage: from sage.symbolic.expression_conversions import InterfaceInit
            sage: m = InterfaceInit(maxima)
            sage: a = pi + 2
            sage: m(a)
            '(%pi)+(2)'
            sage: m(sin(a))
            'sin((%pi)+(2))'
            sage: m(exp(x^2) + pi + 2)
            '(%pi)+(exp((_SAGE_VAR_x)^(2)))+(2)'

        """
        self.name_init = "_%s_init_"%interface.name()
        self.interface = interface
        self.relation_symbols = interface._relation_symbols()

    def symbol(self, ex):
        """
        EXAMPLES::

            sage: from sage.symbolic.expression_conversions import InterfaceInit
            sage: m = InterfaceInit(maxima)
            sage: m.symbol(x)
            '_SAGE_VAR_x'
            sage: f(x) = x
            sage: m.symbol(f)
            '_SAGE_VAR_x'
            sage: ii = InterfaceInit(gp)
            sage: ii.symbol(x)
            'x'
        """
        if self.interface.name()=='maxima':
            return '_SAGE_VAR_'+repr(SR(ex))
        else:
            return repr(SR(ex))

    def pyobject(self, ex, obj):
        """
        EXAMPLES::

            sage: from sage.symbolic.expression_conversions import InterfaceInit
            sage: ii = InterfaceInit(gp)
            sage: f = 2+I
            sage: ii.pyobject(f, f.pyobject())
            'I + 2'

            sage: ii.pyobject(SR(2), 2)
            '2'

            sage: ii.pyobject(pi, pi.pyobject())
            'Pi'
        """
        if (self.interface.name() in ['pari','gp'] and
            isinstance(obj, NumberFieldElement_quadratic) and
            obj.parent() == GaussianField):
            return repr(obj)
        try:
            return getattr(obj, self.name_init)()
        except AttributeError:
            return repr(obj)

    def relation(self, ex, operator):
        """
        EXAMPLES::

            sage: import operator
            sage: from sage.symbolic.expression_conversions import InterfaceInit
            sage: m = InterfaceInit(maxima)
            sage: m.relation(x==3, operator.eq)
            '_SAGE_VAR_x = 3'
            sage: m.relation(x==3, operator.lt)
            '_SAGE_VAR_x < 3'
        """
        return "%s %s %s"%(self(ex.lhs()), self.relation_symbols[operator],
                           self(ex.rhs()))

    def tuple(self, ex):
        """
        EXAMPLES::

            sage: from sage.symbolic.expression_conversions import InterfaceInit
            sage: m = InterfaceInit(maxima)
            sage: t = SR._force_pyobject((3, 4, e^x))
            sage: m.tuple(t)
            '[3,4,exp(_SAGE_VAR_x)]'
        """
        x = map(self, ex.operands())
        X = ','.join(x)
        return str(self.interface._left_list_delim()) + X + str(self.interface._right_list_delim())

    def derivative(self, ex, operator):
        """
        EXAMPLES::

            sage: from sage.symbolic.expression_conversions import InterfaceInit
            sage: m = InterfaceInit(maxima)
            sage: f = function('f')
            sage: a = f(x).diff(x); a
            diff(f(x), x)
            sage: print(m.derivative(a, a.operator()))
            diff('f(_SAGE_VAR_x), _SAGE_VAR_x, 1)
            sage: b = f(x).diff(x, x)
            sage: print(m.derivative(b, b.operator()))
            diff('f(_SAGE_VAR_x), _SAGE_VAR_x, 2)

        We can also convert expressions where the argument is not just a
        variable, but the result is an "at" expression using temporary
        variables::

            sage: y = var('y')
            sage: t = (f(x*y).diff(x))/y
            sage: t
            D[0](f)(x*y)
            sage: m.derivative(t, t.operator())
            "at(diff('f(_SAGE_VAR_t0), _SAGE_VAR_t0, 1), [_SAGE_VAR_t0 = (_SAGE_VAR_x)*(_SAGE_VAR_y)])"

        TESTS:

        Most of these confirm that :trac:`7401` was fixed::

            sage: t = var('t'); f = function('f')(t)
            sage: a = 2^e^t * f.subs(t=e^t) * diff(f, t).subs(t=e^t) + 2*t
            sage: solve(a == 0, diff(f, t).subs(t=e^t))
            [D[0](f)(e^t) == -2^(-e^t + 1)*t/f(e^t)]

        ::

            sage: f = function('f', x)
            sage: df = f.diff(x); df
            diff(f(x), x)
            sage: maxima(df)
            'diff('f(_SAGE_VAR_x),_SAGE_VAR_x,1)

        ::

            sage: a = df.subs(x=exp(x)); a
            D[0](f)(e^x)
            sage: b = maxima(a); b
            %at('diff('f(_SAGE_VAR_t0),_SAGE_VAR_t0,1),_SAGE_VAR_t0=%e^_SAGE_VAR_x)
            sage: bool(b.sage() == a)
            True

        ::

            sage: a = df.subs(x=4); a
            D[0](f)(4)
            sage: b = maxima(a); b
            %at('diff('f(_SAGE_VAR_t0),_SAGE_VAR_t0,1),_SAGE_VAR_t0=4)
            sage: bool(b.sage() == a)
            True

        It also works with more than one variable.  Note the preferred
        syntax ``function('f')(x, y)`` to create a general symbolic
        function of more than one variable::

            sage: x, y = var('x y')
            sage: f = function('f')(x, y)
            sage: f_x = f.diff(x); f_x
            diff(f(x, y), x)
            sage: maxima(f_x)
            'diff('f(_SAGE_VAR_x,_SAGE_VAR_y),_SAGE_VAR_x,1)

        ::

            sage: a = f_x.subs(x=4); a
            D[0](f)(4, y)
            sage: b = maxima(a); b
            %at('diff('f(_SAGE_VAR_t0,_SAGE_VAR_y),_SAGE_VAR_t0,1),_SAGE_VAR_t0=4)
            sage: bool(b.sage() == a)
            True

        ::

            sage: a = f_x.subs(x=4).subs(y=8); a
            D[0](f)(4, 8)
            sage: b = maxima(a); b
            %at('diff('f(_SAGE_VAR_t0,8),_SAGE_VAR_t0,1),_SAGE_VAR_t0=4)
            sage: bool(b.sage() == a)
            True

        Test a special case (:trac:`16697`)::

            sage: x,y = var('x,y')
            sage: (gamma_inc(x,y).diff(x))
            diff(gamma(x, y), x)
            sage: (gamma_inc(x,x+1).diff(x)).simplify()
            -(x + 1)^(x - 1)*e^(-x - 1) + D[0](gamma)(x, x + 1)
        """
        #This code should probably be moved into the interface
        #object in a nice way.
        from sage.symbolic.ring import is_SymbolicVariable
        if self.name_init != "_maxima_init_":
            raise NotImplementedError
        args = ex.operands()
        if (not all(is_SymbolicVariable(v) for v in args) or
            len(args) != len(set(args))):
            # An evaluated derivative of the form f'(1) is not a
            # symbolic variable, yet we would like to treat it like
            # one. So, we replace the argument `1` with a temporary
            # variable e.g. `t0` and then evaluate the derivative
            # f'(t0) symbolically at t0=1. See trac #12796.
            temp_args = [SR.var("t%s"%i) for i in range(len(args))]
            f = operator.function()(*temp_args)
            params = operator.parameter_set()
            params = ["%s, %s"%(temp_args[i]._maxima_init_(), params.count(i)) for i in set(params)]
            subs = ["%s = %s"%(t._maxima_init_(),a._maxima_init_()) for t,a in zip(temp_args,args)]
            outstr = "at(diff(%s, %s), [%s])"%(f._maxima_init_(),
                ", ".join(params),
                ", ".join(subs))            
        else:
            f = operator.function()(*args)
            params = operator.parameter_set()
            params = ["%s, %s"%(args[i]._maxima_init_(), params.count(i)) for i in set(params)]
            outstr = "diff(%s, %s)"%(f._maxima_init_(),
                                        ", ".join(params))
        return outstr
    
    def arithmetic(self, ex, operator):
        """
        EXAMPLES::

            sage: import operator
            sage: from sage.symbolic.expression_conversions import InterfaceInit
            sage: m = InterfaceInit(maxima)
            sage: m.arithmetic(x+2, sage.symbolic.operators.add_vararg)
            '(_SAGE_VAR_x)+(2)'
        """
        args = ["(%s)"%self(op) for op in ex.operands()]
        return arithmetic_operators[operator].join(args)

    def composition(self, ex, operator):
        """
        EXAMPLES::

            sage: from sage.symbolic.expression_conversions import InterfaceInit
            sage: m = InterfaceInit(maxima)
            sage: m.composition(sin(x), sin)
            'sin(_SAGE_VAR_x)'
            sage: m.composition(ceil(x), ceil)
            'ceiling(_SAGE_VAR_x)'

            sage: m = InterfaceInit(mathematica)
            sage: m.composition(sin(x), sin)
            'Sin[x]'
        """
        ops = ex.operands()
        #FIXME: consider stripping pyobjects() in ops
        if hasattr(operator, self.name_init + "evaled_"):
            return getattr(operator, self.name_init + "evaled_")(*ops)
        else:
            ops = [self(_) for _ in ops]
        try:
            op = getattr(operator, self.name_init)()
        except (TypeError, AttributeError):
            op = repr(operator)

        return self.interface._function_call_string(op,ops,[])

#########
# Sympy #
#########
class SympyConverter(Converter):
    """
    Converts any expression to SymPy.

    EXAMPLE::

        sage: import sympy
        sage: var('x,y')
        (x, y)
        sage: f = exp(x^2) - arcsin(pi+x)/y
        sage: f._sympy_()
        exp(x**2) - asin(x + pi)/y
        sage: _._sage_()
        -arcsin(pi + x)/y + e^(x^2)

        sage: sympy.sympify(x) # indirect doctest
        x

    TESTS:

    Make sure we can convert I (:trac:`6424`)::

        sage: bool(I._sympy_() == I)
        True
        sage: (x+I)._sympy_()
        x + I

    """
    def pyobject(self, ex, obj):
        """
        EXAMPLES::

            sage: from sage.symbolic.expression_conversions import SympyConverter
            sage: s = SympyConverter()
            sage: f = SR(2)
            sage: s.pyobject(f, f.pyobject())
            2
            sage: type(_)
            <class 'sympy.core.numbers.Integer'>
        """
        try:
            return obj._sympy_()
        except AttributeError:
            return obj

    def arithmetic(self, ex, operator):
        """
        EXAMPLES::

            sage: from sage.symbolic.expression_conversions import SympyConverter
            sage: s = SympyConverter()
            sage: f = x + 2
            sage: s.arithmetic(f, f.operator())
            x + 2
        """
        import sympy
        operator = arithmetic_operators[operator]
        ops = [sympy.sympify(self(a), evaluate=False) for a in ex.operands()]
        if operator == "+":
            return sympy.Add(*ops)
        elif operator == "*":
            return sympy.Mul(*ops)
        elif operator == "-":
            return sympy.Sub(*ops)
        elif operator == "/":
            return sympy.Div(*ops)
        elif operator == "^":
            return sympy.Pow(*ops)
        else:
            raise NotImplementedError

    def symbol(self, ex):
        """
        EXAMPLES::

            sage: from sage.symbolic.expression_conversions import SympyConverter
            sage: s = SympyConverter()
            sage: s.symbol(x)
            x
            sage: type(_)
            <class 'sympy.core.symbol.Symbol'>
        """
        import sympy
        return sympy.symbols(repr(ex))

    def composition(self, ex, operator):
        """
        EXAMPLES::

            sage: from sage.symbolic.expression_conversions import SympyConverter
            sage: s = SympyConverter()
            sage: f = sin(2)
            sage: s.composition(f, f.operator())
            sin(2)
            sage: type(_)
            sin
            sage: f = arcsin(2)
            sage: s.composition(f, f.operator())
            asin(2)
        """
        f = operator._sympy_init_()
        g = ex.operands()
        import sympy

        f_sympy = getattr(sympy, f, None)
        if f_sympy:
            return f_sympy(*sympy.sympify(g, evaluate=False))
        else:
            raise NotImplementedError("SymPy function '%s' doesn't exist" % f)

sympy = SympyConverter()

#############
# Algebraic #
#############
class AlgebraicConverter(Converter):
    def __init__(self, field):
        """
        EXAMPLES::

            sage: from sage.symbolic.expression_conversions import AlgebraicConverter
            sage: a = AlgebraicConverter(QQbar)
            sage: a.field
            Algebraic Field
            sage: a.reciprocal_trig_functions['cot']
            tan
        """
        self.field = field

        from sage.functions.all import reciprocal_trig_functions
        self.reciprocal_trig_functions = reciprocal_trig_functions

    def pyobject(self, ex, obj):
        """
        EXAMPLES::

            sage: from sage.symbolic.expression_conversions import AlgebraicConverter
            sage: a = AlgebraicConverter(QQbar)
            sage: f = SR(2)
            sage: a.pyobject(f, f.pyobject())
            2
            sage: _.parent()
            Algebraic Field
        """
        return self.field(obj)

    def arithmetic(self, ex, operator):
        """
        Convert a symbolic expression to an algebraic number.

        EXAMPLES::

            sage: from sage.symbolic.expression_conversions import AlgebraicConverter
            sage: f = 2^(1/2)
            sage: a = AlgebraicConverter(QQbar)
            sage: a.arithmetic(f, f.operator())
            1.414213562373095?

        TESTS::

            sage: f = pi^6
            sage: a = AlgebraicConverter(QQbar)
            sage: a.arithmetic(f, f.operator())
            Traceback (most recent call last):
            ...
            TypeError: unable to convert pi^6 to Algebraic Field
        """
        # We try to avoid simplifying, because maxima's simplify command
        # can change the value of a radical expression (by changing which
        # root is selected).
        try:
            if operator is _operator.pow:
                from sage.rings.all import Rational
                base, expt = ex.operands()
                base = self.field(base)
                expt = Rational(expt)
                return self.field(base**expt)
            else:
                if operator is add_vararg:
                    operator = _operator.add
                elif operator is mul_vararg:
                    operator = _operator.mul
                return reduce(operator, map(self, ex.operands()))
        except TypeError:
            pass

        if operator is _operator.pow:
            from sage.symbolic.constants import e, pi, I
            base, expt = ex.operands()
            if base == e and expt / (pi*I) in QQ:
                return exp(expt)._algebraic_(self.field)

        raise TypeError("unable to convert %r to %s"%(ex, self.field))

    def composition(self, ex, operator):
        """
        Coerce to an algebraic number.

        EXAMPLES::

            sage: from sage.symbolic.expression_conversions import AlgebraicConverter
            sage: a = AlgebraicConverter(QQbar)
            sage: a.composition(exp(I*pi/3, hold=True), exp)
            0.500000000000000? + 0.866025403784439?*I
            sage: a.composition(sin(pi/7), sin)
            0.4338837391175581? + 0.?e-18*I

        TESTS::

            sage: QQbar(zeta(7))
            Traceback (most recent call last):
            ...
            TypeError: unable to convert zeta(7) to Algebraic Field
        """
        func = operator
        operand, = ex.operands()

        QQbar = self.field.algebraic_closure()
        # Note that comparing functions themselves goes via maxima, and is SLOW
        func_name = repr(func)
        if func_name == 'exp':
            rat_arg = (operand.imag()/(2*ex.parent().pi()))._rational_()
            if rat_arg == 0:
                # here we will either try and simplify, or return
                raise ValueError("Unable to represent as an algebraic number.")
            real = operand.real()
            if real:
                mag = exp(operand.real())._algebraic_(QQbar)
            else:
                mag = 1
            res = mag * QQbar.zeta(rat_arg.denom())**rat_arg.numer()
        elif func_name in ['sin', 'cos', 'tan']:
            exp_ia = exp(SR(-1).sqrt()*operand)._algebraic_(QQbar)
            if func_name == 'sin':
                res = (exp_ia - ~exp_ia)/(2*QQbar.zeta(4))
            elif func_name == 'cos':
                res = (exp_ia + ~exp_ia)/2
            else:
                res = -QQbar.zeta(4)*(exp_ia - ~exp_ia)/(exp_ia + ~exp_ia)
        elif func_name in ['sinh', 'cosh', 'tanh']:
            exp_a = exp(operand)._algebraic_(QQbar)
            if func_name == 'sinh':
                res = (exp_a - ~exp_a)/2
            elif func_name == 'cosh':
                res = (exp_a + ~exp_a)/2
            else:
                res = (exp_a - ~exp_a) / (exp_a + ~exp_a)
        elif func_name in self.reciprocal_trig_functions:
            res = ~self.reciprocal_trig_functions[func_name](operand)._algebraic_(QQbar)
        else:
            res = func(operand._algebraic_(self.field))
            #We have to handle the case where we get the same symbolic
            #expression back.  For example, QQbar(zeta(7)).  See
            #ticket #12665.
            if (res - ex).is_trivial_zero():
                raise TypeError("unable to convert %r to %s"%(ex, self.field))
        return self.field(res)

def algebraic(ex, field):
    """
    Returns the symbolic expression *ex* as a element of the algebraic
    field *field*.

    EXAMPLES::

        sage: a = SR(5/6)
        sage: AA(a)
        5/6
        sage: type(AA(a))
        <class 'sage.rings.qqbar.AlgebraicReal'>
        sage: QQbar(a)
        5/6
        sage: type(QQbar(a))
        <class 'sage.rings.qqbar.AlgebraicNumber'>
        sage: QQbar(i)
        I
        sage: AA(golden_ratio)
        1.618033988749895?
        sage: QQbar(golden_ratio)
        1.618033988749895?
        sage: QQbar(sin(pi/3))
        0.866025403784439?

        sage: QQbar(sqrt(2) + sqrt(8))
        4.242640687119285?
        sage: AA(sqrt(2) ^ 4) == 4
        True
        sage: AA(-golden_ratio)
        -1.618033988749895?
        sage: QQbar((2*I)^(1/2))
        1 + 1*I
        sage: QQbar(e^(pi*I/3))
        0.50000000000000000? + 0.866025403784439?*I

        sage: AA(x*sin(0))
        0
        sage: QQbar(x*sin(0))
        0
    """
    return AlgebraicConverter(field)(ex)

##############
# Polynomial #
##############
class PolynomialConverter(Converter):
    def __init__(self, ex, base_ring=None, ring=None):
        """
        A converter from symbolic expressions to polynomials.

        See :func:`polynomial` for details.

        EXAMPLES::

            sage: from sage.symbolic.expression_conversions import PolynomialConverter
            sage: x, y = var('x,y')
            sage: p = PolynomialConverter(x+y, base_ring=QQ)
            sage: p.base_ring
            Rational Field
            sage: p.ring
            Multivariate Polynomial Ring in x, y over Rational Field

            sage: p = PolynomialConverter(x, base_ring=QQ)
            sage: p.base_ring
            Rational Field
            sage: p.ring
            Univariate Polynomial Ring in x over Rational Field

            sage: p = PolynomialConverter(x, ring=QQ['x,y'])
            sage: p.base_ring
            Rational Field
            sage: p.ring
            Multivariate Polynomial Ring in x, y over Rational Field

            sage: p = PolynomialConverter(x+y, ring=QQ['x'])
            Traceback (most recent call last):
            ...
            TypeError: y is not a variable of Univariate Polynomial Ring in x over Rational Field
        """
        if not (ring is None or base_ring is None):
            raise TypeError("either base_ring or ring must be specified, but not both")
        self.ex = ex

        if ring is not None:
            base_ring = ring.base_ring()
            self.varnames = ring.variable_names_recursive()
            for v in ex.variables():
                if repr(v) not in self.varnames and v not in base_ring:
                    raise TypeError("%s is not a variable of %s" %(v, ring))
            self.ring = ring
            self.base_ring = base_ring
        elif base_ring is not None:
            self.base_ring = base_ring
            vars = self.ex.variables()
            if len(vars) == 0:
                vars = ['x']
            from sage.rings.all import PolynomialRing
            self.ring = PolynomialRing(self.base_ring, names=vars)
            self.varnames = self.ring.variable_names()
        else:
            raise TypeError("either a ring or base ring must be specified")

    def symbol(self, ex):
        """
        Returns a variable in the polynomial ring.

        EXAMPLES::

            sage: from sage.symbolic.expression_conversions import PolynomialConverter
            sage: p = PolynomialConverter(x, base_ring=QQ)
            sage: p.symbol(x)
            x
            sage: _.parent()
            Univariate Polynomial Ring in x over Rational Field
            sage: y = var('y')
            sage: p = PolynomialConverter(x*y, ring=SR['x'])
            sage: p.symbol(y)
            y
        """
        try:
            #The symbol is one of the polynomial generators
            return self.ring(repr(ex))
        except TypeError:
            #The symbol should go into the base ring
            return self.base_ring(repr(ex))

    def pyobject(self, ex, obj):
        """
        EXAMPLES::

            sage: from sage.symbolic.expression_conversions import PolynomialConverter
            sage: p = PolynomialConverter(x, base_ring=QQ)
            sage: f = SR(2)
            sage: p.pyobject(f, f.pyobject())
            2
            sage: _.parent()
            Rational Field
        """
        return self.base_ring(obj)

    def composition(self, ex, operator):
        """
        EXAMPLES::

            sage: from sage.symbolic.expression_conversions import PolynomialConverter
            sage: a = sin(2)
            sage: p = PolynomialConverter(a*x, base_ring=RR)
            sage: p.composition(a, a.operator())
            0.909297426825682
        """
        return self.base_ring(ex)

    def relation(self, ex, op):
        """
        EXAMPLES::

            sage: import operator
            sage: from sage.symbolic.expression_conversions import PolynomialConverter

            sage: x, y = var('x, y')
            sage: p = PolynomialConverter(x, base_ring=RR)

            sage: p.relation(x==3, operator.eq)
            x - 3.00000000000000
            sage: p.relation(x==3, operator.lt)
            Traceback (most recent call last):
            ...
            ValueError: Unable to represent as a polynomial

            sage: p = PolynomialConverter(x - y, base_ring=QQ)
            sage: p.relation(x^2 - y^3 + 1 == x^3, operator.eq)
            -x^3 - y^3 + x^2 + 1
        """
        import operator
        if op == operator.eq:
            return self(ex.lhs()) - self(ex.rhs())
        else:
            raise ValueError("Unable to represent as a polynomial")

    def arithmetic(self, ex, operator):
        """
        EXAMPLES::

            sage: import operator
            sage: from sage.symbolic.expression_conversions import PolynomialConverter

            sage: x, y = var('x, y')
            sage: p = PolynomialConverter(x, base_ring=RR)
            sage: p.arithmetic(pi+e, operator.add)
            5.85987448204884
            sage: p.arithmetic(x^2, operator.pow)
            x^2

            sage: p = PolynomialConverter(x+y, base_ring=RR)
            sage: p.arithmetic(x*y+y^2, operator.add)
            x*y + y^2

            sage: p = PolynomialConverter(y^(3/2), ring=SR['x'])
            sage: p.arithmetic(y^(3/2), operator.pow)
            y^(3/2)
            sage: _.parent()
            Symbolic Ring
        """
        if not any(repr(v) in self.varnames for v in ex.variables()):
            return self.base_ring(ex)
        elif operator == _operator.pow:
            from sage.rings.all import Integer
            base, exp = ex.operands()
            return self(base)**Integer(exp)
        if operator == add_vararg:
            operator = _operator.add
        elif operator == mul_vararg:
            operator = _operator.mul
        ops = [self(a) for a in ex.operands()]
        return reduce(operator, ops)

def polynomial(ex, base_ring=None, ring=None):
    """
    Return a polynomial from the symbolic expression ``ex``.

    INPUT:

<<<<<<< HEAD
    - ``ex`` -- a symbolic expression.
=======
    - ``ex`` -- a symbolic expression
>>>>>>> 65e2fc52

    - ``base_ring``, ``ring`` -- Either a
      ``base_ring`` or a polynomial ``ring`` can be
      specified for the parent of result.
      If just a ``base_ring`` is given, then the variables
      of the ``base_ring`` will be the variables of the expression ``ex``.

    OUTPUT:

    A polynomial.

    EXAMPLES::

         sage: from sage.symbolic.expression_conversions import polynomial
         sage: f = x^2 + 2
         sage: polynomial(f, base_ring=QQ)
         x^2 + 2
         sage: _.parent()
         Univariate Polynomial Ring in x over Rational Field

         sage: polynomial(f, ring=QQ['x,y'])
         x^2 + 2
         sage: _.parent()
         Multivariate Polynomial Ring in x, y over Rational Field

         sage: x, y = var('x, y')
         sage: polynomial(x + y^2, ring=QQ['x,y'])
         y^2 + x
         sage: _.parent()
         Multivariate Polynomial Ring in x, y over Rational Field

         sage: s,t=var('s,t')
         sage: expr=t^2-2*s*t+1
         sage: expr.polynomial(None,ring=SR['t'])
         t^2 - 2*s*t + 1
         sage: _.parent()
         Univariate Polynomial Ring in t over Symbolic Ring

         sage: polynomial(x*y, ring=SR['x'])
         y*x

         sage: polynomial(y - sqrt(x), ring=SR['y'])
         y - sqrt(x)
         sage: _.list()
         [-sqrt(x), 1]

    The polynomials can have arbitrary (constant) coefficients so long as
    they coerce into the base ring::

         sage: polynomial(2^sin(2)*x^2 + exp(3), base_ring=RR)
         1.87813065119873*x^2 + 20.0855369231877
    """
    converter = PolynomialConverter(ex, base_ring=base_ring, ring=ring)
    res = converter()
    return converter.ring(res)


class LaurentPolynomialConverter(PolynomialConverter):
    def __init__(self, ex, base_ring=None, ring=None):
        """
<<<<<<< HEAD
        A converter from symbolic expressions to laurent polynomials.
=======
        A converter from symbolic expressions to Laurent polynomials.
>>>>>>> 65e2fc52

        See :func:`laurent_polynomial` for details.

        TESTS::

            sage: from sage.symbolic.expression_conversions import LaurentPolynomialConverter
            sage: x, y = var('x,y')
            sage: p = LaurentPolynomialConverter(x+1/y, base_ring=QQ)
            sage: p.base_ring
            Rational Field
            sage: p.ring
            Multivariate Laurent Polynomial Ring in x, y over Rational Field
        """
        super(LaurentPolynomialConverter, self).__init__(ex, base_ring, ring)

        if ring is None and base_ring is not None:
            from sage.rings.all import LaurentPolynomialRing
<<<<<<< HEAD
            self.ring = LaurentPolynomialRing(self.base_ring, names=self.varnames)
=======
            self.ring = LaurentPolynomialRing(self.base_ring,
                                              names=self.varnames)
>>>>>>> 65e2fc52


def laurent_polynomial(ex, base_ring=None, ring=None):
    """
<<<<<<< HEAD
    Return a laurent polynomial from the symbolic expression ``ex``.

    INPUT:

    - ``ex`` -- a symbolic expression.
=======
    Return a Laurent polynomial from the symbolic expression ``ex``.

    INPUT:

    - ``ex`` -- a symbolic expression
>>>>>>> 65e2fc52

    - ``base_ring``, ``ring`` -- Either a
      ``base_ring`` or a laurent polynomial ``ring`` can be
      specified for the parent of result.
      If just a ``base_ring`` is given, then the variables
      of the ``base_ring`` will be the variables of the expression ``ex``.

    OUTPUT:

<<<<<<< HEAD
    A laurent polynomial.
=======
    A Laurent polynomial.
>>>>>>> 65e2fc52

    EXAMPLES::

         sage: from sage.symbolic.expression_conversions import laurent_polynomial
         sage: f = x^2 + 2/x
         sage: laurent_polynomial(f, base_ring=QQ)
         2*x^-1 + x^2
         sage: _.parent()
         Univariate Laurent Polynomial Ring in x over Rational Field

         sage: laurent_polynomial(f, ring=LaurentPolynomialRing(QQ, 'x, y'))
         x^2 + 2*x^-1
         sage: _.parent()
         Multivariate Laurent Polynomial Ring in x, y over Rational Field

         sage: x, y = var('x, y')
         sage: laurent_polynomial(x + 1/y^2, ring=LaurentPolynomialRing(QQ, 'x, y'))
         x + y^-2
         sage: _.parent()
         Multivariate Laurent Polynomial Ring in x, y over Rational Field
    """
    converter = LaurentPolynomialConverter(ex, base_ring=base_ring, ring=ring)
    res = converter()
    return converter.ring(res)


##############
# Fast Float #
##############

class FastFloatConverter(Converter):
    def __init__(self, ex, *vars):
        """
        Returns an object which provides fast floating point
        evaluation of the symbolic expression *ex*.  This is an class
        used internally and is not meant to be used directly.

        See :mod:`sage.ext.fast_eval` for more information.

        EXAMPLES::

            sage: x,y,z = var('x,y,z')
            sage: f = 1 + sin(x)/x + sqrt(z^2+y^2)/cosh(x)
            sage: ff = f._fast_float_('x', 'y', 'z')
            sage: f(x=1.0,y=2.0,z=3.0).n()
            4.1780638977...
            sage: ff(1.0,2.0,3.0)
            4.1780638977...

        Using ``_fast_float_`` without specifying the variable names is
        deprecated::

            sage: f = x._fast_float_()
            doctest:...: DeprecationWarning: Substitution using
            function-call syntax and unnamed arguments is deprecated
            and will be removed from a future release of Sage; you
            can use named arguments instead, like EXPR(x=..., y=...)
            See http://trac.sagemath.org/5930 for details.
            sage: f(1.2)
            1.2

        Using ``_fast_float_`` on a function which is the identity is
        Using _fast_float_ on a function which is the identity is
        now supported (see :trac:`10246`)::

            sage: f = symbolic_expression(x).function(x)
            sage: f._fast_float_(x)
            <sage.ext.fast_eval.FastDoubleFunc object at ...>
            sage: f(22)
            22
        """
        self.ex = ex

        if vars == ():
            try:
                vars = ex.arguments()
            except AttributeError:
                vars = ex.variables()

            if vars:
                from sage.misc.superseded import deprecation
                deprecation(5930, "Substitution using function-call syntax and unnamed arguments is deprecated and will be removed from a future release of Sage; you can use named arguments instead, like EXPR(x=..., y=...)")


        self.vars = vars

        import sage.ext.fast_eval as fast_float
        self.ff = fast_float

        Converter.__init__(self, use_fake_div=True)

    def relation(self, ex, operator):
        """
        EXAMPLES::

            sage: ff = fast_float(x == 2, 'x')
            sage: ff(2)
            0.0
            sage: ff(4)
            2.0
            sage: ff = fast_float(x < 2, 'x')
            Traceback (most recent call last):
            ...
            NotImplementedError
        """
        if operator is not _operator.eq:
            raise NotImplementedError
        return self(ex.lhs() - ex.rhs())

    def pyobject(self, ex, obj):
        """
        EXAMPLES::

            sage: f = SR(2)._fast_float_()
            sage: f(3)
            2.0
        """
        try:
            return obj._fast_float_(*self.vars)
        except AttributeError:
            return self.ff.fast_float_constant(float(obj))

    def symbol(self, ex):
        r"""
        EXAMPLES::

            sage: f = x._fast_float_('x', 'y')
            sage: f(1,2)
            1.0
            sage: f = x._fast_float_('y', 'x')
            sage: f(1,2)
            2.0
        """
        if self.vars == ():
            return self.ff.fast_float_arg(0)

        vars = list(self.vars)
        name = repr(ex)
        if name in vars:
            return self.ff.fast_float_arg(vars.index(name))
        svars = [repr(x) for x in vars]
        if name in svars:
            return self.ff.fast_float_arg(svars.index(name))

        if ex.is_symbol(): # case of callable function which is the variable, like f(x)=x
            name = repr(SR(ex)) # this gets back just the 'output' of the function
            if name in svars:
                return self.ff.fast_float_arg(svars.index(name))

        try:
            return self.ff.fast_float_constant(float(ex))
        except TypeError:
            raise NotImplementedError("free variable: %s" % repr(ex))

    def arithmetic(self, ex, operator):
        """
        EXAMPLES::

            sage: x,y = var('x,y')
            sage: f = x*x-y
            sage: ff = f._fast_float_('x','y')
            sage: ff(2,3)
            1.0

            sage: a = x + 2*y
            sage: f = a._fast_float_('x', 'y')
            sage: f(1,0)
            1.0
            sage: f(0,1)
            2.0

            sage: f = sqrt(x)._fast_float_('x'); f.op_list()
            ['load 0', 'call sqrt(1)']

            sage: f = (1/2*x)._fast_float_('x'); f.op_list()
            ['load 0', 'push 0.5', 'mul']
        """
        operands = ex.operands()
        if operator is _operator.neg:
            return operator(self(operands[0]))

        from sage.rings.all import Rational
        if operator is _operator.pow and operands[1] == Rational(((1,2))):
            from sage.functions.all import sqrt
            return sqrt(self(operands[0]))
        fops = map(self, operands)
        if operator == add_vararg:
            operator = _operator.add
        elif operator == mul_vararg:
            operator = _operator.mul
        return reduce(operator, fops)

    def composition(self, ex, operator):
        """
        EXAMPLES::

            sage: f = sqrt(x)._fast_float_('x')
            sage: f(2)
            1.41421356237309...
            sage: y = var('y')
            sage: f = sqrt(x+y)._fast_float_('x', 'y')
            sage: f(1,1)
            1.41421356237309...

        ::

            sage: f = sqrt(x+2*y)._fast_float_('x', 'y')
            sage: f(2,0)
            1.41421356237309...
            sage: f(0,1)
            1.41421356237309...
        """
        f = operator
        g = [self(_) for _ in ex.operands()]
        try:
            return f(*g)
        except TypeError:
            from sage.functions.other import abs_symbolic
            if f is abs_symbolic:
                return abs(*g) # special case
            else:
                return self.ff.fast_float_func(f, *g)

def fast_float(ex, *vars):
    """
    Returns an object which provides fast floating point evaluation of
    the symbolic expression *ex*.

    See :mod:`sage.ext.fast_eval` for more information.

    EXAMPLES::

        sage: from sage.symbolic.expression_conversions import fast_float
        sage: f = sqrt(x+1)
        sage: ff = fast_float(f, 'x')
        sage: ff(1.0)
        1.4142135623730951
    """
    return FastFloatConverter(ex, *vars)()

#################
# Fast Callable #
#################

class FastCallableConverter(Converter):
    def __init__(self, ex, etb):
        """
        EXAMPLES::

            sage: from sage.symbolic.expression_conversions import FastCallableConverter
            sage: from sage.ext.fast_callable import ExpressionTreeBuilder
            sage: etb = ExpressionTreeBuilder(vars=['x'])
            sage: f = FastCallableConverter(x+2, etb)
            sage: f.ex
            x + 2
            sage: f.etb
            <sage.ext.fast_callable.ExpressionTreeBuilder object at 0x...>
            sage: f.use_fake_div
            True
        """
        self.ex = ex
        self.etb = etb
        Converter.__init__(self, use_fake_div=True)

    def pyobject(self, ex, obj):
        r"""
        EXAMPLES::

            sage: from sage.ext.fast_callable import ExpressionTreeBuilder
            sage: etb = ExpressionTreeBuilder(vars=['x'])
            sage: pi._fast_callable_(etb)
            pi
            sage: etb = ExpressionTreeBuilder(vars=['x'], domain=RDF)
            sage: pi._fast_callable_(etb)
            3.141592653589793
        """
        from sage.symbolic.constants import Constant
        if isinstance(obj, Constant):
            obj = obj.expression()
        return self.etb.constant(obj)

    def relation(self, ex, operator):
        """
        EXAMPLES::

            sage: ff = fast_callable(x == 2, vars=['x'])
            sage: ff(2)
            0
            sage: ff(4)
            2
            sage: ff = fast_callable(x < 2, vars=['x'])
            Traceback (most recent call last):
            ...
            NotImplementedError
        """
        if operator is not _operator.eq:
            raise NotImplementedError
        return self(ex.lhs() - ex.rhs())

    def arithmetic(self, ex, operator):
        r"""
        EXAMPLES::

            sage: from sage.ext.fast_callable import ExpressionTreeBuilder
            sage: etb = ExpressionTreeBuilder(vars=['x','y'])
            sage: var('x,y')
            (x, y)
            sage: (x+y)._fast_callable_(etb)
            add(v_0, v_1)
            sage: (-x)._fast_callable_(etb)
            neg(v_0)
            sage: (x+y+x^2)._fast_callable_(etb)
            add(add(ipow(v_0, 2), v_0), v_1)

        TESTS:

        Check if rational functions with numerator 1 can
        be converted. (:trac:`8056`)::

            sage: (1/pi/x)._fast_callable_(etb)
            div(1, mul(pi, v_0))

            sage: etb = ExpressionTreeBuilder(vars=['x'], domain=RDF)
            sage: (x^7)._fast_callable_(etb)
            ipow(v_0, 7)
            sage: f(x)=1/pi/x; plot(f,2,3)
            Graphics object consisting of 1 graphics primitive
        """
        # This used to convert the operands first.  Doing it this way
        # instead gives a chance to notice powers with an integer
        # exponent before the exponent gets (potentially) converted
        # to another type.
        operands = ex.operands()
        if operator is _operator.pow:
            exponent = operands[1]
            if exponent == -1:
                return self.etb.call(_operator.div, 1, operands[0])
            elif exponent == 0.5:
                from sage.functions.all import sqrt
                return self.etb.call(sqrt, operands[0])
            elif exponent == -0.5:
                from sage.functions.all import sqrt
                return self.etb.call(_operator.div, 1, self.etb.call(sqrt, operands[0]))
        elif operator is _operator.neg:
            return self.etb.call(operator, operands[0])
        if operator == add_vararg:
            operator = _operator.add
        elif operator == mul_vararg:
            operator = _operator.mul
        return reduce(lambda x,y: self.etb.call(operator, x,y), operands)

    def symbol(self, ex):
        r"""
        Given an ExpressionTreeBuilder, return an Expression representing
        this value.

        EXAMPLES::

            sage: from sage.ext.fast_callable import ExpressionTreeBuilder
            sage: etb = ExpressionTreeBuilder(vars=['x','y'])
            sage: x, y, z = var('x,y,z')
            sage: x._fast_callable_(etb)
            v_0
            sage: y._fast_callable_(etb)
            v_1
            sage: z._fast_callable_(etb)
            Traceback (most recent call last):
            ...
            ValueError: Variable 'z' not found
        """
        return self.etb.var(SR(ex))

    def composition(self, ex, function):
        r"""
        Given an ExpressionTreeBuilder, return an Expression representing
        this value.

        EXAMPLES::

            sage: from sage.ext.fast_callable import ExpressionTreeBuilder
            sage: etb = ExpressionTreeBuilder(vars=['x','y'])
            sage: x,y = var('x,y')
            sage: sin(sqrt(x+y))._fast_callable_(etb)
            sin(sqrt(add(v_0, v_1)))
            sage: arctan2(x,y)._fast_callable_(etb)
            {arctan2}(v_0, v_1)
        """
        return self.etb.call(function, *ex.operands())

    def tuple(self, ex):
        r"""
        Given a symbolic tuple, return its elements as a Python list.

        EXAMPLES::

            sage: from sage.ext.fast_callable import ExpressionTreeBuilder
            sage: etb = ExpressionTreeBuilder(vars=['x'])
            sage: SR._force_pyobject((2, 3, x^2))._fast_callable_(etb)
            [2, 3, x^2]
        """
        return ex.operands()

def fast_callable(ex, etb):
    """
    Given an ExpressionTreeBuilder *etb*, return an Expression representing
    the symbolic expression *ex*.

    EXAMPLES::

        sage: from sage.ext.fast_callable import ExpressionTreeBuilder
        sage: etb = ExpressionTreeBuilder(vars=['x','y'])
        sage: x,y = var('x,y')
        sage: f = y+2*x^2
        sage: f._fast_callable_(etb)
        add(mul(ipow(v_0, 2), 2), v_1)

        sage: f = (2*x^3+2*x-1)/((x-2)*(x+1))
        sage: f._fast_callable_(etb)
        div(add(add(mul(ipow(v_0, 3), 2), mul(v_0, 2)), -1), mul(add(v_0, 1), add(v_0, -2)))

    """
    return FastCallableConverter(ex, etb)()

class RingConverter(Converter):
    def __init__(self, R, subs_dict=None):
        """
        A class to convert expressions to other rings.

        EXAMPLES::

            sage: from sage.symbolic.expression_conversions import RingConverter
            sage: R = RingConverter(RIF, subs_dict={x:2})
            sage: R.ring
            Real Interval Field with 53 bits of precision
            sage: R.subs_dict
            {x: 2}
            sage: R(pi+e)
            5.85987448204884?
            sage: loads(dumps(R))
            <sage.symbolic.expression_conversions.RingConverter object at 0x...>
        """
        self.subs_dict = {} if subs_dict is None else subs_dict
        self.ring = R

    def symbol(self, ex):
        """
        All symbols appearing in the expression must appear in *subs_dict*
        in order for the conversion to be successful.

        EXAMPLES::

            sage: from sage.symbolic.expression_conversions import RingConverter
            sage: R = RingConverter(RIF, subs_dict={x:2})
            sage: R(x+pi)
            5.141592653589794?

            sage: R = RingConverter(RIF)
            sage: R(x+pi)
            Traceback (most recent call last):
            ...
            TypeError
        """
        try:
            return self.ring(self.subs_dict[ex])
        except KeyError:
            raise TypeError

    def pyobject(self, ex, obj):
        """
        EXAMPLES::

            sage: from sage.symbolic.expression_conversions import RingConverter
            sage: R = RingConverter(RIF)
            sage: R(SR(5/2))
            2.5000000000000000?
        """
        return self.ring(obj)

    def arithmetic(self, ex, operator):
        """
        EXAMPLES::

            sage: from sage.symbolic.expression_conversions import RingConverter
            sage: P.<z> = ZZ[]
            sage: R = RingConverter(P, subs_dict={x:z})
            sage: a = 2*x^2 + x + 3
            sage: R(a)
            2*z^2 + z + 3
        """
        if operator not in [_operator.pow, add_vararg, mul_vararg]:
            raise TypeError

        operands = ex.operands()
        if operator is _operator.pow:
            from sage.all import Integer, Rational
            base, expt = operands

            if expt == Rational(((1,2))):
                from sage.functions.all import sqrt
                return sqrt(self(base))
            try:
                expt = Integer(expt)
            except TypeError:
                pass

            base = self(base)
            return base ** expt

        if operator == add_vararg:
            operator = _operator.add
        elif operator == mul_vararg:
            operator = _operator.mul         
        return reduce(operator, map(self, operands))

    def composition(self, ex, operator):
        """
        EXAMPLES::

            sage: from sage.symbolic.expression_conversions import RingConverter
            sage: R = RingConverter(RIF)
            sage: R(cos(2))
            -0.4161468365471424?
        """
        res =  operator(*[self(_) for _ in ex.operands()])
        if res.parent() is not self.ring:
            raise TypeError
        else:
            return res


class ExpressionTreeWalker(Converter):
    def __init__(self, ex):
        """
        A class that walks the tree. Mainly for subclassing.

        EXAMPLES::

            sage: from sage.symbolic.expression_conversions import ExpressionTreeWalker
            sage: from sage.symbolic.random_tests import random_expr
            sage: ex = sin(atan(0,hold=True)+hypergeometric((1,),(1,),x))
            sage: s = ExpressionTreeWalker(ex)
            sage: bool(s() == ex)
            True
            sage: foo = random_expr(20, nvars=2)
            sage: s = ExpressionTreeWalker(foo)
            sage: bool(s() == foo)
            True
        """
        self.ex = ex

    def symbol(self, ex):
        """
        EXAMPLES::

            sage: from sage.symbolic.expression_conversions import ExpressionTreeWalker
            sage: s = ExpressionTreeWalker(x)
            sage: bool(s.symbol(x) == x)
            True
        """
        return ex

    def pyobject(self, ex, obj):
        """
        EXAMPLES::

            sage: from sage.symbolic.expression_conversions import ExpressionTreeWalker
            sage: f = SR(2)
            sage: s = ExpressionTreeWalker(f)
            sage: bool(s.pyobject(f, f.pyobject()) == f.pyobject())
            True
        """
        return ex

    def relation(self, ex, operator):
        """
        EXAMPLES::

            sage: from sage.symbolic.expression_conversions import ExpressionTreeWalker
            sage: foo = function('foo')
            sage: eq = foo(x) == x
            sage: s = ExpressionTreeWalker(eq)
            sage: s.relation(eq, eq.operator()) == eq
            True
        """
        return operator(self(ex.lhs()), self(ex.rhs()))

    def arithmetic(self, ex, operator):
        """
        EXAMPLES::

            sage: from sage.symbolic.expression_conversions import ExpressionTreeWalker
            sage: foo = function('foo')
            sage: f = x*foo(x) + pi/foo(x)
            sage: s = ExpressionTreeWalker(f)
            sage: bool(s.arithmetic(f, f.operator()) == f)
            True
        """
        return reduce(operator, map(self, ex.operands()))

    def composition(self, ex, operator):
        """
        EXAMPLES::

            sage: from sage.symbolic.expression_conversions import ExpressionTreeWalker
            sage: foo = function('foo')
            sage: f = foo(atan2(0, 0, hold=True))
            sage: s = ExpressionTreeWalker(f)
            sage: bool(s.composition(f, f.operator()) == f)
            True
        """
        from sage.symbolic.function import Function
        if isinstance(operator, Function):
            return operator(*map(self, ex.operands()), hold=True)
        else:
            return operator(*map(self, ex.operands()))

    def derivative(self, ex, operator):
        """
        EXAMPLES::

            sage: from sage.symbolic.expression_conversions import ExpressionTreeWalker
            sage: foo = function('foo')
            sage: f = foo(x).diff(x)
            sage: s = ExpressionTreeWalker(f)
            sage: bool(s.derivative(f, f.operator()) == f)
            True
        """
        return operator(*map(self, ex.operands()))

    def tuple(self, ex):
        """
        EXAMPLES::

            sage: from sage.symbolic.expression_conversions import ExpressionTreeWalker
            sage: foo = function('foo')
            sage: f = hypergeometric((1,2,3,),(x,),x)
            sage: s = ExpressionTreeWalker(f)
            sage: bool(s() == f)
            True
        """
        return ex.operands()

class SubstituteFunction(ExpressionTreeWalker):
    def __init__(self, ex, original, new):
        """
        A class that walks the tree and replaces occurrences of a
        function with another.

        EXAMPLES::

            sage: from sage.symbolic.expression_conversions import SubstituteFunction
            sage: foo = function('foo'); bar = function('bar')
            sage: s = SubstituteFunction(foo(x), foo, bar)
            sage: s(1/foo(foo(x)) + foo(2))
            1/bar(bar(x)) + bar(2)
        """
        self.original = original
        self.new = new
        self.ex = ex

    def composition(self, ex, operator):
        """
        EXAMPLES::

            sage: from sage.symbolic.expression_conversions import SubstituteFunction
            sage: foo = function('foo'); bar = function('bar')
            sage: s = SubstituteFunction(foo(x), foo, bar)
            sage: f = foo(x)
            sage: s.composition(f, f.operator())
            bar(x)
            sage: f = foo(foo(x))
            sage: s.composition(f, f.operator())
            bar(bar(x))
            sage: f = sin(foo(x))
            sage: s.composition(f, f.operator())
            sin(bar(x))
            sage: f = foo(sin(x))
            sage: s.composition(f, f.operator())
            bar(sin(x))
        """
        if operator == self.original:
            return self.new(*[self(_) for _ in ex.operands()])
        else:
            return super(SubstituteFunction, self).composition(ex, operator)

    def derivative(self, ex, operator):
        """
        EXAMPLES::

            sage: from sage.symbolic.expression_conversions import SubstituteFunction
            sage: foo = function('foo'); bar = function('bar')
            sage: s = SubstituteFunction(foo(x), foo, bar)
            sage: f = foo(x).diff(x)
            sage: s.derivative(f, f.operator())
            diff(bar(x), x)

        TESTS:

        We can substitute functions under a derivative operator,
        :trac:`12801`::

            sage: f = function('f')
            sage: g = function('g')
            sage: f(g(x)).diff(x).substitute_function(g, sin)
            cos(x)*D[0](f)(sin(x))

        """
        if operator.function() == self.original:
            return operator.change_function(self.new)(*[self(_) for _ in ex.operands()])
        else:
            return operator(*[self(_) for _ in ex.operands()])

class HoldRemover(ExpressionTreeWalker):
    def __init__(self, ex, exclude=None):
        """
        A class that walks the tree and evaluates every operator
        that is not in a given list of exceptions.

        EXAMPLES::

            sage: from sage.symbolic.expression_conversions import HoldRemover
            sage: ex = sin(pi*cos(0, hold=True), hold=True); ex
            sin(pi*cos(0))
            sage: h = HoldRemover(ex)
            sage: h()
            0
            sage: h = HoldRemover(ex, [sin])
            sage: h()
            sin(pi)
            sage: h = HoldRemover(ex, [cos])
            sage: h()
            sin(pi*cos(0))
            sage: ex = atan2(0, 0, hold=True) + hypergeometric([1,2], [3,4], 0, hold=True)
            sage: h = HoldRemover(ex, [atan2])
            sage: h()
            arctan2(0, 0) + 1
            sage: h = HoldRemover(ex, [hypergeometric])
            sage: h()
            NaN + hypergeometric((1, 2), (3, 4), 0)
        """
        self.ex = ex
        if exclude is None:
            exclude = []
        self._exclude = exclude

    def composition(self, ex, operator):
        """
        EXAMPLES::

            sage: from sage.symbolic.expression_conversions import HoldRemover
            sage: ex = sin(pi*cos(0, hold=True), hold=True); ex
            sin(pi*cos(0))
            sage: h = HoldRemover(ex)
            sage: h()
            0
        """
        from sage.functions.other import Function_sum
        from sage.calculus.calculus import symbolic_sum
        if not operator:
            return self
        if isinstance(operator, Function_sum):
            return symbolic_sum(*map(self, ex.operands()))
        if operator in self._exclude:
            return operator(*map(self, ex.operands()), hold=True)
        else:
            return operator(*map(self, ex.operands()))
<|MERGE_RESOLUTION|>--- conflicted
+++ resolved
@@ -1137,11 +1137,7 @@
 
     INPUT:
 
-<<<<<<< HEAD
-    - ``ex`` -- a symbolic expression.
-=======
     - ``ex`` -- a symbolic expression
->>>>>>> 65e2fc52
 
     - ``base_ring``, ``ring`` -- Either a
       ``base_ring`` or a polynomial ``ring`` can be
@@ -1202,11 +1198,7 @@
 class LaurentPolynomialConverter(PolynomialConverter):
     def __init__(self, ex, base_ring=None, ring=None):
         """
-<<<<<<< HEAD
-        A converter from symbolic expressions to laurent polynomials.
-=======
         A converter from symbolic expressions to Laurent polynomials.
->>>>>>> 65e2fc52
 
         See :func:`laurent_polynomial` for details.
 
@@ -1224,29 +1216,17 @@
 
         if ring is None and base_ring is not None:
             from sage.rings.all import LaurentPolynomialRing
-<<<<<<< HEAD
-            self.ring = LaurentPolynomialRing(self.base_ring, names=self.varnames)
-=======
             self.ring = LaurentPolynomialRing(self.base_ring,
                                               names=self.varnames)
->>>>>>> 65e2fc52
 
 
 def laurent_polynomial(ex, base_ring=None, ring=None):
     """
-<<<<<<< HEAD
-    Return a laurent polynomial from the symbolic expression ``ex``.
+    Return a Laurent polynomial from the symbolic expression ``ex``.
 
     INPUT:
 
-    - ``ex`` -- a symbolic expression.
-=======
-    Return a Laurent polynomial from the symbolic expression ``ex``.
-
-    INPUT:
-
     - ``ex`` -- a symbolic expression
->>>>>>> 65e2fc52
 
     - ``base_ring``, ``ring`` -- Either a
       ``base_ring`` or a laurent polynomial ``ring`` can be
@@ -1256,11 +1236,7 @@
 
     OUTPUT:
 
-<<<<<<< HEAD
-    A laurent polynomial.
-=======
     A Laurent polynomial.
->>>>>>> 65e2fc52
 
     EXAMPLES::
 
