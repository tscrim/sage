"""
Randomized tests of GiNaC / PyNaC
"""

###############################################################################
#   Sage: Open Source Mathematical Software
#       Copyright (C) 2008 William Stein <wstein@gmail.com>
#       Copyright (C) 2008 Burcin Erocal <burcin@erocal.org>
#  Distributed under the terms of the GNU General Public License (GPL),
#  version 2 or any later version.  The full text of the GPL is available at:
#                  https://www.gnu.org/licenses/
###############################################################################


from sage.misc.prandom import randint, random
import operator
from sage.rings.rational_field import QQ
from sage.symbolic.ring import SR
from sage.symbolic.expression import symbol_table, mixed_order
from sage.symbolic.constants import (pi, e, golden_ratio, log2, euler_gamma,
                                     catalan, khinchin, twinprime, mertens)
from sage.functions.hypergeometric import hypergeometric
from sage.functions.other import (cases, element_of)


##############################################################
#        Generate random expressions for doctests            #
##############################################################

def _mk_full_functions():
    r"""
    A simple function that returns a list of all Pynac functions of known
    arity, sorted by name.

    EXAMPLES::

        sage: from sage.symbolic.random_tests import _mk_full_functions
        sage: [f for (one,f,arity) in _mk_full_functions()] # random
        [Ei, abs, arccos, arccosh, arccot, arccoth, arccsc, arccsch,
        arcsec, arcsech, arcsin, arcsinh, arctan, arctan2, arctanh,
        arg, beta, binomial, ceil, conjugate, cos, cosh, cot, coth,
        csc, csch, dickman_rho, dilog, dirac_delta, elliptic_e,
        elliptic_ec, elliptic_eu, elliptic_f, elliptic_kc,
        elliptic_pi, erf, exp, factorial, floor, heaviside, imag_part,
        integrate, kronecker_delta, log, polylog, real_part, sec,
        sech, sgn, sin, sinh, tan, tanh, unit_step, zeta, zetaderiv]

    Note that this doctest will produce different output whenever a
    symbolic function is added or removed.
    """
    excluded = [hypergeometric, cases, element_of]
    items = sorted(symbol_table['functions'].items())
    return [(1.0, f, f.number_of_arguments())
            for (name, f) in items
            if hasattr(f, 'number_of_arguments') and
            f.number_of_arguments() > 0 and
            f not in excluded]


# For creating simple expressions

fast_binary = [(0.4, operator.add), (0.1, operator.sub), (0.5, operator.mul)]
fast_unary = [(0.8, operator.neg), (0.2, operator.abs)]
fast_nodes = [(0.9, fast_binary, 2), (0.1, fast_unary, 1)]

# For creating expressions with the full power of Pynac's simple expression
# subset (with no quantifiers/operators; that is, no derivatives, integrals,
# etc.)
full_binary = [(0.3, operator.add), (0.1, operator.sub), (0.3, operator.mul), (0.2, operator.truediv), (0.1, operator.pow)]
full_unary = [(0.8, operator.neg), (0.2, operator.inv)]
full_functions = _mk_full_functions()
full_nullary = [(1.0, c) for c in [pi, e]] + [(0.05, c) for c in
        [golden_ratio, log2, euler_gamma, catalan, khinchin, twinprime,
            mertens]]
full_internal = [(0.6, full_binary, 2), (0.2, full_unary, 1),
        (0.2, full_functions)]


def normalize_prob_list(pl, extra=()):
    r"""
    INPUT:

    - ``pl`` -- list of tuples, where the first element of each tuple is
      a floating-point number (representing a relative probability).  The
      second element of each tuple may be a list or any other kind of object.

    - ``extra`` -- tuple which is to be appended to every tuple in ``pl``

    This function takes such a list of tuples (a "probability list") and
    normalizes the probabilities so that they sum to one.  If any of the
    values are lists, then those lists are first normalized; then
    the probabilities in the list are multiplied by the main probability
    and the sublist is merged with the main list.

    For example, suppose we want to select between group A and group B with
    50% probability each.  Then within group A, we select A1 or A2 with 50%
    probability each (so the overall probability of selecting A1 is 25%);
    and within group B, we select B1, B2, or B3 with probabilities in
    a 1:2:2 ratio.

    EXAMPLES::

        sage: from sage.symbolic.random_tests import *
        sage: A = [(0.5, 'A1'), (0.5, 'A2')]
        sage: B = [(1, 'B1'), (2, 'B2'), (2, 'B3')]
        sage: top = [(50, A, 'Group A'), (50, B, 'Group B')]
        sage: normalize_prob_list(top)
        [(0.250000000000000, 'A1', 'Group A'), (0.250000000000000, 'A2', 'Group A'), (0.1, 'B1', 'Group B'), (0.2, 'B2', 'Group B'), (0.2, 'B3', 'Group B')]
    """
    if len(pl) == 0:
        return pl
    result = []
    total = sum(float(p[0]) for p in pl)
    for p in pl:
        prob = p[0]
        val = p[1]
        if len(p) > 2:
            p_extra = p[2:]
        else:
            p_extra = extra
        if isinstance(val, list):
            norm_val = normalize_prob_list(val, extra=p_extra)
            result.extend(((prob / total) * np[0], np[1]) + np[2:]
                          for np in norm_val)
        else:
            result.append(((prob / total), val) + p_extra)
    return result


def choose_from_prob_list(lst):
    r"""
    INPUT:

    - ``lst`` -- list of tuples, where the first element of each tuple
      is a nonnegative float (a probability), and the probabilities sum
      to one

    OUTPUT:

    A tuple randomly selected from the list according to the given
    probabilities.

    EXAMPLES::

        sage: from sage.symbolic.random_tests import *
        sage: v = [(0.1, False), (0.9, True)]
        sage: choose_from_prob_list(v)  # random
        (0.900000000000000, True)
        sage: true_count = 0
        sage: total_count = 0
        sage: def more_samples():
        ....:     global true_count, total_count
        ....:     for _ in range(10000):
        ....:         total_count += 1.0
        ....:         if choose_from_prob_list(v)[1]:
        ....:             true_count += 1.0
        sage: more_samples()
        sage: while abs(true_count/total_count - 0.9) > 0.01:
        ....:     more_samples()
    """
    r = random()
    for i in range(len(lst) - 1):
        if r < lst[i][0]:
            return lst[i]
        r -= lst[i][0]
    return lst[-1]


def random_integer_vector(n, length):
    r"""
    Give a random list of length *length*, consisting of nonnegative
    integers that sum to *n*.

    This is an approximation to IntegerVectors(n, length).random_element().
    That gives values uniformly at random, but might be slow; this
    routine is not uniform, but should always be fast.

    (This routine is uniform if ``length`` is 1 or 2; for longer vectors,
    we prefer approximately balanced vectors, where all the values
    are around `n/{length}`.)

    EXAMPLES::

        sage: from sage.symbolic.random_tests import *
        sage: a = random_integer_vector(100, 2); a  # random
        [11, 89]
        sage: len(a)
        2
        sage: sum(a)
        100

        sage: b = random_integer_vector(10000, 20)
        sage: len(b)
        20
        sage: sum(b)
        10000

    The routine is uniform if ``length`` is 2::

        sage: true_count = 0
        sage: total_count = 0
        sage: def more_samples():
        ....:     global true_count, total_count
        ....:     for _ in range(1000):
        ....:         total_count += 1.0
        ....:         if a == random_integer_vector(100, 2):
        ....:             true_count += 1.0
        sage: more_samples()
        sage: while abs(true_count/total_count - 0.01) > 0.01:
        ....:     more_samples()
    """
    if length == 0:
        return []
    elif length == 1:
        return [n]
    elif length == 2:
        v = randint(0, n)
        return [v, n - v]
    else:
        v = randint(0, 2 * n // length)
        return [v] + random_integer_vector(n - v, length - 1)


def random_expr_helper(n_nodes, internal, leaves, verbose):
    r"""
    Produce a random symbolic expression of size *n_nodes* (or slightly
    larger).  Internal nodes are selected from the *internal* probability
    list; leaves are selected from *leaves*.  If *verbose* is True,
    then a message is printed before creating an internal node.

    EXAMPLES::

        sage: from sage.symbolic.random_tests import *
        sage: a = random_expr_helper(9, [(0.5, operator.add, 2),
        ....:     (0.5, operator.neg, 1)], [(0.5, 1), (0.5, x)], True)
        About to apply <built-in function ...

    In small cases we will see all cases quickly::

        sage: def next_expr():
        ....:     return random_expr_helper(
        ....:         6, [(0.5, operator.add, 2), (0.5, operator.neg, 1)],
        ....:         [(0.5, 1), (0.5, x)], False)
        sage: all_exprs = set()
        sage: for a in range(-4, 5):
        ....:     for b in range(-4+abs(a), 5-abs(a)):
        ....:         if a % 2 and abs(a) + abs(b) == 4 and sign(a) != sign(b):
        ....:             continue
        ....:         all_exprs.add(a*x + b)
        sage: our_exprs = set()
        sage: while our_exprs != all_exprs:
        ....:    our_exprs.add(next_expr())
    """
    if n_nodes == 1:
        return choose_from_prob_list(leaves)[1]
    else:
        r = choose_from_prob_list(internal)
        n_nodes -= 1
        n_children = r[2]
        n_spare_nodes = n_nodes - n_children
        if n_spare_nodes <= 0:
            n_spare_nodes = 0
        nodes_per_child = random_integer_vector(n_spare_nodes, n_children)
        children = [random_expr_helper(n + 1, internal, leaves, verbose)
                    for n in nodes_per_child]
        if verbose:
            print("About to apply %r to %r" % (r[1], children))
        return r[1](*children)


def random_expr(size, nvars=1, ncoeffs=None, var_frac=0.5,
                internal=full_internal,
                nullary=full_nullary, nullary_frac=0.2,
                coeff_generator=QQ.random_element, verbose=False):
    r"""
    Produce a random symbolic expression of the given size.  By
    default, the expression involves (at most) one variable, an arbitrary
    number of coefficients, and all of the symbolic functions and constants
    (from the probability lists full_internal and full_nullary).  It is
    possible to adjust the ratio of leaves between symbolic constants,
    variables, and coefficients (var_frac gives the fraction of variables,
    and nullary_frac the fraction of symbolic constants; the remaining
    leaves are coefficients).

    The actual mix of symbolic constants and internal nodes can be modified
    by specifying different probability lists.

    To use a different type for coefficients, you can specify
    coeff_generator, which should be a function that will return
    a random coefficient every time it is called.

    This function will often raise an error because it tries to create
    an erroneous expression (such as a division by zero).

    EXAMPLES::

        sage: from sage.symbolic.random_tests import *
        sage: some_functions = [arcsinh, arctan, arctan2, arctanh,
        ....: arg, beta, binomial, ceil, conjugate, cos, cosh, cot, coth,
        ....: elliptic_pi, erf, exp, factorial, floor, heaviside, imag_part,
        ....: sech, sgn, sin, sinh, tan, tanh, unit_step, zeta, zetaderiv]
        sage: my_internal = [(0.6, full_binary, 2), (0.2, full_unary, 1),
        ....: (0.2, [(1.0,f,f.number_of_arguments()) for f in some_functions])]
        sage: set_random_seed(1)
        sage: random_expr(50, nvars=3, internal=my_internal,  # not tested  # known bug
        ....:             coeff_generator=CDF.random_element)
        (v1^(0.9713408427702117 + 0.195868299334218*I)/cot(-pi + v1^2 + v3) + tan(arctan(v2 + arctan2(-0.35859061674557324 + 0.9407509502498164*I, v3) - 0.8419115504372718 + 0.30375717982404615*I) + arctan2((0.2275357305882964 - 0.8258002386106038*I)/factorial(v2), -v3 - 0.7604559947718565 - 0.5543672548552057*I) + ceil(1/arctan2(v1, v1))))/v2
        sage: random_expr(5, verbose=True)  # not tested  # known bug
        About to apply <built-in function inv> to [31]
        About to apply sgn to [v1]
        About to apply <built-in function add> to [1/31, sgn(v1)]
        sgn(v1) + 1/31
    """
    vars = [(1.0, SR.var('v%d' % (n + 1))) for n in range(nvars)]
    if ncoeffs is None:
        ncoeffs = size
    coeffs = [(1.0, coeff_generator()) for _ in range(ncoeffs)]
    leaves = [(var_frac, vars), (1.0 - var_frac - nullary_frac, coeffs), (nullary_frac, nullary)]
    leaves = normalize_prob_list(leaves)

    internal = normalize_prob_list(internal)

    return random_expr_helper(size, internal, leaves, verbose)


#####################################
#   Test the ordering of operands   #
#####################################

def assert_strict_weak_order(a, b, c, cmp_func):
    r"""
    Check that ``cmp_func`` is a strict weak order on the elements a,b,c.

    A strict weak order is a binary relation ``<`` such that

    * For all `x`, it is not the case that `x < x` (irreflexivity).

    * For all `x\not=y`, if `x < y` then it is not the case that `y <
      x` (asymmetry).

    * For all `x`, `y`, and `z`, if `x < y` and `y < z` then `x < z`
      (transitivity).

    * For all `x`, `y`, and `z`, if x is incomparable with `y`, and
      `y` is incomparable with `z`, then `x` is incomparable with `z`
      (transitivity of incomparability).

    INPUT:

    - ``a``, ``b``, ``c`` -- anything that can be compared by ``cmp_func``

    - ``cmp_func`` -- function of two arguments that returns their
      comparison (i.e. either ``True`` or ``False``)

    OUTPUT:

<<<<<<< HEAD
    Does not return anything. Raises a :exc:`ValueError` if ``cmp_func``
=======
    Nothing. This raises a :class:`ValueError` if ``cmp_func``
>>>>>>> 238f042e
    is not a strict weak order on the three given elements.

    REFERENCES:

    :wikipedia:`Strict_weak_ordering`

    EXAMPLES:

    The usual ordering of integers is a strict weak order::

        sage: from sage.symbolic.random_tests import assert_strict_weak_order
        sage: a, b, c = [randint(-10, 10) for i in range(3)]
        sage: assert_strict_weak_order(a, b, c, lambda x, y: x < y)

        sage: x = [-SR(oo), SR(0), SR(oo)]
        sage: cmp_M = matrix(3, 3, 0)
        sage: for i in range(3):
        ....:     for j in range(3):
        ....:         if x[i] < x[j]:
        ....:             cmp_M[i, j] = -1
        ....:         elif x[i] > x[j]:
        ....:             cmp_M[i, j] = 1
        sage: cmp_M
        [ 0 -1 -1]
        [ 1  0 -1]
        [ 1  1  0]
    """
    from sage.matrix.constructor import matrix
    from sage.combinat.permutation import Permutations
    x = (a, b, c)

    cmp_M = matrix(3, 3)
    for i in range(3):
        for j in range(3):
            cmp_M[i, j] = (cmp_func(x[i], x[j]) == 1)   # or -1, doesn't matter

    msg = 'the binary relation failed to be a strict weak order on the elements \n'
    msg += ' a = {}\n b = {}\n c = {}\n'.format(a, b, c)
    msg += str(cmp_M)

    for i in range(3):
        # irreflexivity
        if cmp_M[i, i]:
            raise ValueError(msg)

        # asymmetric
        for j in range(i):
            if cmp_M[i, j] and cmp_M[j, i]:
                raise ValueError(msg)

    def incomparable(i, j):
        return not (cmp_M[i, j] or cmp_M[j, i])

    for i, j, k in Permutations([0, 1, 2]):
        # transitivity
        if cmp_M[i, j] and cmp_M[j, k] and not cmp_M[i, k]:
            raise ValueError(msg)

        # transitivity of incomparability
        if (incomparable(i, j) and incomparable(j, k) and
                not incomparable(i, k)):
            raise ValueError(msg)


def test_symbolic_expression_order(repetitions=100):
    r"""
    Test whether the comparison of random symbolic expressions
    satisfies the strict weak order axioms.

    This is important because the C++ extension class uses
    ``std::sort()`` which requires a strict weak order. See also
    :issue:`9880`.

    EXAMPLES::

        sage: from sage.symbolic.random_tests import test_symbolic_expression_order
        sage: test_symbolic_expression_order(200)
        sage: test_symbolic_expression_order(10000)  # long time
    """
    rnd_length = 50
    nvars = 10
    ncoeffs = 10
    var_frac = 0.5
    nullary_frac = 0.05

    def coeff_generator():
        return randint(-100, 100) / randint(1, 100)

    def make_random_expr():
        while True:
            try:
                return random_expr(
                    rnd_length, nvars=nvars, ncoeffs=ncoeffs, var_frac=var_frac,
                    nullary_frac=nullary_frac, coeff_generator=coeff_generator,
                    internal=fast_nodes)
            except (ZeroDivisionError, ValueError):
                pass

    for rep in range(repetitions):
        a = make_random_expr()
        b = make_random_expr()
        c = make_random_expr()
        assert_strict_weak_order(a, b, c, mixed_order)
        assert_strict_weak_order(a, b, c, lambda x, y: x._cmp_add(y))
        assert_strict_weak_order(a, b, c, lambda x, y: x._cmp_mul(y))<|MERGE_RESOLUTION|>--- conflicted
+++ resolved
@@ -354,11 +354,7 @@
 
     OUTPUT:
 
-<<<<<<< HEAD
-    Does not return anything. Raises a :exc:`ValueError` if ``cmp_func``
-=======
-    Nothing. This raises a :class:`ValueError` if ``cmp_func``
->>>>>>> 238f042e
+    Nothing. Raises a :exc:`ValueError` if ``cmp_func``
     is not a strict weak order on the three given elements.
 
     REFERENCES:
