"""Symbolic Integration via External Software

TESTS::

    sage: from sage.symbolic.integration.external import sympy_integrator
    sage: sympy_integrator(sin(x), x)
    -cos(x)
"""
from sage.symbolic.expression import Expression
from sage.symbolic.ring import SR


def maxima_integrator(expression, v, a=None, b=None):
    """
    Integration using Maxima

    EXAMPLES::

        sage: from sage.symbolic.integration.external import maxima_integrator
        sage: maxima_integrator(sin(x), x)
        -cos(x)
        sage: maxima_integrator(cos(x), x)
        sin(x)
        sage: f(x) = function('f')(x)
        sage: maxima_integrator(f(x), x)
        integrate(f(x), x)

    TESTS:

    Check that :trac:`25817` is fixed::

        sage: maxima_integrator(log(e^x*log(x)*sin(x))/x^2, x)
        1/2*(x*(Ei(-log(x)) + conjugate(Ei(-log(x))))
        - 2*x*integrate(sin(x)/(x*cos(x)^2 + x*sin(x)^2
        + 2*x*cos(x) + x), x) + 2*x*integrate(sin(x)/(x*cos(x)^2
        + x*sin(x)^2 - 2*x*cos(x) + x), x) + 2*x*log(x) + 2*log(2)
        - log(cos(x)^2 + sin(x)^2 + 2*cos(x) + 1) - log(cos(x)^2
        + sin(x)^2 - 2*cos(x) + 1) - 2*log(log(x)))/x
    """
    from sage.calculus.calculus import maxima
    if not isinstance(expression, Expression):
        expression = SR(expression)
    if a is None:
        result = maxima.sr_integral(expression, v)
    else:
        result = maxima.sr_integral(expression, v, a, b)
    return result._sage_()


def sympy_integrator(expression, v, a=None, b=None):
    """
    Integration using SymPy

    EXAMPLES::

        sage: from sage.symbolic.integration.external import sympy_integrator
        sage: sympy_integrator(sin(x), x)
        -cos(x)
        sage: sympy_integrator(cos(x), x)
        sin(x)
    """
    import sympy
    ex = expression._sympy_()
    v = v._sympy_()
    if a is None:
        result = sympy.integrate(ex, v)
    else:
        result = sympy.integrate(ex, (v, a._sympy_(), b._sympy_()))
    return result._sage_()


def mma_free_integrator(expression, v, a=None, b=None):
    """
    Integration using Mathematica's online integrator

    EXAMPLES::

        sage: from sage.symbolic.integration.external import mma_free_integrator
        sage: mma_free_integrator(sin(x), x) # optional - internet
        -cos(x)

    A definite integral::

        sage: mma_free_integrator(e^(-x), x, a=0, b=oo) # optional - internet
        1

    TESTS:

    Check that :trac:`18212` is resolved::

        sage: var('y')   # optional - internet
        y
        sage: result = integral(sin(y)^2, y, algorithm='mathematica_free') # optional - internet
        sage: result.simplify_trig()               # optional - internet
        -1/2*cos(y)*sin(y) + 1/2*y

    ::

    Check that :trac:`14764` is resolved::

        sage: integrate(x^2, x, 0, 1, algorithm="mathematica_free") # optional - internet
        1/3
        sage: integrate(sin(x), [x, 0, pi], algorithm="mathematica_free") # optional - internet
        2
        sage: integrate(sqrt(x), (x, 0, 1), algorithm="mathematica_free") # optional - internet
        2/3

    ::

        sage: mma_free_integrator(exp(-x^2)*log(x), x) # optional - internet
        1/2*sqrt(pi)*erf(x)*log(x) - x*hypergeometric((1/2, 1/2), (3/2, 3/2), -x^2)


    """
    math_expr = expression._mathematica_init_()
    variable = v._mathematica_init_()
    if a is None and b is None:
        input = "Integrate[{},{}]".format(math_expr, variable)
    elif a is not None and b is not None:
        input = "Integrate[{},{{{},{},{}}}]".format(math_expr, variable,
                    a._mathematica_init_(), b._mathematica_init_())
    else:
        raise ValueError('a(={}) and b(={}) should be both None'
                         ' or both defined'.format(a, b))
    json_page_data = request_wolfram_alpha(input)
    all_outputs = parse_moutput_from_json(json_page_data)
    if not all_outputs:
        raise ValueError("no outputs found in the answer from Wolfram Alpha")
    first_output = all_outputs[0]
    return symbolic_expression_from_mathematica_string(first_output)


def request_wolfram_alpha(input, verbose=False):
    r"""
    Request Wolfram Alpha website.

    INPUT:

    - ``input`` -- string
    - ``verbose`` -- bool (default: ``False``)

    OUTPUT:

    json

    EXAMPLES::

        sage: from sage.symbolic.integration.external import request_wolfram_alpha
        sage: page_data = request_wolfram_alpha('integrate Sin[x]')      # optional internet
        sage: [str(a) for a in sorted(page_data.keys())]                 # optional internet
        ['queryresult']
        sage: [str(a) for a in sorted(page_data['queryresult'].keys())]  # optional internet
        ['datatypes',
         'encryptedEvaluatedExpression',
         'encryptedParsedExpression',
         'error',
         'host',
         'id',
         'inputstring',
         'numpods',
         'parsetimedout',
         'parsetiming',
         'pods',
         'recalculate',
         'related',
         'server',
         'sponsorCategories',
         'success',
         'timedout',
         'timedoutpods',
         'timing',
         'version']

    """
    # import compatible with py2 and py3
    from urllib.parse import urlencode
    from urllib.request import Request, build_opener, HTTPCookieProcessor
    import json
    from http.cookiejar import CookieJar

    # we need cookies for this...
    cj = CookieJar()
    opener = build_opener(HTTPCookieProcessor(cj))
    # build initial query for code
    req = Request("http://www.wolframalpha.com/input/api/v1/code")
    resp = opener.open(req)
    # the website returns JSON containing the code
    page_data = json.loads(resp.read().decode("utf-8"))
    if not ("code" in page_data.keys()):
        raise ValueError("Wolfram did not return a code")
    proxy_code = page_data['code']
    if verbose:
        print("Code: {}".format(proxy_code))
        print("Cookies: {}".format(cj))
    # now we can make a request
    # some parameters documented here:
    #   https://products.wolframalpha.com/api/documentation/#parameter-reference
    # the following are the parameters used by the website
    params = {
        'assumptionsversion': '2',
        'async': 'true',
        'banners': 'raw',
        'debuggingdata': 'false',
        'format': 'image,plaintext,imagemap,sound,minput,moutput',
        'formattimeout': '8',
        'input': input,
        'output': 'JSON',
        'parsetimeout': '5',
        'podinfosasync': 'true',
        'proxycode': proxy_code,
        'recalcscheme': 'parallel',
        'sbsdetails': 'true',
        'scantimeout': '0.5',
        'sponsorcategories': 'true',
        'statemethod': 'deploybutton',
        'storesubpodexprs': 'true'}
    # # we can also change some parameters
    # params = {
    #     'assumptionsversion': '2',
    #     'banners': 'raw',
    #     'format': 'minput,moutput',
    #     'formattimeout': '8',
    #     'input': input,
    #     'output': 'JSON',
    #     'parsetimeout': '5',
    #     'proxycode': proxy_code,
    #     'scantimeout': '0.5',
    #     'storesubpodexprs': 'true'
    # }
    params = urlencode(params)
    url = "https://www.wolframalpha.com/input/json.jsp?%s" % params
    req = Request(url)
    req.add_header('Referer', "https://www.wolframalpha.com/input/")  # seems important
    resp = opener.open(req)
    # the website returns JSON containing the code
    return json.loads(resp.read().decode("utf-8"))


def parse_moutput_from_json(page_data, verbose=False):
    r"""
    Return the list of outputs found in the json (with key ``'moutput'``)

    INPUT:

    - ``page_data`` -- json obtained from Wolfram Alpha
    - ``verbose`` -- bool (default: ``False``)

    OUTPUT:

    list of unicode strings

    EXAMPLES::

        sage: from sage.symbolic.integration.external import request_wolfram_alpha
        sage: from sage.symbolic.integration.external import parse_moutput_from_json
        sage: page_data = request_wolfram_alpha('integrate Sin[x]') # optional internet
        sage: parse_moutput_from_json(page_data)                    # optional internet
        [u'-Cos[x]']

    ::

        sage: page_data = request_wolfram_alpha('Sin[x]')           # optional internet
        sage: L = parse_moutput_from_json(page_data)                # optional internet
        sage: sorted(L)                                             # optional internet
        ['-Cos[x]', '{{x == 0}}', '{{x == Pi C[1], Element[C[1], Integers]}}']

    TESTS::

        sage: page_data = request_wolfram_alpha('Integrate(Sin[z], y)')  # optional internet
        sage: parse_moutput_from_json(page_data)                         # optional internet
        Traceback (most recent call last):
        ...
        ValueError: asking wolframalpha.com was not successful

    """
    queryresult = page_data['queryresult']
    if not queryresult['success']:
        raise ValueError('asking wolframalpha.com was not successful')
    if 'pods' not in queryresult:
        raise ValueError('json object contains no pods')
    pods = queryresult['pods']
    if verbose:
        print("  Query successful: {}".format(queryresult['success']))
        print("  Number of results: {}".format(len(pods)))
    L = []
    for i, result in enumerate(pods):
        if verbose:
            print("  Result #{}".format(i))
            print("    Title: {}".format(result['title']))
        if 'subpods' not in result:
            continue
        subpods = result[u'subpods']
        for j, subpod in enumerate(subpods):
            if verbose:
                print("    Subpod #{}".format(j))
                if 'minput' in subpod.keys():
                    print("      MInput: {}".format(subpod['minput']))
                if 'moutput' in subpod.keys():
                    print("      MOutput: {}".format(subpod['moutput']))
            if 'moutput' in subpod.keys():
                L.append(subpod['moutput'])
    return L


def symbolic_expression_from_mathematica_string(mexpr):
    r"""
    Translate a mathematica string into a symbolic expression

    INPUT:

    - ``mexpr`` -- string

    OUTPUT:

    symbolic expression

    EXAMPLES::

        sage: from sage.symbolic.integration.external import symbolic_expression_from_mathematica_string
        sage: symbolic_expression_from_mathematica_string(u'-Cos[x]')
        -cos(x)

    """
    import re
    from sage.libs.pynac.pynac import symbol_table
    from sage.interfaces.mathematica import _un_camel as un_camel
    from sage.symbolic.constants import constants_name_table as constants
    from sage.calculus.calculus import symbolic_expression_from_string
    from sage.calculus.calculus import _find_func as find_func

    expr = mexpr.replace('\n', ' ').replace('\r', '')
    expr = expr.replace('[', '(').replace(']', ')')
    expr = expr.replace('{', '[').replace('}', ']')
    lsymbols = symbol_table['mathematica'].copy()
    autotrans = [lambda x:x.lower(),      # Try it in lower case
                 un_camel,      # Convert `CamelCase` to `camel_case`
                 lambda x: x]     # Try the original name
    # Find the MMA funcs/vars/constants - they start with a letter.
    # Exclude exponents (e.g. 'e8' from 4.e8)
    p = re.compile(r'(?<!\.)[a-zA-Z]\w*')

    for m in p.finditer(expr):
        # If the function, variable or constant is already in the
        # translation dictionary, then just move on.
        if m.group() in lsymbols:
            pass
        # Now try to translate all other functions -- try each strategy
        # in `autotrans` and check if the function exists in Sage
        elif m.end() < len(expr) and expr[m.end()] == '(':
            for t in autotrans:
                f = find_func(t(m.group()), create_when_missing=False)
                if f is not None:
                    lsymbols[m.group()] = f
                    break
            else:
                raise NotImplementedError("Don't know a Sage equivalent for Mathematica function '%s'." % m.group())
        # Check if Sage has an equivalent constant
        else:
            for t in autotrans:
                if t(m.group()) in constants:
                    lsymbols[m.group()] = constants[t(m.group())]
                    break
    return symbolic_expression_from_string(expr, lsymbols, accept_sequence=True)


def fricas_integrator(expression, v, a=None, b=None, noPole=True):
    """
    Integration using FriCAS

    EXAMPLES::

        sage: from sage.symbolic.integration.external import fricas_integrator  # optional - fricas
        sage: fricas_integrator(sin(x), x)                                      # optional - fricas
        -cos(x)
        sage: fricas_integrator(cos(x), x)                                      # optional - fricas
        sin(x)
        sage: fricas_integrator(1/(x^2-2), x, 0, 1)                             # optional - fricas
        -1/8*sqrt(2)*(log(2) - log(-24*sqrt(2) + 34))
        sage: fricas_integrator(1/(x^2+6), x, -oo, oo)                          # optional - fricas
        1/6*sqrt(6)*pi

    TESTS:

    Check that :trac:`25220` is fixed::

        sage: integral(sqrt(1-cos(x)), x, 0, 2*pi, algorithm="fricas")          # optional - fricas
        4*sqrt(2)

    Check that in case of failure one gets unevaluated integral::

        sage: integral(cos(ln(cos(x))), x, 0, pi/8, algorithm='fricas')         # optional - fricas
        integrate(cos(log(cos(x))), x, 0, 1/8*pi)
<<<<<<< HEAD
        sage: integral(cos(ln(cos(x))), x, algorithm='fricas')                  # optional - fricas
        integral(cos(log(cos(x))), x)

    Check that :trac:`28630` is fixed::

        sage: f = polylog(3, x)
        sage: f.integral(x, algorithm='fricas')                                 # optional - fricas
        -x*dilog(x) - (x - 1)*log(-x + 1) + x*polylog(3, x) + x

    Check that :trac:`29043` is fixed::

        sage: var("a c d"); f = (I*a*tan(d*x + c) + a)*sec(d*x + c)^10
        (a, c, d)
        sage: integrate(f, x, algorithm="fricas")                               # optional - fricas
        1/315*(64512*I*a*e^(10*I*d*x + 10*I*c) + 53760*I*a*e^(8*I*d*x + 8*I*c) + 30720*I*a*e^(6*I*d*x + 6*I*c) + 11520*I*a*e^(4*I*d*x + 4*I*c) + 2560*I*a*e^(2*I*d*x + 2*I*c) + 256*I*a)/(d*e^(20*I*d*x + 20*I*c) + 10*d*e^(18*I*d*x + 18*I*c) + 45*d*e^(16*I*d*x + 16*I*c) + 120*d*e^(14*I*d*x + 14*I*c) + 210*d*e^(12*I*d*x + 12*I*c) + 252*d*e^(10*I*d*x + 10*I*c) + 210*d*e^(8*I*d*x + 8*I*c) + 120*d*e^(6*I*d*x + 6*I*c) + 45*d*e^(4*I*d*x + 4*I*c) + 10*d*e^(2*I*d*x + 2*I*c) + d)
=======

        sage: integral(cos(ln(cos(x))), x, algorithm='fricas')                  # optional - fricas
        integral(cos(log(cos(x))), x)

    Check that :trac:`28641` is fixed::

        sage: integrate(sqrt(2)*x^2 + 2*x, x, algorithm="fricas")               # optional - fricas
        1/3*sqrt(2)*x^3 + x^2

        sage: integrate(sqrt(2), x, algorithm="fricas")                         # optional - fricas
        sqrt(2)*x

        sage: integrate(1, x, algorithm="fricas")                               # optional - fricas
        x
>>>>>>> 473cd41f
    """
    if not isinstance(expression, Expression):
        expression = SR(expression)

    from sage.interfaces.fricas import fricas
    e_fricas = fricas(expression)
    v_fricas = fricas(v)

    if a is None:
        result = e_fricas.integrate(v_fricas)
    else:
        seg = fricas.equation(v_fricas, fricas.segment(a, b))

        if noPole:
            result = e_fricas.integrate(seg, '"noPole"')
        else:
            result = e_fricas.integrate(seg)

    result = result.sage()

    if result == "failed":
        result = expression.integrate(v, a, b, hold=True)

    elif result == "potentialPole":
        raise ValueError("The integrand has a potential pole"
                         " in the integration interval")

    return result


def giac_integrator(expression, v, a=None, b=None):
    r"""
    Integration using Giac

    EXAMPLES::

        sage: from sage.symbolic.integration.external import giac_integrator
        sage: giac_integrator(sin(x), x)
        -cos(x)
        sage: giac_integrator(1/(x^2+6), x, -oo, oo)
        1/6*sqrt(6)*pi

    TESTS::

        sage: giac_integrator(e^(-x^2)*log(x), x)
        integrate(e^(-x^2)*log(x), x)

    Check that :trac:`30133` is fixed::

        sage: ee = SR.var('e')
        sage: giac_integrator(ee^x, x)
        e^x/log(e)
        sage: y = SR.var('π')
        sage: giac_integrator(cos(y), y)
        sin(π)
    """
    ex = expression._giac_()
    if a is None:
        result = ex.integrate(v._giac_())
    else:
        result = ex.integrate(v._giac_(), a._giac_(), b._giac_())
    if 'integrate' in format(result) or 'integration' in format(result):
        return expression.integrate(v, a, b, hold=True)
    else:
        return result._sage_()<|MERGE_RESOLUTION|>--- conflicted
+++ resolved
@@ -390,9 +390,20 @@
 
         sage: integral(cos(ln(cos(x))), x, 0, pi/8, algorithm='fricas')         # optional - fricas
         integrate(cos(log(cos(x))), x, 0, 1/8*pi)
-<<<<<<< HEAD
+
         sage: integral(cos(ln(cos(x))), x, algorithm='fricas')                  # optional - fricas
         integral(cos(log(cos(x))), x)
+
+    Check that :trac:`28641` is fixed::
+
+        sage: integrate(sqrt(2)*x^2 + 2*x, x, algorithm="fricas")               # optional - fricas
+        1/3*sqrt(2)*x^3 + x^2
+
+        sage: integrate(sqrt(2), x, algorithm="fricas")                         # optional - fricas
+        sqrt(2)*x
+
+        sage: integrate(1, x, algorithm="fricas")                               # optional - fricas
+        x
 
     Check that :trac:`28630` is fixed::
 
@@ -406,22 +417,7 @@
         (a, c, d)
         sage: integrate(f, x, algorithm="fricas")                               # optional - fricas
         1/315*(64512*I*a*e^(10*I*d*x + 10*I*c) + 53760*I*a*e^(8*I*d*x + 8*I*c) + 30720*I*a*e^(6*I*d*x + 6*I*c) + 11520*I*a*e^(4*I*d*x + 4*I*c) + 2560*I*a*e^(2*I*d*x + 2*I*c) + 256*I*a)/(d*e^(20*I*d*x + 20*I*c) + 10*d*e^(18*I*d*x + 18*I*c) + 45*d*e^(16*I*d*x + 16*I*c) + 120*d*e^(14*I*d*x + 14*I*c) + 210*d*e^(12*I*d*x + 12*I*c) + 252*d*e^(10*I*d*x + 10*I*c) + 210*d*e^(8*I*d*x + 8*I*c) + 120*d*e^(6*I*d*x + 6*I*c) + 45*d*e^(4*I*d*x + 4*I*c) + 10*d*e^(2*I*d*x + 2*I*c) + d)
-=======
-
-        sage: integral(cos(ln(cos(x))), x, algorithm='fricas')                  # optional - fricas
-        integral(cos(log(cos(x))), x)
-
-    Check that :trac:`28641` is fixed::
-
-        sage: integrate(sqrt(2)*x^2 + 2*x, x, algorithm="fricas")               # optional - fricas
-        1/3*sqrt(2)*x^3 + x^2
-
-        sage: integrate(sqrt(2), x, algorithm="fricas")                         # optional - fricas
-        sqrt(2)*x
-
-        sage: integrate(1, x, algorithm="fricas")                               # optional - fricas
-        x
->>>>>>> 473cd41f
+
     """
     if not isinstance(expression, Expression):
         expression = SR(expression)
