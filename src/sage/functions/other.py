"""
Other functions
"""
from sage.symbolic.function import GinacFunction, BuiltinFunction
from sage.symbolic.expression import Expression
from sage.symbolic.pynac import register_symbol, symbol_table
from sage.symbolic.pynac import py_factorial_py
from sage.symbolic.all import SR
from sage.rings.all import Integer, Rational, RealField, RR, ZZ, ComplexField
from sage.rings.complex_number import is_ComplexNumber
from sage.misc.latex import latex
import math

import sage.structure.element
coercion_model = sage.structure.element.get_coercion_model()

# avoid name conflicts with `parent` as a function parameter
from sage.structure.all import parent as s_parent

from sage.symbolic.constants import pi
from sage.functions.log import exp
from sage.functions.trig import arctan2
from sage.functions.exp_integral import Ei
from sage.libs.mpmath import utils as mpmath_utils

one_half = ~SR(2)

class Function_erf(BuiltinFunction):
    r"""
    The error function, defined for real values as

    `\text{erf}(x) = \frac{2}{\sqrt{\pi}} \int_0^x e^{-t^2} dt`.

    This function is also defined for complex values, via analytic
    continuation.


    EXAMPLES:

    We can evaluate numerically::

        sage: erf(2)
        erf(2)
        sage: erf(2).n()
        0.995322265018953
        sage: erf(2).n(100)
        0.99532226501895273416206925637
        sage: erf(ComplexField(100)(2+3j))
        -20.829461427614568389103088452 + 8.6873182714701631444280787545*I

    Basic symbolic properties are handled by Sage and Maxima::

        sage: x = var("x")
        sage: diff(erf(x),x)
        2*e^(-x^2)/sqrt(pi)
        sage: integrate(erf(x),x)
        x*erf(x) + e^(-x^2)/sqrt(pi)

    ALGORITHM:

    Sage implements numerical evaluation of the error function via the
    ``erf()`` function from mpmath. Symbolics are handled by Sage and Maxima.

    REFERENCES:

    - http://en.wikipedia.org/wiki/Error_function
    - http://mpmath.googlecode.com/svn/trunk/doc/build/functions/expintegrals.html#error-functions

    TESTS:

    Check limits::

        sage: limit(erf(x),x=0)
        0
        sage: limit(erf(x),x=infinity)
        1

     Check that it's odd::

         sage: erf(1.0)
         0.842700792949715
         sage: erf(-1.0)
         -0.842700792949715

    Check against other implementations and against the definition::

        sage: erf(3).n()
        0.999977909503001
        sage: maxima.erf(3).n()
        0.999977909503001
        sage: (1-pari(3).erfc())
        0.999977909503001
        sage: RR(3).erf()
        0.999977909503001
        sage: (integrate(exp(-x**2),(x,0,3))*2/sqrt(pi)).n()
        0.999977909503001

    :trac:`9044`::

        sage: N(erf(sqrt(2)),200)
        0.95449973610364158559943472566693312505644755259664313203267

    :trac:`11626`::

        sage: n(erf(2),100)
        0.99532226501895273416206925637
        sage: erf(2).n(100)
        0.99532226501895273416206925637

    Test (indirectly) :trac:`11885`::

        sage: erf(float(0.5))
        0.5204998778130465
        sage: erf(complex(0.5))
        (0.5204998778130465+0j)

    Ensure conversion from maxima elements works::

        sage: merf = maxima(erf(x)).sage().operator()
        sage: merf == erf
        True

    Make sure we can dump and load it::

        sage: loads(dumps(erf(2)))
        erf(2)

    Special-case 0 for immediate evaluation::

        sage: erf(0)
        0
        sage: solve(erf(x)==0,x)
        [x == 0]

    Make sure that we can hold::

        sage: erf(0,hold=True)
        erf(0)
        sage: simplify(erf(0,hold=True))
        0

    Check that high-precision ComplexField inputs work::

        sage: CC(erf(ComplexField(1000)(2+3j)))
        -20.8294614276146 + 8.68731827147016*I
    """

    def __init__(self):
        r"""
        See docstring for :meth:`Function_erf`.

        EXAMPLES::

            sage: maxima(erf(2))
            erf(2)
            sage: erf(2)._sympy_()
            erf(2)
        """
        BuiltinFunction.__init__(self, "erf", latex_name=r"\text{erf}",
                                 conversions=dict(maxima='erf',
                                                  sympy='erf'))

    def _eval_(self, x):
        """
        EXAMPLES:

        Input is not an expression but is exact::

            sage: erf(0)
            0
            sage: erf(1)
            erf(1)

        Input is not an expression and is not exact::

            sage: erf(0.0)
            0.000000000000000

        Input is an expression but not a trivial zero::

            sage: erf(x)
            erf(x)

        Input is an expression which is trivially zero::

            sage: erf(SR(0))
            0
        """
        if isinstance(x, Expression):
            if x.is_trivial_zero():
                return x
        elif not x:
            return x

    def _evalf_(self, x, parent=None, algorithm=None):
        """
        EXAMPLES::

            sage: erf(2).n()
            0.995322265018953
            sage: erf(2).n(200)
            0.99532226501895273416206925636725292861089179704006007673835
            sage: erf(pi - 1/2*I).n(100)
            1.0000111669099367825726058952 + 1.6332655417638522934072124547e-6*I

        TESTS:

        Check that PARI/GP through the GP interface gives the same answer::

            sage: gp.set_real_precision(59)  # random
            38
            sage: print gp.eval("1 - erfc(1)"); print erf(1).n(200);
            0.84270079294971486934122063508260925929606699796630290845994
            0.84270079294971486934122063508260925929606699796630290845994

        Check that for an imaginary input, the output is also imaginary, see
        :trac:`13193`::

            sage: erf(3.0*I)
            1629.99462260157*I
            sage: erf(33.0*I)
            1.51286977510409e471*I
        """
        R = parent or s_parent(x)
        import mpmath
        return mpmath_utils.call(mpmath.erf, x, parent=R)

    def _derivative_(self, x, diff_param=None):
        """
        Derivative of erf function

        EXAMPLES::

            sage: erf(x).diff(x)
            2*e^(-x^2)/sqrt(pi)

        TESTS:

        Check if #8568 is fixed::

            sage: var('c,x')
            (c, x)
            sage: derivative(erf(c*x),x)
            2*c*e^(-c^2*x^2)/sqrt(pi)
            sage: erf(c*x).diff(x)._maxima_init_()
            '((%pi)^(-1/2))*(_SAGE_VAR_c)*(exp(((_SAGE_VAR_c)^(2))*((_SAGE_VAR_x)^(2))*(-1)))*(2)'
        """
        return 2*exp(-x**2)/sqrt(pi)

erf = Function_erf()

class Function_abs(GinacFunction):
    def __init__(self):
        r"""
        The absolute value function.

        EXAMPLES::

            sage: var('x y')
            (x, y)
            sage: abs(x)
            abs(x)
            sage: abs(x^2 + y^2)
            abs(x^2 + y^2)
            sage: abs(-2)
            2
            sage: sqrt(x^2)
            sqrt(x^2)
            sage: abs(sqrt(x))
            abs(sqrt(x))
            sage: complex(abs(3*I))
            (3+0j)

            sage: f = sage.functions.other.Function_abs()
            sage: latex(f)
            \mathrm{abs}
            sage: latex(abs(x))
            {\left| x \right|}
            sage: abs(x)._sympy_()
            Abs(x)

        Test pickling::

            sage: loads(dumps(abs(x)))
            abs(x)
        """
        GinacFunction.__init__(self, "abs", latex_name=r"\mathrm{abs}",
                               conversions=dict(sympy='Abs'))

abs = abs_symbolic = Function_abs()

class Function_ceil(BuiltinFunction):
    def __init__(self):
        r"""
        The ceiling function.

        The ceiling of `x` is computed in the following manner.


        #. The ``x.ceil()`` method is called and returned if it
           is there. If it is not, then Sage checks if `x` is one of
           Python's native numeric data types. If so, then it calls and
           returns ``Integer(int(math.ceil(x)))``.

        #. Sage tries to convert `x` into a
           ``RealIntervalField`` with 53 bits of precision. Next,
           the ceilings of the endpoints are computed. If they are the same,
           then that value is returned. Otherwise, the precision of the
           ``RealIntervalField`` is increased until they do match
           up or it reaches ``maximum_bits`` of precision.

        #. If none of the above work, Sage returns a
           ``Expression`` object.


        EXAMPLES::

            sage: a = ceil(2/5 + x)
            sage: a
            ceil(x + 2/5)
            sage: a(x=4)
            5
            sage: a(x=4.0)
            5
            sage: ZZ(a(x=3))
            4
            sage: a = ceil(x^3 + x + 5/2); a
            ceil(x^3 + x + 5/2)
            sage: a.simplify()
            ceil(x^3 + x + 1/2) + 2
            sage: a(x=2)
            13

        ::

            sage: ceil(sin(8)/sin(2))
            2

        ::

            sage: ceil(5.4)
            6
            sage: type(ceil(5.4))
            <type 'sage.rings.integer.Integer'>

        ::

            sage: ceil(factorial(50)/exp(1))
            11188719610782480504630258070757734324011354208865721592720336801
            sage: ceil(SR(10^50 + 10^(-50)))
            100000000000000000000000000000000000000000000000001
            sage: ceil(SR(10^50 - 10^(-50)))
            100000000000000000000000000000000000000000000000000

            sage: ceil(sec(e))
            -1

            sage: latex(ceil(x))
            \left \lceil x \right \rceil
            sage: ceil(x)._sympy_()
            ceiling(x)

        ::

            sage: import numpy
            sage: a = numpy.linspace(0,2,6)
            sage: ceil(a)
            array([ 0.,  1.,  1.,  2.,  2.,  2.])

        Test pickling::

            sage: loads(dumps(ceil))
            ceil
        """
        BuiltinFunction.__init__(self, "ceil",
                                   conversions=dict(maxima='ceiling',
                                                    sympy='ceiling'))

    def _print_latex_(self, x):
        r"""
        EXAMPLES::

            sage: latex(ceil(x)) # indirect doctest
            \left \lceil x \right \rceil
        """
        return r"\left \lceil %s \right \rceil"%latex(x)

    #FIXME: this should be moved to _eval_
    def __call__(self, x, maximum_bits=20000):
        """
        Allows an object of this class to behave like a function. If
        ``ceil`` is an instance of this class, we can do ``ceil(n)`` to get
        the ceiling of ``n``.

        TESTS::

            sage: ceil(SR(10^50 + 10^(-50)))
            100000000000000000000000000000000000000000000000001
            sage: ceil(SR(10^50 - 10^(-50)))
            100000000000000000000000000000000000000000000000000
            sage: ceil(int(10^50))
            100000000000000000000000000000000000000000000000000
        """
        try:
            return x.ceil()
        except AttributeError:
            if isinstance(x, (int, long)):
                return Integer(x)
            elif isinstance(x, (float, complex)):
                return Integer(int(math.ceil(x)))
            elif type(x).__module__ == 'numpy':
                import numpy
                return numpy.ceil(x)

        x_original = x

        from sage.rings.all import RealIntervalField
        # If x can be coerced into a real interval, then we should
        # try increasing the number of bits of precision until
        # we get the ceiling at each of the endpoints is the same.
        # The precision will continue to be increased up to maximum_bits
        # of precision at which point it will raise a value error.
        bits = 53
        try:
            x_interval = RealIntervalField(bits)(x)
            upper_ceil = x_interval.upper().ceil()
            lower_ceil = x_interval.lower().ceil()

            while upper_ceil != lower_ceil and bits < maximum_bits:
                bits += 100
                x_interval = RealIntervalField(bits)(x)
                upper_ceil = x_interval.upper().ceil()
                lower_ceil = x_interval.lower().ceil()

            if bits < maximum_bits:
                return lower_ceil
            else:
                try:
                    return ceil(SR(x).full_simplify().canonicalize_radical())
                except ValueError:
                    pass
                raise ValueError("x (= %s) requires more than %s bits of precision to compute its ceiling"%(x, maximum_bits))

        except TypeError:
            # If x cannot be coerced into a RealField, then
            # it should be left as a symbolic expression.
            return BuiltinFunction.__call__(self, SR(x_original))

    def _eval_(self, x):
        """
        EXAMPLES::

            sage: ceil(x).subs(x==7.5)
            8
            sage: ceil(x)
            ceil(x)
        """
        try:
            return x.ceil()
        except AttributeError:
            if isinstance(x, (int, long)):
                return Integer(x)
            elif isinstance(x, (float, complex)):
                return Integer(int(math.ceil(x)))
        return None

ceil = Function_ceil()


class Function_floor(BuiltinFunction):
    def __init__(self):
        r"""
        The floor function.

        The floor of `x` is computed in the following manner.


        #. The ``x.floor()`` method is called and returned if
           it is there. If it is not, then Sage checks if `x` is one
           of Python's native numeric data types. If so, then it calls and
           returns ``Integer(int(math.floor(x)))``.

        #. Sage tries to convert `x` into a
           ``RealIntervalField`` with 53 bits of precision. Next,
           the floors of the endpoints are computed. If they are the same,
           then that value is returned. Otherwise, the precision of the
           ``RealIntervalField`` is increased until they do match
           up or it reaches ``maximum_bits`` of precision.

        #. If none of the above work, Sage returns a
           symbolic ``Expression`` object.


        EXAMPLES::

            sage: floor(5.4)
            5
            sage: type(floor(5.4))
            <type 'sage.rings.integer.Integer'>
            sage: var('x')
            x
            sage: a = floor(5.4 + x); a
            floor(x + 5.40000000000000)
            sage: a.simplify()
            floor(x + 0.4000000000000004) + 5
            sage: a(x=2)
            7

        ::

            sage: floor(cos(8)/cos(2))
            0

        ::

            sage: floor(factorial(50)/exp(1))
            11188719610782480504630258070757734324011354208865721592720336800
            sage: floor(SR(10^50 + 10^(-50)))
            100000000000000000000000000000000000000000000000000
            sage: floor(SR(10^50 - 10^(-50)))
            99999999999999999999999999999999999999999999999999
            sage: floor(int(10^50))
            100000000000000000000000000000000000000000000000000

        ::

            sage: import numpy
            sage: a = numpy.linspace(0,2,6)
            sage: floor(a)
            array([ 0.,  0.,  0.,  1.,  1.,  2.])

        Test pickling::

            sage: loads(dumps(floor))
            floor
        """
        BuiltinFunction.__init__(self, "floor",
                                 conversions=dict(sympy='floor'))

    def _print_latex_(self, x):
        r"""
        EXAMPLES::

            sage: latex(floor(x))
            \left \lfloor x \right \rfloor
        """
        return r"\left \lfloor %s \right \rfloor"%latex(x)

    #FIXME: this should be moved to _eval_
    def __call__(self, x, maximum_bits=20000):
        """
        Allows an object of this class to behave like a function. If
        ``floor`` is an instance of this class, we can do ``floor(n)`` to
        obtain the floor of ``n``.

        TESTS::

            sage: floor(SR(10^50 + 10^(-50)))
            100000000000000000000000000000000000000000000000000
            sage: floor(SR(10^50 - 10^(-50)))
            99999999999999999999999999999999999999999999999999
            sage: floor(int(10^50))
            100000000000000000000000000000000000000000000000000
        """
        try:
            return x.floor()
        except AttributeError:
            if isinstance(x, (int, long)):
                return Integer(x)
            elif isinstance(x, (float, complex)):
                return Integer(int(math.floor(x)))
            elif type(x).__module__ == 'numpy':
                import numpy
                return numpy.floor(x)

        x_original = x

        from sage.rings.all import RealIntervalField

        # If x can be coerced into a real interval, then we should
        # try increasing the number of bits of precision until
        # we get the floor at each of the endpoints is the same.
        # The precision will continue to be increased up to maximum_bits
        # of precision at which point it will raise a value error.
        bits = 53
        try:
            x_interval = RealIntervalField(bits)(x)
            upper_floor = x_interval.upper().floor()
            lower_floor = x_interval.lower().floor()

            while upper_floor != lower_floor and bits < maximum_bits:
                bits += 100
                x_interval = RealIntervalField(bits)(x)
                upper_floor = x_interval.upper().floor()
                lower_floor = x_interval.lower().floor()

            if bits < maximum_bits:
                return lower_floor
            else:
                try:
                    return floor(SR(x).full_simplify().canonicalize_radical())
                except ValueError:
                    pass
                raise ValueError("x (= %s) requires more than %s bits of precision to compute its floor"%(x, maximum_bits))

        except TypeError:
            # If x cannot be coerced into a RealField, then
            # it should be left as a symbolic expression.
            return BuiltinFunction.__call__(self, SR(x_original))

    def _eval_(self, x):
        """
        EXAMPLES::

            sage: floor(x).subs(x==7.5)
            7
            sage: floor(x)
            floor(x)
        """
        try:
            return x.floor()
        except AttributeError:
            if isinstance(x, (int, long)):
                return Integer(x)
            elif isinstance(x, (float, complex)):
                return Integer(int(math.floor(x)))
        return None

floor = Function_floor()

class Function_gamma(GinacFunction):
    def __init__(self):
        r"""
        The Gamma function.  This is defined by

        .. math::

            \Gamma(z) = \int_0^\infty t^{z-1}e^{-t} dt

        for complex input `z` with real part greater than zero, and by
        analytic continuation on the rest of the complex plane (except
        for negative integers, which are poles).

        It is computed by various libraries within Sage, depending on
        the input type.

        EXAMPLES::

            sage: from sage.functions.other import gamma1
            sage: gamma1(CDF(0.5,14))
            -4.0537030780372815e-10 - 5.773299834553605e-10*I
            sage: gamma1(CDF(I))
            -0.15494982830181067 - 0.49801566811835607*I

        Recall that `\Gamma(n)` is `n-1` factorial::

            sage: gamma1(11) == factorial(10)
            True
            sage: gamma1(6)
            120
            sage: gamma1(1/2)
            sqrt(pi)
            sage: gamma1(-1)
            Infinity
            sage: gamma1(I)
            gamma(I)
            sage: gamma1(x/2)(x=5)
            3/4*sqrt(pi)

            sage: gamma1(float(6))  # For ARM: rel tol 3e-16
            120.0
            sage: gamma(6.)
            120.000000000000
            sage: gamma1(x)
            gamma(x)

        ::

            sage: gamma1(pi)
            gamma(pi)
            sage: gamma1(i)
            gamma(I)
            sage: gamma1(i).n()
            -0.154949828301811 - 0.498015668118356*I
            sage: gamma1(int(5))
            24

        ::

            sage: conjugate(gamma(x))
            gamma(conjugate(x))

        ::

            sage: plot(gamma1(x),(x,1,5))
            Graphics object consisting of 1 graphics primitive

        To prevent automatic evaluation use the ``hold`` argument::

            sage: gamma1(1/2,hold=True)
            gamma(1/2)

        To then evaluate again, we currently must use Maxima via
        :meth:`sage.symbolic.expression.Expression.simplify`::

            sage: gamma1(1/2,hold=True).simplify()
            sqrt(pi)

        TESTS:

        We verify that we can convert this function to Maxima and
        convert back to Sage::

            sage: z = var('z')
            sage: maxima(gamma1(z)).sage()
            gamma(z)
            sage: latex(gamma1(z))
            \Gamma\left(z\right)

        Test that Trac ticket 5556 is fixed::

            sage: gamma1(3/4)
            gamma(3/4)

            sage: gamma1(3/4).n(100)
            1.2254167024651776451290983034

        Check that negative integer input works::

            sage: (-1).gamma()
            Infinity
            sage: (-1.).gamma()
            NaN
            sage: CC(-1).gamma()
            Infinity
            sage: RDF(-1).gamma()
            NaN
            sage: CDF(-1).gamma()
            Infinity

        Check if #8297 is fixed::

            sage: latex(gamma(1/4))
            \Gamma\left(\frac{1}{4}\right)

        Test pickling::

            sage: loads(dumps(gamma(x)))
            gamma(x)
        """
        GinacFunction.__init__(self, "gamma", latex_name=r'\Gamma',
                ginac_name='tgamma',
                conversions={'mathematica':'Gamma',
                             'maple':'GAMMA',
                             'sympy':'gamma'})

gamma1 = Function_gamma()

class Function_log_gamma(GinacFunction):
    def __init__(self):
        r"""
        The principal branch of the logarithm of Gamma function.
        Gamma is defined for complex input `z` with real part greater
        than zero, and by analytic continuation on the rest of the
        complex plane (except for negative integers, which are poles).

        It is computed by the `log_gamma` function for the number type,
        or by `lgamma` in Ginac, failing that.

        EXAMPLES:

        Numerical evaluation happens when appropriate, to the
        appropriate accuracy (see #10072)::

            sage: log_gamma(6)
            log(120)
            sage: log_gamma(6.)
            4.78749174278205
            sage: log_gamma(6).n()
            4.78749174278205
            sage: log_gamma(RealField(100)(6))
            4.7874917427820459942477009345
            sage: log_gamma(2.4+i)
            -0.0308566579348816 + 0.693427705955790*I
            sage: log_gamma(-3.1)
            0.400311696703985

        Symbolic input works (see #10075)::

            sage: log_gamma(3*x)
            log_gamma(3*x)
            sage: log_gamma(3+i)
            log_gamma(I + 3)
            sage: log_gamma(3+i+x)
            log_gamma(x + I + 3)

        To get evaluation of input for which gamma
        is negative and the ceiling is even, we must
        explicitly make the input complex.  This is
        a known issue, see #12521::

            sage: log_gamma(-2.1)
            NaN
            sage: log_gamma(CC(-2.1))
            1.53171380819509 + 3.14159265358979*I

        In order to prevent evaluation, use the `hold` argument;
        to evaluate a held expression, use the `n()` numerical
        evaluation method::

            sage: log_gamma(SR(5),hold=True)
            log_gamma(5)
            sage: log_gamma(SR(5),hold=True).n()
            3.17805383034795

        TESTS::

            sage: log_gamma(-2.1+i)
            -1.90373724496982 - 0.901638463592247*I
            sage: log_gamma(pari(6))
            4.78749174278205
            sage: log_gamma(CC(6))
            4.78749174278205
            sage: log_gamma(CC(-2.5))
            -0.0562437164976740 + 3.14159265358979*I
            sage: log_gamma(x)._sympy_()
            loggamma(x)

        ``conjugate(log_gamma(x))==log_gamma(conjugate(x))`` unless on the branch
        cut, which runs along the negative real axis.::

            sage: conjugate(log_gamma(x))
            conjugate(log_gamma(x))
            sage: var('y', domain='positive')
            y
            sage: conjugate(log_gamma(y))
            log_gamma(y)
            sage: conjugate(log_gamma(y+I))
            conjugate(log_gamma(y + I))
            sage: log_gamma(-2)
            +Infinity
            sage: conjugate(log_gamma(-2))
            +Infinity
        """
        GinacFunction.__init__(self, "log_gamma", latex_name=r'\log\Gamma',
                               conversions=dict(mathematica='LogGamma',
                                                maxima='log_gamma',
                                                sympy='loggamma'))

log_gamma = Function_log_gamma()

class Function_gamma_inc(BuiltinFunction):
    def __init__(self):
        r"""
        The incomplete gamma function.

        EXAMPLES::

            sage: gamma_inc(CDF(0,1), 3)
            0.003208574993369116 + 0.012406185811871568*I
            sage: gamma_inc(RDF(1), 3)
            0.049787068367863944
            sage: gamma_inc(3,2)
            gamma(3, 2)
            sage: gamma_inc(x,0)
            gamma(x)
            sage: latex(gamma_inc(3,2))
            \Gamma\left(3, 2\right)
            sage: loads(dumps((gamma_inc(3,2))))
            gamma(3, 2)
            sage: i = ComplexField(30).0; gamma_inc(2, 1 + i)
            0.70709210 - 0.42035364*I
            sage: gamma_inc(2., 5)
            0.0404276819945128
        """
        BuiltinFunction.__init__(self, "gamma", nargs=2, latex_name=r"\Gamma",
                conversions={'maxima':'gamma_incomplete', 'mathematica':'Gamma',
                    'maple':'GAMMA'})

    def _eval_(self, x, y):
        """
        EXAMPLES::

            sage: gamma_inc(2.,0)
            1.00000000000000
            sage: gamma_inc(2,0)
            1
            sage: gamma_inc(1/2,2)
            -sqrt(pi)*(erf(sqrt(2)) - 1)
            sage: gamma_inc(1/2,1)
            -sqrt(pi)*(erf(1) - 1)
            sage: gamma_inc(1/2,0)
            sqrt(pi)
            sage: gamma_inc(x,0)
            gamma(x)
            sage: gamma_inc(1,2)
            e^(-2)
            sage: gamma_inc(0,2)
            -Ei(-2)
        """
        if y == 0:
            return gamma(x)
        if x == 1:
            return exp(-y)
        if x == 0:
            return -Ei(-y)
        if x == Rational(1)/2: #only for x>0
            return sqrt(pi)*(1-erf(sqrt(y)))
        return None

    def _evalf_(self, x, y, parent=None, algorithm=None):
        """
        EXAMPLES::

            sage: gamma_inc(0,2)
            -Ei(-2)
            sage: gamma_inc(0,2.)
            0.0489005107080611
            sage: gamma_inc(3,2).n()
            1.35335283236613

        TESTS:

        Check that :trac:`7099` is fixed::

            sage: R = RealField(1024)
            sage: gamma(R(9), R(10^-3))  # rel tol 1e-308
            40319.99999999999999999999999999988898884344822911869926361916294165058203634104838326009191542490601781777105678829520585311300510347676330951251563007679436243294653538925717144381702105700908686088851362675381239820118402497959018315224423868693918493033078310647199219674433536605771315869983788442389633
            sage: numerical_approx(gamma(9, 10^(-3)) - gamma(9), digits=40)  # abs tol 1e-36
            -1.110111598370794007949063502542063148294e-28

        Check that :trac:`17328` is fixed::
<<<<<<< HEAD

            sage: incomplete_gamma(float(-1), float(-1))
            (-0.8231640121031085+3.141592653589793j)
            sage: incomplete_gamma(RR(-1), RR(-1))
            -0.823164012103109 + 3.14159265358979*I
            sage: incomplete_gamma(-1, float(-log(3))) - incomplete_gamma(-1, float(-log(2)))
            (1.2730972164471142+0j)

=======

            sage: incomplete_gamma(float(-1), float(-1))
            (-0.8231640121031085+3.141592653589793j)
            sage: incomplete_gamma(RR(-1), RR(-1))
            -0.823164012103109 + 3.14159265358979*I
            sage: incomplete_gamma(-1, float(-log(3))) - incomplete_gamma(-1, float(-log(2)))
            (1.2730972164471142+0j)

>>>>>>> a70d6821
        Check that :trac:`17130` is fixed::

            sage: r = gamma_inc(float(0), float(1)); r
            0.21938393439552029
            sage: type(r)
            <type 'float'>
        """
        R = parent or s_parent(x)
        # C is the complex version of R
        # prec is the precision of R
        if R is float:
            prec = 53
            C = complex
        else:
            try:
                prec = R.precision()
            except AttributeError:
                prec = 53
            try:
                C = R.complex_field()
            except AttributeError:
                C = R
        v = ComplexField(prec)(x).gamma_inc(y)
        if v.is_real():
            return R(v)
        else:
            return C(v)


# synonym.
incomplete_gamma = gamma_inc=Function_gamma_inc()

def gamma(a, *args, **kwds):
    r"""
    Gamma and incomplete gamma functions.
    This is defined by the integral

    .. math::

        \Gamma(a, z) = \int_z^\infty t^{a-1}e^{-t} dt

    EXAMPLES::

        Recall that `\Gamma(n)` is `n-1` factorial::

            sage: gamma(11) == factorial(10)
            True
            sage: gamma(6)
            120
            sage: gamma(1/2)
            sqrt(pi)
            sage: gamma(-4/3)
            gamma(-4/3)
            sage: gamma(-1)
            Infinity
            sage: gamma(0)
            Infinity

        ::

            sage: gamma_inc(3,2)
            gamma(3, 2)
            sage: gamma_inc(x,0)
            gamma(x)

        ::

            sage: gamma(5, hold=True)
            gamma(5)
            sage: gamma(x, 0, hold=True)
            gamma(x, 0)

        ::

            sage: gamma(CDF(0.5,14))
            -4.0537030780372815e-10 - 5.773299834553605e-10*I
            sage: gamma(CDF(I))
            -0.15494982830181067 - 0.49801566811835607*I

        The precision for the result is deduced from the precision of the
        input. Convert the input to a higher precision explicitly if a result
        with higher precision is desired.::

            sage: t = gamma(RealField(100)(2.5)); t
            1.3293403881791370204736256125
            sage: t.prec()
            100

            sage: gamma(6)
            120

            sage: gamma(pi).n(100)
            2.2880377953400324179595889091

            sage: gamma(3/4).n(100)
            1.2254167024651776451290983034
            
        The gamma function only works with input that can be coerced to the
        Symbolic Ring::

            sage: Q.<i> = NumberField(x^2+1)
            sage: gamma(i)
            Traceback (most recent call last):
            ...
            TypeError: cannot coerce arguments: no canonical coercion...

        We make an exception for elements of AA or QQbar, which cannot be
        coerced into symbolic expressions to allow this usage::

            sage: t = QQbar(sqrt(2)) + sqrt(3); t
            3.146264369941973?
            sage: t.parent()
            Algebraic Field

        Symbolic functions convert the arguments to symbolic expressions if they
        are in QQbar or AA::

            sage: gamma(QQbar(I))
            -0.154949828301811 - 0.498015668118356*I
    """
    if not args:
        return gamma1(a, **kwds)
    if len(args) > 1:
        raise TypeError("Symbolic function gamma takes at most 2 arguments (%s given)"%(len(args)+1))
    return incomplete_gamma(a,args[0],**kwds)

# We have to add the wrapper function manually to the symbol_table when we have
# two functions with different number of arguments and the same name
symbol_table['functions']['gamma'] = gamma

class Function_psi1(GinacFunction):
    def __init__(self):
        r"""
        The digamma function, `\psi(x)`, is the logarithmic derivative of the
        gamma function.

        .. math::

            \psi(x) = \frac{d}{dx} \log(\Gamma(x)) = \frac{\Gamma'(x)}{\Gamma(x)}

        EXAMPLES::

            sage: from sage.functions.other import psi1
            sage: psi1(x)
            psi(x)
            sage: psi1(x).derivative(x)
            psi(1, x)

        ::

            sage: psi1(3)
            -euler_gamma + 3/2

        ::

            sage: psi(.5)
            -1.96351002602142
            sage: psi(RealField(100)(.5))
            -1.9635100260214234794409763330

        TESTS::

            sage: latex(psi1(x))
            \psi\left(x\right)
            sage: loads(dumps(psi1(x)+1))
            psi(x) + 1

            sage: t = psi1(x); t
            psi(x)
            sage: t.subs(x=.2)
            -5.28903989659219
            sage: psi(x)._sympy_()
            polygamma(0, x)
        """
        GinacFunction.__init__(self, "psi", nargs=1, latex_name='\psi',
                               conversions=dict(mathematica='PolyGamma',
                                                maxima='psi[0]',
                                                sympy='digamma'))

class Function_psi2(GinacFunction):
    def __init__(self):
        r"""
        Derivatives of the digamma function `\psi(x)`. T

        EXAMPLES::

            sage: from sage.functions.other import psi2
            sage: psi2(2, x)
            psi(2, x)
            sage: psi2(2, x).derivative(x)
            psi(3, x)
            sage: n = var('n')
            sage: psi2(n, x).derivative(x)
            psi(n + 1, x)

        ::

            sage: psi2(0, x)
            psi(x)
            sage: psi2(-1, x)
            log(gamma(x))
            sage: psi2(3, 1)
            1/15*pi^4

        ::

            sage: psi2(2, .5).n()
            -16.8287966442343
            sage: psi2(2, .5).n(100)
            -16.828796644234319995596334261

        TESTS::

            sage: psi2(n, x).derivative(n)
            Traceback (most recent call last):
            ...
            RuntimeError: cannot diff psi(n,x) with respect to n

            sage: latex(psi2(2,x))
            \psi\left(2, x\right)
            sage: loads(dumps(psi2(2,x)+1))
            psi(2, x) + 1
            sage: psi(2, x)._sympy_()
            polygamma(2, x)
        """
        GinacFunction.__init__(self, "psi", nargs=2, latex_name='\psi',
                               conversions=dict(mathematica='PolyGamma',
                                                sympy='polygamma'))

    def _maxima_init_evaled_(self, *args):
        """
        EXAMPLES:

        These are indirect doctests for this function.::

            sage: from sage.functions.other import psi2
            sage: psi2(2, x)._maxima_()
            psi[2](_SAGE_VAR_x)
            sage: psi2(4, x)._maxima_()
            psi[4](_SAGE_VAR_x)
        """
        args_maxima = []
        for a in args:
            if isinstance(a, str):
                args_maxima.append(a)
            elif hasattr(a, '_maxima_init_'):
                args_maxima.append(a._maxima_init_())
            else:
                args_maxima.append(str(a))
        n, x = args_maxima
        return "psi[%s](%s)"%(n, x)

psi1 = Function_psi1()
psi2 = Function_psi2()

def psi(x, *args, **kwds):
    r"""
    The digamma function, `\psi(x)`, is the logarithmic derivative of the
    gamma function.

    .. math::

        \psi(x) = \frac{d}{dx} \log(\Gamma(x)) = \frac{\Gamma'(x)}{\Gamma(x)}

    We represent the `n`-th derivative of the digamma function with
    `\psi(n, x)` or `psi(n, x)`.

    EXAMPLES::

        sage: psi(x)
        psi(x)
        sage: psi(.5)
        -1.96351002602142
        sage: psi(3)
        -euler_gamma + 3/2
        sage: psi(1, 5)
        1/6*pi^2 - 205/144
        sage: psi(1, x)
        psi(1, x)
        sage: psi(1, x).derivative(x)
        psi(2, x)

    ::

        sage: psi(3, hold=True)
        psi(3)
        sage: psi(1, 5, hold=True)
        psi(1, 5)

    TESTS::

        sage: psi(2, x, 3)
        Traceback (most recent call last):
        ...
        TypeError: Symbolic function psi takes at most 2 arguments (3 given)
    """
    if not args:
        return psi1(x, **kwds)
    if len(args) > 1:
        raise TypeError("Symbolic function psi takes at most 2 arguments (%s given)"%(len(args)+1))
    return psi2(x,args[0],**kwds)

# We have to add the wrapper function manually to the symbol_table when we have
# two functions with different number of arguments and the same name
symbol_table['functions']['psi'] = psi

class Function_factorial(GinacFunction):
    def __init__(self):
        r"""
        Returns the factorial of `n`.

        INPUT:

        -  ``n`` - any complex argument (except negative
           integers) or any symbolic expression


        OUTPUT: an integer or symbolic expression

        EXAMPLES::

            sage: x = var('x')
            sage: factorial(0)
            1
            sage: factorial(4)
            24
            sage: factorial(10)
            3628800
            sage: factorial(6) == 6*5*4*3*2
            True
            sage: f = factorial(x + factorial(x)); f
            factorial(x + factorial(x))
            sage: f(x=3)
            362880
            sage: factorial(x)^2
            factorial(x)^2

        To prevent automatic evaluation use the ``hold`` argument::

            sage: factorial(5,hold=True)
            factorial(5)

        To then evaluate again, we currently must use Maxima via
        :meth:`sage.symbolic.expression.Expression.simplify`::

            sage: factorial(5,hold=True).simplify()
            120

        We can also give input other than nonnegative integers.  For
        other nonnegative numbers, the :func:`gamma` function is used::

            sage: factorial(1/2)
            1/2*sqrt(pi)
            sage: factorial(3/4)
            gamma(7/4)
            sage: factorial(2.3)
            2.68343738195577

        But negative input always fails::

            sage: factorial(-32)
            Traceback (most recent call last):
            ...
            ValueError: factorial -- self = (-32) must be nonnegative

        TESTS:

        We verify that we can convert this function to Maxima and
        bring it back into Sage.::

            sage: z = var('z')
            sage: factorial._maxima_init_()
            'factorial'
            sage: maxima(factorial(z))
            factorial(_SAGE_VAR_z)
            sage: _.sage()
            factorial(z)
            sage: k = var('k')
            sage: factorial(k)
            factorial(k)

            sage: factorial(3.14)
            7.173269190187...

        Test latex typesetting::

            sage: latex(factorial(x))
            x!
            sage: latex(factorial(2*x))
            \left(2 \, x\right)!
            sage: latex(factorial(sin(x)))
            \sin\left(x\right)!
            sage: latex(factorial(sqrt(x+1)))
            \left(\sqrt{x + 1}\right)!
            sage: latex(factorial(sqrt(x)))
            \sqrt{x}!
            sage: latex(factorial(x^(2/3)))
            \left(x^{\frac{2}{3}}\right)!

            sage: latex(factorial)
            {\rm factorial}

        Check that #11539 is fixed::

            sage: (factorial(x) == 0).simplify()
            factorial(x) == 0
            sage: maxima(factorial(x) == 0).sage()
            factorial(x) == 0
            sage: y = var('y')
            sage: (factorial(x) == y).solve(x)
            [factorial(x) == y]

        Test pickling::

            sage: loads(dumps(factorial))
            factorial
        """
        GinacFunction.__init__(self, "factorial", latex_name='{\\rm factorial}',
                conversions=dict(maxima='factorial',
                                 mathematica='Factorial',
                                 sympy='factorial'))

    def _eval_(self, x):
        """
        Evaluate the factorial function.

        Note that this method overrides the eval method defined in GiNaC
        which calls numeric evaluation on all numeric input. We preserve
        exact results if the input is a rational number.

        EXAMPLES::

            sage: k = var('k')
            sage: k.factorial()
            factorial(k)
            sage: SR(1/2).factorial()
            1/2*sqrt(pi)
            sage: SR(3/4).factorial()
            gamma(7/4)
            sage: SR(5).factorial()
            120
            sage: SR(3245908723049857203948572398475r).factorial()
            factorial(3245908723049857203948572398475L)
            sage: SR(3245908723049857203948572398475).factorial()
            factorial(3245908723049857203948572398475)
        """
        if isinstance(x, Rational):
            return gamma(x+1)
        elif isinstance(x, (Integer, int)) or self._is_numerical(x):
            return py_factorial_py(x)

        return None

factorial = Function_factorial()

class Function_binomial(GinacFunction):
    def __init__(self):
        r"""
        Return the binomial coefficient

        .. math::

            \binom{x}{m} = x (x-1) \cdots (x-m+1) / m!


        which is defined for `m \in \ZZ` and any
        `x`. We extend this definition to include cases when
        `x-m` is an integer but `m` is not by

        .. math::

            \binom{x}{m}= \binom{x}{x-m}

        If `m < 0`, return `0`.

        INPUT:

        -  ``x``, ``m`` - numbers or symbolic expressions. Either ``m``
           or ``x-m`` must be an integer, else the output is symbolic.

        OUTPUT: number or symbolic expression (if input is symbolic)

        EXAMPLES::

            sage: binomial(5,2)
            10
            sage: binomial(2,0)
            1
            sage: binomial(1/2, 0)
            1
            sage: binomial(3,-1)
            0
            sage: binomial(20,10)
            184756
            sage: binomial(-2, 5)
            -6
            sage: binomial(RealField()('2.5'), 2)
            1.87500000000000
            sage: n=var('n'); binomial(n,2)
            1/2*(n - 1)*n
            sage: n=var('n'); binomial(n,n)
            1
            sage: n=var('n'); binomial(n,n-1)
            n
            sage: binomial(2^100, 2^100)
            1

        ::

            sage: k, i = var('k,i')
            sage: binomial(k,i)
            binomial(k, i)

        We can use a ``hold`` parameter to prevent automatic evaluation::

            sage: SR(5).binomial(3, hold=True)
            binomial(5, 3)
            sage: SR(5).binomial(3, hold=True).simplify()
            10

        TESTS: We verify that we can convert this function to Maxima and
        bring it back into Sage.

        ::

            sage: n,k = var('n,k')
            sage: maxima(binomial(n,k))
            binomial(_SAGE_VAR_n,_SAGE_VAR_k)
            sage: _.sage()
            binomial(n, k)
            sage: binomial._maxima_init_()
            'binomial'

        Test pickling::

            sage: loads(dumps(binomial(n,k)))
            binomial(n, k)
        """
        GinacFunction.__init__(self, "binomial", nargs=2,
                conversions=dict(maxima='binomial',
                                 mathematica='Binomial',
                                 sympy='binomial'))

    def _binomial_sym(self, n, k):
        """
        Expand the binomial formula symbolically when the second argument
        is an integer.

        EXAMPLES::

            sage: binomial._binomial_sym(x, 3)
            1/6*(x - 1)*(x - 2)*x
            sage: binomial._binomial_sym(x, x)
            Traceback (most recent call last):
            ...
            ValueError: second argument must be an integer
            sage: binomial._binomial_sym(x, SR(3))
            1/6*(x - 1)*(x - 2)*x

           sage: binomial._binomial_sym(x, 0r)
           1
           sage: binomial._binomial_sym(x, -1)
           0
        """
        if isinstance(k, Expression):
            if k.is_integer():
                k = k.pyobject()
            else:
                raise ValueError("second argument must be an integer")

        if k < 0:
            return s_parent(k)(0)
        if k == 0:
            return s_parent(k)(1)
        if k == 1:
            return n

        from sage.misc.misc import prod
        return prod([n-i for i in xrange(k)])/factorial(k)

    def _eval_(self, n, k):
        """
        EXAMPLES::

            sage: binomial._eval_(5, 3)
            10
            sage: type(binomial._eval_(5, 3))
            <type 'sage.rings.integer.Integer'>
            sage: type(binomial._eval_(5., 3))
            <type 'sage.rings.real_mpfr.RealNumber'>
            sage: binomial._eval_(x, 3)
            1/6*(x - 1)*(x - 2)*x
            sage: binomial._eval_(x, x-2)
            1/2*(x - 1)*x
            sage: n = var('n')
            sage: binomial._eval_(x, n) is None
            True
        """
        if not isinstance(k, Expression):
            if not isinstance(n, Expression):
                n, k = coercion_model.canonical_coercion(n, k)
                return self._evalf_(n, k)
            if k in ZZ:
                return self._binomial_sym(n, k)
        if (n - k) in ZZ:
            return self._binomial_sym(n, n-k)

        return None

    def _evalf_(self, n, k, parent=None, algorithm=None):
        """
        EXAMPLES::

            sage: binomial._evalf_(5.r, 3)
            10.0
            sage: type(binomial._evalf_(5.r, 3))
            <type 'float'>
            sage: binomial._evalf_(1/2,1/1)
            1/2
            sage: binomial._evalf_(10^20+1/1,10^20)
            100000000000000000001
            sage: binomial._evalf_(SR(10**7),10**7)
            1
            sage: binomial._evalf_(3/2,SR(1/1))
            3/2
        """
        return sage.rings.arith.binomial(n, k)

binomial = Function_binomial()

class Function_beta(GinacFunction):
    def __init__(self):
        r"""
        Return the beta function.  This is defined by

        .. math::

            B(p,q) = \int_0^1 t^{p-1}(1-t)^{1-q} dt

        for complex or symbolic input `p` and `q`.
        Note that the order of inputs does not matter:  `B(p,q)=B(q,p)`.

        GiNaC is used to compute `B(p,q)`.  However, complex inputs
        are not yet handled in general.  When GiNaC raises an error on
        such inputs, we raise a NotImplementedError.

        If either input is 1, GiNaC returns the reciprocal of the
        other.  In other cases, GiNaC uses one of the following
        formulas:

        .. math::

            B(p,q) = \Gamma(p)\Gamma(q)/\Gamma(p+q)

        or

        .. math::

            B(p,q) = (-1)^q B(1-p-q, q).


        For numerical inputs, GiNaC uses the formula

        .. math::

            B(p,q) =  \exp[\log\Gamma(p)+\log\Gamma(q)-\log\Gamma(p+q)]


        INPUT:

        -  ``p`` - number or symbolic expression

        -  ``q`` - number or symbolic expression


        OUTPUT: number or symbolic expression (if input is symbolic)

        EXAMPLES::

            sage: beta(3,2)
            1/12
            sage: beta(3,1)
            1/3
            sage: beta(1/2,1/2)
            beta(1/2, 1/2)
            sage: beta(-1,1)
            -1
            sage: beta(-1/2,-1/2)
            0
            sage: beta(x/2,3)
            beta(3, 1/2*x)
            sage: beta(.5,.5)
            3.14159265358979
            sage: beta(1,2.0+I)
            0.400000000000000 - 0.200000000000000*I
            sage: beta(3,x+I)
            beta(3, x + I)

        Note that the order of arguments does not matter::

            sage: beta(1/2,3*x)
            beta(1/2, 3*x)

        The result is symbolic if exact input is given::

            sage: beta(2,1+5*I)
            beta(2, 5*I + 1)
            sage: beta(2, 2.)
            0.166666666666667
            sage: beta(I, 2.)
            -0.500000000000000 - 0.500000000000000*I
            sage: beta(2., 2)
            0.166666666666667
            sage: beta(2., I)
            -0.500000000000000 - 0.500000000000000*I

        Test pickling::

            sage: loads(dumps(beta))
            beta
        """
        GinacFunction.__init__(self, "beta", nargs=2,
                conversions=dict(maxima='beta',
                                 mathematica='Beta',
                                 sympy='beta'))

beta = Function_beta()

def _do_sqrt(x, prec=None, extend=True, all=False):
        r"""
        Used internally to compute the square root of x.

        INPUT:

        -  ``x`` - a number

        -  ``prec`` - None (default) or a positive integer
           (bits of precision) If not None, then compute the square root
           numerically to prec bits of precision.

        -  ``extend`` - bool (default: True); this is a place
           holder, and is always ignored since in the symbolic ring everything
           has a square root.

        -  ``extend`` - bool (default: True); whether to extend
           the base ring to find roots. The extend parameter is ignored if
           prec is a positive integer.

        -  ``all`` - bool (default: False); whether to return
           a list of all the square roots of x.


        EXAMPLES::

            sage: from sage.functions.other import _do_sqrt
            sage: _do_sqrt(3)
            sqrt(3)
            sage: _do_sqrt(3,prec=10)
            1.7
            sage: _do_sqrt(3,prec=100)
            1.7320508075688772935274463415
            sage: _do_sqrt(3,all=True)
            [sqrt(3), -sqrt(3)]

        Note that the extend parameter is ignored in the symbolic ring::

            sage: _do_sqrt(3,extend=False)
            sqrt(3)
        """
        if prec:
            if x >= 0:
                 return RealField(prec)(x).sqrt(all=all)
            else:
                 return ComplexField(prec)(x).sqrt(all=all)
        if x == -1:
            from sage.symbolic.pynac import I
            z = I
        else:
            z = SR(x) ** one_half

        if all:
            if z:
                return [z, -z]
            else:
                return [z]
        return z

def sqrt(x, *args, **kwds):
        r"""
        INPUT:

        -  ``x`` - a number

        -  ``prec`` - integer (default: None): if None, returns
           an exact square root; otherwise returns a numerical square root if
           necessary, to the given bits of precision.

        -  ``extend`` - bool (default: True); this is a place
           holder, and is always ignored or passed to the sqrt function for x,
           since in the symbolic ring everything has a square root.

        -  ``all`` - bool (default: False); if True, return all
           square roots of self, instead of just one.

        EXAMPLES::

            sage: sqrt(-1)
            I
            sage: sqrt(2)
            sqrt(2)
            sage: sqrt(2)^2
            2
            sage: sqrt(4)
            2
            sage: sqrt(4,all=True)
            [2, -2]
            sage: sqrt(x^2)
            sqrt(x^2)

        For a non-symbolic square root, there are a few options.
        The best is to numerically approximate afterward::

            sage: sqrt(2).n()
            1.41421356237310
            sage: sqrt(2).n(prec=100)
            1.4142135623730950488016887242

        Or one can input a numerical type.

            sage: sqrt(2.)
            1.41421356237310
            sage: sqrt(2.000000000000000000000000)
            1.41421356237309504880169
            sage: sqrt(4.0)
            2.00000000000000

        To prevent automatic evaluation, one can use the ``hold`` parameter
        after coercing to the symbolic ring::

            sage: sqrt(SR(4),hold=True)
            sqrt(4)
            sage: sqrt(4,hold=True)
            Traceback (most recent call last):
            ...
            TypeError: _do_sqrt() got an unexpected keyword argument 'hold'

        This illustrates that the bug reported in #6171 has been fixed::

            sage: a = 1.1
            sage: a.sqrt(prec=100)  # this is supposed to fail
            Traceback (most recent call last):
            ...
            TypeError: sqrt() got an unexpected keyword argument 'prec'
            sage: sqrt(a, prec=100)
            1.0488088481701515469914535137
            sage: sqrt(4.00, prec=250)
            2.0000000000000000000000000000000000000000000000000000000000000000000000000

        One can use numpy input as well::

            sage: import numpy
            sage: a = numpy.arange(2,5)
            sage: sqrt(a)
            array([ 1.41421356,  1.73205081,  2.        ])
        """
        if isinstance(x, float):
            return math.sqrt(x)
        elif type(x).__module__ == 'numpy':
            from numpy import sqrt
            return sqrt(x)
        try:
            return x.sqrt(*args, **kwds)
        # The following includes TypeError to catch cases where sqrt
        # is called with a "prec" keyword, for example, but the sqrt
        # method for x doesn't accept such a keyword.
        except (AttributeError, TypeError):
            pass
        return _do_sqrt(x, *args, **kwds)

# register sqrt in pynac symbol_table for conversion back from other systems
register_symbol(sqrt, dict(mathematica='Sqrt'))
symbol_table['functions']['sqrt'] = sqrt

Function_sqrt = type('deprecated_sqrt', (),
        {'__call__': staticmethod(sqrt),
            '__setstate__': lambda x, y: None})

class Function_arg(BuiltinFunction):
    def __init__(self):
        r"""
        The argument function for complex numbers.

        EXAMPLES::

            sage: arg(3+i)
            arctan(1/3)
            sage: arg(-1+i)
            3/4*pi
            sage: arg(2+2*i)
            1/4*pi
            sage: arg(2+x)
            arg(x + 2)
            sage: arg(2.0+i+x)
            arg(x + 2.00000000000000 + 1.00000000000000*I)
            sage: arg(-3)
            pi
            sage: arg(3)
            0
            sage: arg(0)
            0
            sage: latex(arg(x))
            {\rm arg}\left(x\right)
            sage: maxima(arg(x))
            atan2(0,_SAGE_VAR_x)
            sage: maxima(arg(2+i))
            atan(1/2)
            sage: maxima(arg(sqrt(2)+i))
            atan(1/sqrt(2))
            sage: arg(2+i)
            arctan(1/2)
            sage: arg(sqrt(2)+i)
            arg(sqrt(2) + I)
            sage: arg(sqrt(2)+i).simplify()
            arctan(1/2*sqrt(2))

        TESTS::

            sage: arg(0.0)
            0.000000000000000
            sage: arg(3.0)
            0.000000000000000
            sage: arg(-2.5)
            3.14159265358979
            sage: arg(2.0+3*i)
            0.982793723247329
        """
        BuiltinFunction.__init__(self, "arg",
                conversions=dict(maxima='carg',
                                 mathematica='Arg',
                                 sympy='arg'))

    def _eval_(self, x):
        """
        EXAMPLES::

            sage: arg(3+i)
            arctan(1/3)
            sage: arg(-1+i)
            3/4*pi
            sage: arg(2+2*i)
            1/4*pi
            sage: arg(2+x)
            arg(x + 2)
            sage: arg(2.0+i+x)
            arg(x + 2.00000000000000 + 1.00000000000000*I)
            sage: arg(-3)
            pi
            sage: arg(3)
            0
            sage: arg(0)
            0
            sage: arg(sqrt(2)+i)
            arg(sqrt(2) + I)

        """
        if isinstance(x,Expression):
            if x.is_trivial_zero():
                return x
        else:
            if not x:
                return x
            else:
                return arctan2(imag_part(x),real_part(x))

    def _evalf_(self, x, parent=None, algorithm=None):
        """
        EXAMPLES::

            sage: arg(0.0)
            0.000000000000000
            sage: arg(3.0)
            0.000000000000000
            sage: arg(3.00000000000000000000000000)
            0.00000000000000000000000000
            sage: arg(3.00000000000000000000000000).prec()
            90
            sage: arg(ComplexIntervalField(90)(3)).prec()
            90
            sage: arg(ComplexIntervalField(90)(3)).parent()
            Real Interval Field with 90 bits of precision
            sage: arg(3.0r)
            0.0
            sage: arg(RDF(3))
            0.0
            sage: arg(RDF(3)).parent()
            Real Double Field
            sage: arg(-2.5)
            3.14159265358979
            sage: arg(2.0+3*i)
            0.982793723247329

        TESTS:

        Make sure that the ``_evalf_`` method works when it receives a
        keyword argument ``parent`` :trac:`12289`::

            sage: arg(5+I, hold=True).n()
            0.197395559849881
        """
        try:
            return x.arg()
        except AttributeError:
            pass
        # try to find a parent that support .arg()
        if parent is None:
            parent = s_parent(x)
        try:
            parent = parent.complex_field()
        except AttributeError:
            try:
                parent = ComplexField(x.prec())
            except AttributeError:
                parent = ComplexField()

        return parent(x).arg()

arg=Function_arg()


############################
# Real and Imaginary Parts #
############################
class Function_real_part(GinacFunction):
    def __init__(self):
        r"""
        Returns the real part of the (possibly complex) input.

        It is possible to prevent automatic evaluation using the
        ``hold`` parameter::

            sage: real_part(I,hold=True)
            real_part(I)

        To then evaluate again, we currently must use Maxima via
        :meth:`sage.symbolic.expression.Expression.simplify`::

            sage: real_part(I,hold=True).simplify()
            0

        EXAMPLES::

            sage: z = 1+2*I
            sage: real(z)
            1
            sage: real(5/3)
            5/3
            sage: a = 2.5
            sage: real(a)
            2.50000000000000
            sage: type(real(a))
            <type 'sage.rings.real_mpfr.RealLiteral'>
            sage: real(1.0r)
            1.0
            sage: real(complex(3, 4))
            3.0

        TESTS::

            sage: loads(dumps(real_part))
            real_part
            sage: real_part(x)._sympy_()
            re(x)

        Check if #6401 is fixed::

            sage: latex(x.real())
            \Re \left( x \right)

            sage: f(x) = function('f',x)
            sage: latex( f(x).real())
            \Re \left( f\left(x\right) \right)
        """
        GinacFunction.__init__(self, "real_part",
                               conversions=dict(maxima='realpart',
                                                sympy='re'))

    def __call__(self, x, **kwargs):
        r"""
        TESTS::

            sage: type(real(complex(3, 4)))
            <type 'float'>
        """
        if isinstance(x, complex):
            return x.real
        else:
            return GinacFunction.__call__(self, x, **kwargs)

    def _eval_numpy_(self, x):
        """
        EXAMPLES::

            sage: import numpy
            sage: a = numpy.array([1+2*I, -2-3*I], dtype=numpy.complex)
            sage: real_part(a)
            array([ 1., -2.])
        """
        import numpy
        return numpy.real(x)

real = real_part = Function_real_part()

class Function_imag_part(GinacFunction):
    def __init__(self):
        r"""
        Returns the imaginary part of the (possibly complex) input.

        It is possible to prevent automatic evaluation using the
        ``hold`` parameter::

            sage: imag_part(I,hold=True)
            imag_part(I)

        To then evaluate again, we currently must use Maxima via
        :meth:`sage.symbolic.expression.Expression.simplify`::

            sage: imag_part(I,hold=True).simplify()
            1

        TESTS::

            sage: z = 1+2*I
            sage: imaginary(z)
            2
            sage: imag(z)
            2
            sage: imag(complex(3, 4))
            4.0
            sage: loads(dumps(imag_part))
            imag_part
            sage: imag_part(x)._sympy_()
            im(x)

        Check if #6401 is fixed::

            sage: latex(x.imag())
            \Im \left( x \right)

            sage: f(x) = function('f',x)
            sage: latex( f(x).imag())
            \Im \left( f\left(x\right) \right)
        """
        GinacFunction.__init__(self, "imag_part",
                               conversions=dict(maxima='imagpart',
                                                sympy='im'))

    def __call__(self, x, **kwargs):
        r"""
        TESTS::

            sage: type(imag(complex(3, 4)))
            <type 'float'>
        """
        if isinstance(x, complex):
            return x.imag
        else:
            return GinacFunction.__call__(self, x, **kwargs)

    def _eval_numpy_(self, x):
        """
        EXAMPLES::

            sage: import numpy
            sage: a = numpy.array([1+2*I, -2-3*I], dtype=numpy.complex)
            sage: imag_part(a)
            array([ 2., -3.])
        """
        import numpy
        return numpy.imag(x)

imag = imag_part = imaginary = Function_imag_part()


############################
# Complex Conjugate        #
############################
class Function_conjugate(GinacFunction):
    def __init__(self):
        r"""
        Returns the complex conjugate of the input.

        It is possible to prevent automatic evaluation using the
        ``hold`` parameter::

            sage: conjugate(I,hold=True)
            conjugate(I)

        To then evaluate again, we currently must use Maxima via
        :meth:`sage.symbolic.expression.Expression.simplify`::

            sage: conjugate(I,hold=True).simplify()
            -I

        TESTS::

            sage: x,y = var('x,y')
            sage: x.conjugate()
            conjugate(x)
            sage: latex(conjugate(x))
            \overline{x}
            sage: f = function('f')
            sage: latex(f(x).conjugate())
            \overline{f\left(x\right)}
            sage: f = function('psi',x,y)
            sage: latex(f.conjugate())
            \overline{\psi\left(x, y\right)}
            sage: x.conjugate().conjugate()
            x
            sage: x.conjugate().operator()
            conjugate
            sage: x.conjugate().operator() == conjugate
            True

        Check if #8755 is fixed::

            sage: conjugate(sqrt(-3))
            conjugate(sqrt(-3))
            sage: conjugate(sqrt(3))
            sqrt(3)
            sage: conjugate(sqrt(x))
            conjugate(sqrt(x))
            sage: conjugate(x^2)
            conjugate(x)^2
            sage: var('y',domain='positive')
            y
            sage: conjugate(sqrt(y))
            sqrt(y)

        Check if #10964 is fixed::

            sage: z= I*sqrt(-3); z
            I*sqrt(-3)
            sage: conjugate(z)
            -I*conjugate(sqrt(-3))
            sage: var('a')
            a
            sage: conjugate(a*sqrt(-2)*sqrt(-3))
            conjugate(sqrt(-2))*conjugate(sqrt(-3))*conjugate(a)

        Test pickling::

            sage: loads(dumps(conjugate))
            conjugate
        """
        GinacFunction.__init__(self, "conjugate",
                               conversions=dict(sympy='conjugate'))

conjugate = Function_conjugate()<|MERGE_RESOLUTION|>--- conflicted
+++ resolved
@@ -930,7 +930,6 @@
             -1.110111598370794007949063502542063148294e-28
 
         Check that :trac:`17328` is fixed::
-<<<<<<< HEAD
 
             sage: incomplete_gamma(float(-1), float(-1))
             (-0.8231640121031085+3.141592653589793j)
@@ -939,16 +938,6 @@
             sage: incomplete_gamma(-1, float(-log(3))) - incomplete_gamma(-1, float(-log(2)))
             (1.2730972164471142+0j)
 
-=======
-
-            sage: incomplete_gamma(float(-1), float(-1))
-            (-0.8231640121031085+3.141592653589793j)
-            sage: incomplete_gamma(RR(-1), RR(-1))
-            -0.823164012103109 + 3.14159265358979*I
-            sage: incomplete_gamma(-1, float(-log(3))) - incomplete_gamma(-1, float(-log(2)))
-            (1.2730972164471142+0j)
-
->>>>>>> a70d6821
         Check that :trac:`17130` is fixed::
 
             sage: r = gamma_inc(float(0), float(1)); r
