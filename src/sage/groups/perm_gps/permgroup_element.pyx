r"""
Permutation group elements

AUTHORS:

- David Joyner (2006-02)

- David Joyner (2006-03): word problem method and reorganization

- Robert Bradshaw (2007-11): convert to Cython

- Sebastian Oehms (2018-11): Added :meth:`gap` as synonym to
  :meth:`_gap_` (compatibility to libgap framework, see :trac:`26750`)

- Sebastian Oehms (2019-02): Implemented :meth:`gap` properly (:trac:`27234`)

There are several ways to define a permutation group element:

-  Define a permutation group `G`, then use ``G.gens()``
   and multiplication ``*`` to construct elements.

-  Define a permutation group `G`, then use, e.g.,
   ``G([(1,2),(3,4,5)])`` to construct an element of the
   group. You could also use ``G('(1,2)(3,4,5)')``

-  Use, e.g.,
   ``PermutationGroupElement([(1,2),(3,4,5)])`` or
   ``PermutationGroupElement('(1,2)(3,4,5)')`` to make a
   permutation group element with parent `S_5`.

EXAMPLES:

We illustrate construction of permutation using several
different methods.

First we construct elements by multiplying together generators for
a group::

    sage: G = PermutationGroup(['(1,2)(3,4)', '(3,4,5,6)'], canonicalize=False)
    sage: s = G.gens()
    sage: s[0]
    (1,2)(3,4)
    sage: s[1]
    (3,4,5,6)
    sage: s[0]*s[1]
    (1,2)(3,5,6)
    sage: (s[0]*s[1]).parent()
    Permutation Group with generators [(1,2)(3,4), (3,4,5,6)]

Next we illustrate creation of a permutation using coercion into an
already-created group::

    sage: g = G([(1,2),(3,5,6)])
    sage: g
    (1,2)(3,5,6)
    sage: g.parent()
    Permutation Group with generators [(1,2)(3,4), (3,4,5,6)]
    sage: g == s[0]*s[1]
    True

We can also use a string or one-line notation to specify the
permutation::

    sage: h = G('(1,2)(3,5,6)')
    sage: i = G([2,1,5,4,6,3])
    sage: g == h == i
    True

The Rubik's cube group::

    sage: f = [(17,19,24,22),(18,21,23,20),( 6,25,43,16),( 7,28,42,13),( 8,30,41,11)]
    sage: b = [(33,35,40,38),(34,37,39,36),( 3, 9,46,32),( 2,12,47,29),( 1,14,48,27)]
    sage: l = [( 9,11,16,14),(10,13,15,12),( 1,17,41,40),( 4,20,44,37),( 6,22,46,35)]
    sage: r = [(25,27,32,30),(26,29,31,28),( 3,38,43,19),( 5,36,45,21),( 8,33,48,24)]
    sage: u = [( 1, 3, 8, 6),( 2, 5, 7, 4),( 9,33,25,17),(10,34,26,18),(11,35,27,19)]
    sage: d = [(41,43,48,46),(42,45,47,44),(14,22,30,38),(15,23,31,39),(16,24,32,40)]
    sage: cube = PermutationGroup([f, b, l, r, u, d])
    sage: F, B, L, R, U, D = cube.gens()
    sage: cube.order()
    43252003274489856000
    sage: F.order()
    4

We create element of a permutation group of large degree::

    sage: G = SymmetricGroup(30)
    sage: s = G(srange(30,0,-1)); s
    (1,30)(2,29)(3,28)(4,27)(5,26)(6,25)(7,24)(8,23)(9,22)(10,21)(11,20)(12,19)(13,18)(14,17)(15,16)
"""

#*****************************************************************************
#       Copyright (C) 2006 William Stein <wstein@gmail.com>
#       Copyright (C) 2006 David Joyner
#       Copyright (C) 2019 Vincent Delecroix <20100.delecroix@gmail.com>
#
# This program is free software: you can redistribute it and/or modify
# it under the terms of the GNU General Public License as published by
# the Free Software Foundation, either version 2 of the License, or
# (at your option) any later version.
#                  http://www.gnu.org/licenses/
#*****************************************************************************

import copy
import random

import sage.groups.old as group

from libc.stdlib cimport qsort

from cysignals.memory cimport sig_malloc, sig_calloc, sig_realloc, sig_free
from cpython.list cimport *

from cypari2.gen cimport Gen

from sage.ext.stdsage cimport HAS_DICTIONARY
from sage.rings.all      import ZZ, Integer
from sage.rings.polynomial.polynomial_element import is_Polynomial
from sage.rings.polynomial.multi_polynomial import is_MPolynomial
from sage.structure.element import is_Matrix
from sage.matrix.all     import MatrixSpace
from sage.sets.finite_enumerated_set import FiniteEnumeratedSet
import sage.structure.coerce as coerce
from sage.structure.richcmp cimport richcmp_not_equal, rich_to_bool
from sage.structure.coerce cimport coercion_model
from sage.interfaces.gap import GapElement as PExpectGapElement
from sage.interfaces.gp import GpElement

from sage.libs.gap.libgap import libgap
from sage.libs.gap.gap_includes cimport (UInt, UInt2, UInt4, T_PERM2, T_PERM4,
        NEW_PERM2, NEW_PERM4, TNUM_OBJ, DEG_PERM2, DEG_PERM4, CONST_ADDR_PERM2,
        CONST_ADDR_PERM4, ADDR_PERM2, ADDR_PERM4)
from sage.libs.gap.util cimport initialize
from sage.libs.gap.element cimport (GapElement, GapElement_List,
        GapElement_String, GapElement_Permutation, make_GapElement_Permutation)
from sage.libs.gap.gap_includes cimport Obj, INT_INTOBJ, ELM_LIST

import operator

from sage.rings.fast_arith cimport arith_llong
cdef arith_llong arith = arith_llong()
cdef extern from *:
    long long LLONG_MAX

cdef int etuple_index_cmp(const void * a, const void * b) nogil:
    return ((<int *> a)[0] > (<int *> b)[0]) - ((<int *> a)[0] < (<int *> b)[0])

def make_permgroup_element(G, x):
    """
    Returns a PermutationGroupElement given the permutation group
    ``G`` and the permutation ``x`` in list notation.

    This is function is used when unpickling old (pre-domain) versions
    of permutation groups and their elements.  This now does a bit of
    processing and calls :func:`make_permgroup_element_v2` which is
    used in unpickling the current PermutationGroupElements.

    EXAMPLES::

        sage: from sage.groups.perm_gps.permgroup_element import make_permgroup_element
        sage: S = SymmetricGroup(3)
        sage: make_permgroup_element(S, [1,3,2])
        (2,3)
    """
    domain = FiniteEnumeratedSet(range(1, len(x)+1))
    return make_permgroup_element_v2(G, x, domain)

def make_permgroup_element_v2(G, x, domain):
    """
    Returns a PermutationGroupElement given the permutation group
    ``G``, the permutation ``x`` in list notation, and the domain
    ``domain`` of the permutation group.

    This is function is used when unpickling permutation groups and
    their elements.

    EXAMPLES::

        sage: from sage.groups.perm_gps.permgroup_element import make_permgroup_element_v2
        sage: S = SymmetricGroup(3)
        sage: make_permgroup_element_v2(S, [1,3,2], S.domain())
        (2,3)
    """
    # Note that it has to be in-sync with the __init__ method of
    # PermutationGroup_generic since the elements have to be created
    # before the PermutationGroup_generic is initialized.  The
    # constructor for PermutationGroupElement requires that
    # G._domain_to_gap be set.
    G._domain = domain
    G._deg = len(domain)
    G._domain_to_gap = {key: i+1 for i, key in enumerate(domain)}
    G._domain_from_gap = {i+1: key for i, key in enumerate(domain)}
    return G.element_class(x, G, check=False)

def is_PermutationGroupElement(x):
    """
    Returns True if ``x`` is a PermutationGroupElement.

    EXAMPLES::

        sage: p = PermutationGroupElement([(1,2),(3,4,5)])
        sage: from sage.groups.perm_gps.permgroup_element import is_PermutationGroupElement
        sage: is_PermutationGroupElement(p)
        True
    """
    return isinstance(x, PermutationGroupElement)

cdef class PermutationGroupElement(MultiplicativeGroupElement):
    """
    An element of a permutation group.

    EXAMPLES::

        sage: G = PermutationGroup(['(1,2,3)(4,5)'])
        sage: G
        Permutation Group with generators [(1,2,3)(4,5)]
        sage: g = G.random_element()
        sage: g in G
        True
        sage: g = G.gen(0); g
        (1,2,3)(4,5)
        sage: print(g)
        (1,2,3)(4,5)
        sage: g*g
        (1,3,2)
        sage: g**(-1)
        (1,3,2)(4,5)
        sage: g**2
        (1,3,2)
        sage: G = PermutationGroup([(1,2,3)])
        sage: g = G.gen(0); g
        (1,2,3)
        sage: g.order()
        3

    This example illustrates how permutations act on multivariate
    polynomials.

    ::

        sage: R = PolynomialRing(RationalField(), 5, ["x","y","z","u","v"])
        sage: x, y, z, u, v = R.gens()
        sage: f = x**2 - y**2 + 3*z**2
        sage: G = PermutationGroup(['(1,2,3)(4,5)', '(1,2,3,4,5)'])
        sage: sigma = G.gen(0)
        sage: f * sigma
        3*x^2 + y^2 - z^2
    """
    def __dealloc__(self):
        if self.perm != NULL and self.perm != self.perm_buf:
            sig_free(self.perm)

    def __init__(self, g, parent, check=True):
        r"""
        Create element of a permutation group.

        There are several ways to define a permutation group element:

        -  Define a permutation group `G`, then use
           ``G.gens()`` and multiplication \* to construct
           elements.

        -  Define a permutation group `G`, then use, e.g.,
           ``G([(1,2),(3,4,5)])`` to construct an element of the
           group. You could also use ``G('(1,2)(3,4,5)')``

        -  Use, e.g., ``PermutationGroupElement([(1,2),(3,4,5)])`` or
           ``PermutationGroupElement('(1,2)(3,4,5)')`` to make a
           permutation group element with parent `S_5`.

        INPUT:

        -  ``g`` -- defines element

        -  ``parent`` -- defines parent group (``g`` must be in
           parent if specified, or a ``TypeError`` is raised)

        -  ``check`` - bool (default: ``True``); if ``False`` assumes ``g``
           is a gap element in parent (if specified)


        EXAMPLES:

        We illustrate construction of permutation using several
        different methods.

        First we construct elements by multiplying together generators for
        a group.

        ::

            sage: G = PermutationGroup(['(1,2)(3,4)', '(3,4,5,6)'], canonicalize=False)
            sage: s = G.gens()
            sage: s[0]
            (1,2)(3,4)
            sage: s[1]
            (3,4,5,6)
            sage: s[0]*s[1]
            (1,2)(3,5,6)
            sage: (s[0]*s[1]).parent()
            Permutation Group with generators [(1,2)(3,4), (3,4,5,6)]

        Next we illustrate creation of a permutation using coercion into an
        already-created group.

        ::

            sage: g = G([(1,2),(3,5,6)])
            sage: g
            (1,2)(3,5,6)
            sage: g.parent()
            Permutation Group with generators [(1,2)(3,4), (3,4,5,6)]
            sage: g == s[0]*s[1]
            True

        We can also use a string instead of a list to specify the
        permutation.

        ::

            sage: h = G('(1,2)(3,5,6)')
            sage: g == h
            True

        We can also make a permutation group element directly using the
        ``PermutationGroupElement`` command. Note that the
        parent is then the full symmetric group `S_n`, where
        `n` is the largest integer that is moved by the
        permutation.

        ::

            sage: k = PermutationGroupElement('(1,2)(3,5,6)')
            sage: k
            (1,2)(3,5,6)
            sage: k.parent()
            Symmetric group of order 6! as a permutation group

        Note the comparison of permutations doesn't require that the parent
        groups are the same.

        ::

            sage: k == g
            True

        Arithmetic with permutations having different parents is also
        defined::

            sage: k*g
            (3,6,5)
            sage: (k*g).parent()
            Symmetric group of order 6! as a permutation group

        ::

            sage: G = PermutationGroup([[(1,2,3),(4,5)],[(3,4)]])
            sage: loads(dumps(G.0)) == G.0
            True

        Initialization from gap or pari objects::

            sage: S = SymmetricGroup(5)
            sage: S(Permutation([5,1,4,3,2]))
            (1,5,2)(3,4)
            sage: S(gp.Vecsmall([5,1,4,3,2]))
            (1,5,2)(3,4)
            sage: S(gap.PermList([5,1,4,3,2]))
            (1,5,2)(3,4)
            sage: S(pari.Vecsmall([5,1,4,3,2]))
            (1,5,2)(3,4)
            sage: S(libgap.PermList([5,1,4,3,2]))
            (1,5,2)(3,4)
            sage: S(libgap([3,1,4,2,5]))
            (1,3,4,2)
            sage: S(libgap("(1,2,4)(3,5)"))
            (1,2,4)(3,5)

        Note that the conversion from gap permutations is agnostic to domains::

            sage: S = SymmetricGroup(['a', 'b', 'c'])
            sage: S(libgap.eval("(1,3)"))
            ('a','c')
            sage: S(gap("(1,3)"))
            ('a','c')

        Though not for gap list or string::

            sage: S(libgap([1, 3, 2]))
            Traceback (most recent call last):
            ...
            KeyError: 1
            sage: S(libgap(['a', 'c', 'b']))
            ('b','c')

            sage: S(libgap("(1,2)"))
            Traceback (most recent call last):
            ...
            KeyError: 1
            sage: S(libgap("('a','c')"))
            ('a','c')

        EXAMPLES::

            sage: k = PermutationGroupElement('(1,2)(3,5,6)')
            sage: k._gap_()
            (1,2)(3,5,6)
            sage: k._gap_().parent()
            Gap

        List notation::

            sage: PermutationGroupElement([1,2,4,3,5])
            (3,4)

        TESTS::

            sage: PermutationGroupElement(())
            ()
            sage: PermutationGroupElement([()])
            ()

        We check that :trac:`16678` is fixed::

            sage: Permutations.options.display='cycle'
            sage: p = Permutation((1,2))
            sage: PermutationGroupElement(p)
            (1,2)

        Bad input::

            sage: S5 = SymmetricGroup(5)
            sage: S5((3,-1,5))
            Traceback (most recent call last):
            ...
            ValueError: invalid list of cycles to initialize a permutation
            sage: S5((1,2,6,3))
            Traceback (most recent call last):
            ...
            ValueError: invalid list of cycles to initialize a permutation

            sage: P = PermutationGroup(['(1,2,3)'])
            sage: P('(1,2)')
            Traceback (most recent call last):
            ...
            ValueError: permutation (1,2) not in Permutation Group with generators [(1,2,3)]
        """
        cdef int i, degree = parent.degree()
        cdef PermutationGroupElement g_pge
        self._parent = parent
        self._alloc(degree)

        if not g:
            self._set_identity()
            return

        # TODO: this is for 1 base domain (ie {1, 2, ..., n}). We should
        # also introduce shortcut for 0 base domain.
        convert = not parent._has_natural_domain()
        if isinstance(g, tuple) and not isinstance(g[0], tuple):
            self._set_list_cycles([g], convert)
        elif isinstance(g, (list, tuple)):
            if isinstance(g[0], tuple):
                self._set_list_cycles(g, convert)
            else:
                self._set_list_images(g, convert)
        elif isinstance(g, str):
            self._set_string(g)
        elif isinstance(g, PermutationGroupElement):
            self._set_permutation_group_element(g, convert or not g.parent()._has_natural_domain())
        elif isinstance(g, Gen):
            self._set_list_images(g, convert)
        elif isinstance(g, GapElement):
            if isinstance(g, GapElement_Permutation):
                self._set_libgap(g)
            elif isinstance(g, GapElement_String):
                self._set_string(g.sage())
            elif isinstance(g, GapElement_List):
                self._set_list_images(g.sage(), convert)
            else:
                raise ValueError("invalid data to initialize a permutation")
        elif isinstance(g, PExpectGapElement):
            if g.IsPerm():
                self._set_list_images(g.ListPerm(), False)
            else:
                raise ValueError("invalid data to initialize a permutation")
        elif isinstance(g, GpElement):
            self._set_list_images(list(g), convert)
            return
        else:
            # one more conversion that needs an extra import
            # (with circular dependencies)
            from sage.combinat.permutation import Permutation
            if isinstance(g, Permutation):
                self._set_list_images(g._list, convert)
            else:
                raise ValueError("invalid data to initialize a permutation")

        # We do this check even if check=False because it's fast
        # (relative to other things in this function) and the
        # rest of the code assumes that self.perm specifies
        # a valid permutation (else segfaults, infinite loops may occur).
        if not is_valid_permutation(self.perm, self.n):
            raise ValueError("invalid data to initialize a permutation")

        # This is more expensive
        if check and not isinstance(self, SymmetricGroupElement):
            P = parent._libgap_()
            p = libgap.PermList([self.perm[i] + 1 for i in range(self.n)])
            if p not in P:
                raise ValueError('permutation %s not in %s' % (g, parent))

    cpdef _set_identity(self):
        r"""
        TESTS::

            sage: p = PermutationGroupElement([3,1,4,2,5])
            sage: p._set_identity()
            sage: p
            ()

            sage: S = SymmetricGroup(["a", "b", "c"])
            sage: p = S(["b", "a", "c"])
            sage: p._set_identity()
            sage: p
            ()
        """
        cdef int i
        for i in range(self.n):
            self.perm[i] = i

    cpdef _set_list_images(self, v, bint convert):
        r"""
        TESTS::

            sage: p = PermutationGroupElement([3,1,4,2,5])
            sage: p._set_list_images([1,4,2,3,5], True)
            sage: p
            (2,4,3)
            sage: p._set_list_images([1,4,2,3,5], False)
            sage: p
            (2,4,3)

            sage: S = SymmetricGroup(["a", "b", "c"])
            sage: p = S(["b", "a", "c"])
            sage: p._set_list_images(["a", "c", "b"], True)
            sage: p
            ('b','c')
            sage: p._set_list_images([1, 3, 2], False)
            sage: p
            ('b','c')
        """
        cdef int i, j, vn = len(v)
        assert(vn <= self.n)
        if convert:
            convert_dict = self._parent._domain_to_gap
            for i in range(len(v)):
                self.perm[i] = convert_dict[v[i]] - 1
        else:
            for i, j in enumerate(v):
                self.perm[i] = j - 1

        for i in range(vn, self.n):
            self.perm[i] = i

    cpdef _set_libgap(self, GapElement p):
        r"""
        TESTS::

            sage: S = SymmetricGroup(4)
            sage: S(libgap.eval('(1,2)'))
            (1,2)
            sage: S(libgap.eval('(2,3)'))
            (2,3)
            sage: S(libgap.eval('(1,4)'))
            (1,4)
            sage: S(libgap.eval('(1,2,4)(3,5)') * libgap.eval('(3,5)'))
            (1,2,4)

            sage: S(libgap.eval('(1,5)'))
            Traceback (most recent call last):
            ...
            ValueError: invalid data to initialize a permutation
        """
        cdef UInt2* p2
        cdef UInt4* p4
        cdef int i
        cdef UInt d

        if TNUM_OBJ(p.value) == T_PERM2:
            d = DEG_PERM2(p.value)
            if d > self.n:
                d = self.n
            else:
                for i in range(d, self.n):
                    self.perm[i] = i
            p2 = CONST_ADDR_PERM2(p.value)
            for i in range(d):
                self.perm[i] = p2[i]
        elif TNUM_OBJ(p.value) == T_PERM4:
            d = DEG_PERM4(p.value)
            if d > self.n:
                d = self.n
            else:
                for i in range(d, self.n):
                    self.perm[i] = i
            p4 = CONST_ADDR_PERM4(p.value)
            for i in range(d):
                self.perm[i] = p4[i]
        else:
            raise TypeError("not a gap permutation")

        self._libgap = p

    cpdef _set_permutation_group_element(self, PermutationGroupElement p, bint convert):
        r"""
        TESTS::

            sage: S1 = SymmetricGroup(5)
            sage: S2 = SymmetricGroup(6)
            sage: S3 = SymmetricGroup([1,3,5])
            sage: for U in [S1,S2,S3]:
            ....:     for V in [S1,S2,S3]:
            ....:         assert U(V((1,3))) == U((1,3))

            sage: S3(S2('(1,2,3)'))
            Traceback (most recent call last):
            ...
            KeyError: 2

            sage: S1(S2('(1,6)'))
            Traceback (most recent call last):
            ...
            ValueError: invalid data to initialize a permutation

            sage: S0 = SymmetricGroup(0)
            sage: S0(S1.one())
            ()
            sage: S0(S1('(1,5)'))
            Traceback (most recent call last):
            ...
            ValueError: invalid data to initialize a permutation
        """
        cdef i, j
        if convert:
            self._set_identity()
            convert_dict = self._parent._domain_to_gap
            p_domain = p._parent._domain
            for i in range(p.n):
                if p.perm[i] == i:
                    continue
                j = p.perm[i]
                i = convert_dict[p_domain[i]] - 1
                j = convert_dict[p_domain[j]] - 1
                self.perm[i] = j
        else:
            if p.n > self.n:
                for i in range(self.n, p.n):
                    if p.perm[i] != i:
                        raise ValueError("invalid data to initialize a permutation")
                for i in range(self.n):
                    self.perm[i] = p.perm[i]
            else:
                for i in range(p.n):
                    self.perm[i] = p.perm[i]
                for i in range(p.n, self.n):
                    self.perm[i] = i

    cpdef _set_list_cycles(self, c, bint convert):
        r"""
        TESTS::

            sage: p = PermutationGroupElement([3,1,4,2,5])
            sage: p._set_list_cycles([(1,4),(2,3,5)], True)
            sage: p
            (1,4)(2,3,5)
            sage: p._set_list_cycles([(1,4),(2,3,5)], False)
            sage: p
            (1,4)(2,3,5)

            sage: S = SymmetricGroup(["a", "b", "c"])
            sage: p = S(["a", "b", "c"])
            sage: p._set_list_cycles([("a", "c")], True)
            sage: p
            ('a','c')
            sage: p._set_list_cycles([(1, 3)], False)
            sage: p
            ('a','c')
        """
        cdef int i, j
        self._set_identity()
        if convert:
            convert_dict = self._parent._domain_to_gap
            for t in c:
                if len(t) <= 1:
                    continue
                for i in range(len(t) - 1):
                    j = convert_dict[t[i]] - 1
                    self.perm[j] = convert_dict[t[i+1]] - 1
                j = convert_dict[t[-1]] - 1
                self.perm[j] = convert_dict[t[0]] - 1
        else:
            for t in c:
                if len(t) <= 1:
                    continue
                for i in range(len(t) - 1):
                    j = t[i] - 1
                    if j < 0 or j >= self.n:
                        raise ValueError("invalid list of cycles to initialize a permutation")
                    self.perm[j] = t[i+1] - 1
                j = t[-1] - 1
                if j < 0 or j >= self.n:
                    raise ValueError("invalid list of cycles to initialize a permutation")
                self.perm[j] = t[0] - 1

    cpdef _set_string(self, str s):
        r"""
        TESTS::

            sage: s = SymmetricGroup(8)()
            sage: s._set_string('(4,2,1,6)(3,5)')
            sage: s
            (1,6,4,2)(3,5)
            sage: s._set_string('(4,2) (1,6)\n \n(3,5)')
            sage: s
            (1,6)(2,4)(3,5)

            sage: S = SymmetricGroup(['a', 'b', 'c', 'd', 'e', 'f'])
            sage: S("('a','c')('b','e','d')")
            ('a','c')('b','e','d')

            sage: S = SymmetricGroup(8)
            sage: S("()")
            ()
            sage: S("()(1,3)()()")
            (1,3)
            sage: S("(1,3")
            Traceback (most recent call last):
            ...
            ValueError: invalid string to initialize a permutation
            sage: S("1,3)")
            Traceback (most recent call last):
            ...
            ValueError: invalid string to initialize a permutation
            sage: S("1,3")
            Traceback (most recent call last):
            ...
            ValueError: invalid string to initialize a permutation
        """
        cdef Py_ssize_t i=0, j
        cdef int k, m
        cdef str c
        cdef list cycle
        cdef dict convert_dict = self._parent._domain_to_gap
        cdef bint convert = self._parent._has_natural_domain()

        self._set_identity()

        while i < len(s):
            while i < len(s) and s[i].isspace():
                i += 1
            if i == len(s):
                return
            j = s.find(')', i + 1)
            if s[i] != '(' or j == -1:
                raise ValueError("invalid string to initialize a permutation")
            i += 1
            if i == j:
                i = j + 1
                continue

            cycle = []
            for c in s[i:j].split(','):
                c = c.strip()
                if convert:
                    cycle.append(int(c) - 1)
                else:
                    cycle.append(convert_dict[eval(c)] - 1)
            for k in range(len(cycle) - 1):
                m = cycle[k]
                if m < 0 or m >= self.n:
                    raise ValueError("invalid list of cycles to initialize a permutation")
                self.perm[m] = cycle[k+1]
            m = cycle[-1]
            if m < 0 or m >= self.n:
                raise ValueError("invalid list of cycles to initialize a permutation")
            self.perm[m] = cycle[0]

            i = j + 1


    def __reduce__(self):
        """
        Returns a function and its arguments needed to create this
        permutation group element.  This is used in pickling.

        EXAMPLES::

           sage: g = PermutationGroupElement([(1,2,3),(4,5)]); g
           (1,2,3)(4,5)
           sage: func, args = g.__reduce__()
           sage: func(*args)
           (1,2,3)(4,5)
        """
        return make_permgroup_element_v2, (self._parent, self.domain(), self._parent.domain())

    cdef _alloc(self, int n):
        if n < 16 and self.perm == NULL:
            self.perm = self.perm_buf
        elif self.perm == NULL:
            self.perm = <int *> sig_calloc(n, sizeof(int))
        elif n > self.n:
            self.perm = <int *> sig_realloc(self.perm, n * sizeof(int))

        self.n = n

    cdef PermutationGroupElement _new_c(self):
        cdef type t = type(self)
        cdef PermutationGroupElement other = t.__new__(t)
        if HAS_DICTIONARY(self):
            other.__class__ = self.__class__
        other._parent = self._parent
        other._alloc(self.n)
        return other

    def _gap_(self, gap=None):
        """
        TESTS::

            sage: g = PermutationGroupElement([(1,2,3),(4,5)]); g
            (1,2,3)(4,5)
            sage: g._gap_()
            (1,2,3)(4,5)
        """
        if gap is None:
            from sage.interfaces.gap import gap
        return gap(self._gap_init_())

    def _libgap_(self):
        r"""
        Returns self as a libgap element

        EXAMPLES::

            sage: S = SymmetricGroup(4)
            sage: p = S('(2,4)')
            sage: p_libgap = libgap(p)
            sage: p_libgap.Order()
            2
            sage: S(p_libgap) == p
            True

            sage: P = PGU(8,2)
            sage: p, q = P.gens()
            sage: p_libgap  = p.gap()

        TESTS::

            sage: P = PGU(8,2)
            sage: p, q = P.gens()
            sage: p_pexpect = gap(p)
            sage: p_libgap == p_pexpect
            True
            sage: type(p_libgap) == type(p_pexpect)
            False

        If the permutation element is built from a libgap element, it is cached
        and returned by this function::

            sage: S = SymmetricGroup(4)
            sage: p = libgap.eval('(1,3)')
            sage: libgap(S(p)) is p
            True

        Test the empty permutation::

            sage: p = SymmetricGroup(0).an_element()
            sage: p._libgap_()
            ()
        """
        if self._libgap is not None:
            return self._libgap
        initialize()

        cdef Obj res = NEW_PERM2(self.n)
        cdef UInt2* p = ADDR_PERM2(res)
        cdef UInt i
        for i in range(self.n):
            p[i] = self.perm[i]
        self._libgap = make_GapElement_Permutation(libgap, res)
        return self._libgap

    # for compatibility with sage.groups.libgap_wrapper.ElementLibGAP
    # see sage.groups.perm_gps.permgroup.PermutationGroup_generic.gap
    gap = _libgap_

    def _gap_init_(self):
        """
        Returns a GAP string representation for this
        PermutationGroupElement.

        EXAMPLES::

            sage: g = PermutationGroupElement([(1,2,3),(4,5)])
            sage: g._gap_init_()
            'PermList([2, 3, 1, 5, 4])'
        """
        return 'PermList(%s)' % self._gap_list()


    def _repr_(self):
        """
        Return string representation of this permutation.

        EXAMPLES:

        We create the permutation `(1,2,3)(4,5)` and
        print it. ::

            sage: g = PermutationGroupElement([(1,2,3),(4,5)])
            sage: g._repr_()
            '(1,2,3)(4,5)'

        Permutation group elements support renaming them so they print
        however you want, as illustrate below::

            sage: g.rename('sigma')
            sage: g
            sigma
            sage: g.rename()
            sage: g
            (1,2,3)(4,5)
        """
        return self.cycle_string()

    def _latex_(self):
        r"""
        Return a latex representation of this permutation.

        EXAMPLES::

            sage: g = PermutationGroupElement([(1,2,3),(4,5)])
            sage: latex(g)
            (1,2,3)(4,5)

            sage: S = SymmetricGroup(['a', 'b'])
            sage: latex(S.gens())
            \left[(\text{\texttt{a}},\text{\texttt{b}})\right]
        """
        from sage.misc.latex import latex
        return "".join(("(" + ",".join(latex(x) for x in cycle) + ")")
                       for cycle in self.cycle_tuples())

    def __getitem__(self, i):
        """
        Return the ith permutation cycle in the disjoint cycle
        representation of self.

        INPUT:

        -  ``i`` - integer

        OUTPUT: a permutation group element

        EXAMPLES::

            sage: G = PermutationGroup([[(1,2,3),(4,5)]])
            sage: g = G.gen(0)
            sage: g[0]
            (1,2,3)
            sage: g[1]
            (4,5)
        """
        return self.cycles()[i]

    cpdef _richcmp_(self, other, int op):
        """
        Compare group elements ``self`` and ``other``.

        EXAMPLES::

            sage: G = PermutationGroup([[(3,4)], [(1,2,3),(4,5)]])
            sage: G.gen(0) != G.gen(1)
            True
            sage: G.gen(0) == G.gen(1)
            False

        Permutations are ordered left lexicographically on their
        associated 'lists'; thus in the symmetric group S(5), the
        permutation (1,2)(3,4), which corresponds to the list
        [2,1,4,3,5], is larger than (1,2), which corresponds to the
        list [2,1,3,4,5].

        ::

            sage: S = SymmetricGroup(5)
            sage: S("(1,2)(3,4)") < S("(1,2)")
            False
            sage: S("(1,2)(3,4)") > S("(1,2)")
            True

        TESTS:

        Verify that we fixed bug :trac:`5537`::

            sage: h = PermutationGroupElement('(1,3,2)')
            sage: k = PermutationGroupElement('(1,2,3)(4,5)')
            sage: k^2 == h, h == k^2
            (True, True)
            sage: k^6 == PermutationGroupElement('()')
            True
        """
        cdef int i
        cdef PermutationGroupElement right = <PermutationGroupElement>other
        for i in range(self.n):  # Equal parents, so self.n == other.n
            li = self.perm[i]
            ri = right.perm[i]
            if li != ri:
                return richcmp_not_equal(li, ri, op)
        return rich_to_bool(op, 0)

    def __call__(self, i):
        """
        Returns the image of the integer i under this permutation.
        Alternately, if i is a list, tuple or string, returns the result of
        self acting on i.

        EXAMPLES::

            sage: G = PermutationGroup(['(1,2,3)(4,5)'])
            sage: G
            Permutation Group with generators [(1,2,3)(4,5)]
            sage: g = G.gen(0)
            sage: g(5)
            4
            sage: g('abcde')
            'bcaed'
            sage: g([0,1,2,3,4])
            [1, 2, 0, 4, 3]
            sage: g(('who','what','when','where','why'))
            ('what', 'when', 'who', 'why', 'where')

        ::

            sage: g(x)
            Traceback (most recent call last):
            ...
            ValueError: must be in the domain or a list, tuple or string
            sage: g(3/2)
            Traceback (most recent call last):
            ...
            ValueError: must be in the domain or a list, tuple or string
        """
        to_gap = self._parent._domain_to_gap
        from_gap = self._parent._domain_from_gap
        cdef int j

        try:
            i = to_gap[i]
        except (KeyError, TypeError):
            # We currently have to include this to maintain the
            # current behavior where if you pass in an integer which
            # is not in the domain of the permutation group, then that
            # integer itself will be returned.
            if isinstance(i, (long, int, Integer)):
                return i


            if not isinstance(i,(list,tuple,str)):
                raise ValueError("must be in the domain or a list, tuple or string")

            permuted = [i[self.perm[j]] for j from 0 <= j < self.n]
            if isinstance(i, tuple):
                permuted = tuple(permuted)
            elif isinstance(i, str):
                permuted = ''.join(permuted)
            permuted += i[self.n:]
            return permuted
        else:
            j = i
            if 1 <= j <= self.n:
                return from_gap[self.perm[j-1]+1]
            else:
                return from_gap[i]

    cpdef list _act_on_list_on_position(self, list x):
        """
        Returns the right action of ``self`` on the list ``x``. This is the
        action on positions.

        EXAMPLES::

            sage: G = PermutationGroup([[(1,2,3,4,5,6)]])
            sage: p = G.gen()^2; p
            (1,3,5)(2,4,6)
            sage: p._act_on_list_on_position([1,2,3,4,5,6])
            [3, 4, 5, 6, 1, 2]
            sage: p._act_on_list_on_position(['a','b','c','d','e','f'])
            ['c', 'd', 'e', 'f', 'a', 'b']
            sage: p._act_on_list_on_position(['c','d','e','f','a','b'])
            ['e', 'f', 'a', 'b', 'c', 'd']
            sage: p._act_on_list_on_position([])
            Traceback (most recent call last):
            ...
            AssertionError: (1,3,5)(2,4,6) and [] should have the same length
            sage: p._act_on_list_on_position([1,2,3,4,5,6,7])
            Traceback (most recent call last):
            ...
            AssertionError: (1,3,5)(2,4,6) and [1, 2, 3, 4, 5, 6, 7] should have the same length
        """
        assert len(x) == self.n, '%s and %s should have the same length'%(self, x)
        return [ x[self.perm[i]] for i in range(self.n) ]

    cpdef ClonableIntArray _act_on_array_on_position(self, ClonableIntArray x):
        """
        Returns the right action of ``self`` on the ClonableIntArray
        ``x``. This is the action on positions.

        EXAMPLES::

            sage: from sage.structure.list_clone_demo import IncreasingIntArrays
            sage: v = IncreasingIntArrays()([1,2,3,4])
            sage: G = PermutationGroup([[(1,2,3,4)]])
            sage: id = G.identity()
            sage: id._act_on_array_on_position(v)
            [1, 2, 3, 4]
        """
        cdef int i
        cdef ClonableIntArray y
        cdef int l = self.n
        assert x._len == l, '%s and %s should have the same length'%(self, x)
        y = x.clone()
        for i in range(l):
            y._list[i] = x._list[self.perm[i]]
        y.set_immutable()
        return y

    cpdef ETuple _act_on_etuple_on_position(self, ETuple x):
        r"""
        Return the right action of this permutation on the ETuple ``x``.

        EXAMPLES::

            sage: from sage.rings.polynomial.polydict import ETuple
            sage: S = SymmetricGroup(6)
            sage: e = ETuple([1,2,3,4,5,6])
            sage: S("(1,4)")._act_on_etuple_on_position(e)
            (4, 2, 3, 1, 5, 6)
            sage: S("(1,2,3,4,5,6)")._act_on_etuple_on_position(e)
            (6, 1, 2, 3, 4, 5)

            sage: e = ETuple([1,2,0,0,0,6])
            sage: S("(1,4)")._act_on_etuple_on_position(e)
            (0, 2, 0, 1, 0, 6)
            sage: S("(1,2,3,4,5,6)")._act_on_etuple_on_position(e)
            (6, 1, 2, 0, 0, 0)

        It is indeed a right action::

            sage: p, q = S('(1,2,3,4,5,6)'), S('(1,2)(3,4)(5,6)')
            sage: e = ETuple([10..15])
            sage: right = lambda x, p: p._act_on_etuple_on_position(x)
            sage: right(e, p * q) == right(right(e, p), q)
            True
        """
        cdef size_t ind
        cdef ETuple result = ETuple.__new__(ETuple)

        result._length = x._length
        result._nonzero = x._nonzero
        result._data = <int*> sig_malloc(sizeof(int)*result._nonzero*2)
        for ind in range(x._nonzero):
            result._data[2*ind] = self.perm[x._data[2*ind]] # index
            result._data[2*ind + 1] = x._data[2*ind+1] # exponent
        qsort(result._data, result._nonzero, 2 * sizeof(int), etuple_index_cmp)
        return result

    cpdef _act_on_(self, x, bint self_on_left):
        r"""
        Return the result of the action of ``self`` on ``x``.

        For example, if ``x=f(z)`` is a polynomial, then this function returns
        f(sigma\*z), which is the image of f under the right action of sigma on
        the indeterminates. This is a right action since the image of
        f(sigma\*z) under tau is f(sigma\*tau\*z).

        Additionally, if ``x`` is a matrix, then sigma acts on the matrix
        by permuting the columns when acting from the right and by permuting
        the rows when acting from the left.

        INPUT:

        - ``x`` -- element of space on which permutations act

        - ``self_on_left`` -- if ``True``, this permutation acts on ``x`` from
          the left, otherwise from the right

        EXAMPLES::

            sage: G = PermutationGroup(['(1,2,3)(4,5)', '(1,2,3,4,5)'])
            sage: R.<x,y,z,u,v> = PolynomialRing(QQ,5)
            sage: f = x^2 + y^2 - z^2 + 2*u^2
            sage: sigma, tau = G.gens()
            sage: f*sigma
            -x^2 + y^2 + z^2 + 2*v^2
            sage: f*tau
            y^2 + z^2 - u^2 + 2*v^2
            sage: f*(sigma*tau)
            2*x^2 - y^2 + z^2 + u^2
            sage: (f*sigma)*tau
            2*x^2 - y^2 + z^2 + u^2

            sage: M = matrix(ZZ,[[1,0,0,0,0],[0,2,0,0,0],[0,0,3,0,0],[0,0,0,4,0],[0,0,0,0,5]])
            sage: sigma * M
            [0 2 0 0 0]
            [0 0 3 0 0]
            [1 0 0 0 0]
            [0 0 0 0 5]
            [0 0 0 4 0]
            sage: (M * sigma) * tau == M * (sigma * tau)
            True
            sage: (M * sigma) * tau == (M * sigma.matrix()) * tau.matrix()
            True
            sage: (tau * sigma) * M == tau * (sigma * M)
            True
        """
        if not self_on_left:
            left = x
            if is_Polynomial(left):
                if self != 1:
                    raise ValueError("%s does not act on %s" % (self,
                                                                left.parent()))
                return left
            elif is_MPolynomial(left):
                R = left.parent()
                vars = R.gens()
                try:
                    sigma_x  = [vars[self(i+1)-1] for i in range(R.ngens())]
                except IndexError:
                    raise TypeError("%s does not act on %s" % (self,
                                                               left.parent()))
                return left(tuple(sigma_x))
            elif is_Matrix(left):
                return left.with_permuted_columns(~self)
        else:
            if is_Matrix(x):
                return x.with_permuted_rows(self)


    def __mul__(left, right):
        r"""
        TESTS::

            sage: S = SymmetricGroup(5)
            sage: P = PermutationGroup([(1,2,3),(4,5)])
            sage: Q = PermutationGroup([(1,2),(2,3),(4,5)])
            sage: prod = S('(1,2,3)(4,5)')
            sage: for P1 in [S, P,Q]:
            ....:     for P2 in [S, P,Q]:
            ....:         prod = P1('(1,2,3)') * P2('(4,5)')
            ....:         assert prod.parent() == coercion_model.common_parent(P1, P2)
            ....:         assert prod == S('(1,2,3)(4,5)')
        """
        if type(left) is type(right) and \
           (<PermutationGroupElement> left)._parent is (<PermutationGroupElement> right)._parent:
            return (<PermutationGroupElement> left)._mul_(right)

        # shortcut the case when one of them belong to a full symmetric group
        # and domains are equal
        cdef PermutationGroupElement pl, pr, prod
        cdef int i

        if isinstance(left, SymmetricGroupElement):
            if isinstance(right, PermutationGroupElement):
                pl = <PermutationGroupElement> left
                pr = <PermutationGroupElement> right
                Pleft = pl._parent
                Pright = pr._parent
                if Pleft._domain == Pright._domain:
                    prod = pl._new_c()
                    for i in range(pl.n):
                        prod.perm[i] = pr.perm[pl.perm[i]]
                    return prod

        elif isinstance(right, SymmetricGroupElement):
            pl = <PermutationGroupElement> left
            pr = <PermutationGroupElement> right
            Pleft = pl._parent
            Pright = pr._parent
            if Pleft._domain == Pright._domain:
                prod = pr._new_c()
                for i in range(pr.n):
                    prod.perm[i] = pr.perm[pl.perm[i]]
                return prod

        return coercion_model.bin_op(left, right, operator.mul)

    cpdef _mul_(left, _right):
        """
        EXAMPLES::

            sage: S = SymmetricGroup(['a', 'b'])
            sage: s = S([('a', 'b')]); s
            ('a','b')
            sage: s*s
            ()
        """
        cdef PermutationGroupElement prod = left._new_c()
        cdef PermutationGroupElement right = <PermutationGroupElement>_right
        cdef int i
        for i from 0 <= i < left.n:
            prod.perm[i] = right.perm[left.perm[i]]
        return prod

    cpdef PermutationGroupElement _generate_new(self, list v):
        """
        Generate a new permutation group element with the same parent
        as ``self`` from ``v``.

        EXAMPLES::

            sage: P = PermutationGroup([(1,2),(1,2,3,4)])
            sage: one = P.one()
            sage: one._generate_new([])
            ()
            sage: one._generate_new([4,3,2,1])
            (1,4)(2,3)
        """
        cdef PermutationGroupElement new = self._new_c()
        new._set_list_images(v, False)
        return new

    cpdef PermutationGroupElement _generate_new_GAP(self, lst_in):
        """
        Generate a new permutation group element with the same parent
        as ``self`` from the GAP list ``lst_in``.

        EXAMPLES::

            sage: from sage.libs.gap.libgap import libgap

            sage: P = PermutationGroup([(1,2),(1,2,3,4)])
            sage: one = P.one()
            sage: perm = libgap.eval('[]')
            sage: one._generate_new_GAP(perm)
            ()
            sage: perm = libgap.eval('[4,3,2,1]')
            sage: one._generate_new_GAP(perm)
            (1,4)(2,3)
        """
        cdef GapElement_List lst = <GapElement_List?> lst_in
        cdef Obj obj = lst.value

        cdef PermutationGroupElement new = self._new_c()
        cdef Py_ssize_t i, j, vn = len(lst)

        assert vn <= self.n

        for i in range(vn):
            j = INT_INTOBJ(ELM_LIST(obj, i+1))
            new.perm[i] = j - 1
        for i in range(vn, self.n):
            new.perm[i] = i
        return new

    def __invert__(self):
        """
        Return the inverse of this permutation.

        EXAMPLES::

            sage: g = PermutationGroupElement('(1,2,3)(4,5)')
            sage: ~g
            (1,3,2)(4,5)
            sage: (~g) * g
            ()
        """
        cdef PermutationGroupElement inv = self._new_c()
        cdef int i
        for i from 0 <= i < self.n:
            inv.perm[self.perm[i]] = i
        return inv

    cpdef _gap_list(self):
        """
        Returns this permutation in list notation compatible with the
        GAP numbering.

        EXAMPLES::

            sage: S = SymmetricGroup(3)
            sage: s = S.gen(0); s
            (1,2,3)
            sage: s._gap_list()
            [2, 3, 1]

        ::

            sage: S = SymmetricGroup(['a', 'b', 'c'])
            sage: s = S.gen(0); s
            ('a','b','c')
            sage: s._gap_list()
            [2, 3, 1]
        """
        cdef int i
        return [self.perm[i]+1 for i from 0 <= i < self.n]

    def _gap_cycle_string(self):
        """
        Returns a cycle string for this permutation compatible with
        the GAP numbering.

        EXAMPLES::

            sage: S = SymmetricGroup(3)
            sage: s = S.gen(0); s
            (1,2,3)
            sage: s._gap_cycle_string()
            '(1,2,3)'

        ::

            sage: S = SymmetricGroup(['a', 'b', 'c'])
            sage: s = S.gen(0); s
            ('a','b','c')
            sage: s._gap_cycle_string()
            '(1,2,3)'
        """
        from sage.combinat.permutation import Permutation
        return Permutation(self._gap_list()).cycle_string()

    cpdef domain(self):
        """
        Returns the domain of self.

        EXAMPLES::

            sage: G = SymmetricGroup(4)
            sage: x = G([2,1,4,3]); x
            (1,2)(3,4)
            sage: v = x.domain(); v
            [2, 1, 4, 3]
            sage: type(v[0])
            <... 'int'>
            sage: x = G([2,1]); x
            (1,2)
            sage: x.domain()
            [2, 1, 3, 4]

        TESTS::

            sage: S = SymmetricGroup(0)
            sage: x = S.one(); x
            ()
            sage: x.domain()
            []
        """
        if self.n == 0:
            return []

        cdef int i
        from_gap = self._parent._domain_from_gap
        return [from_gap[self.perm[i]+1] for i from 0 <= i < self.n]

    def __hash__(self):
        """
        Return a hash for this permutation.

        EXAMPLES::

            sage: G = SymmetricGroup(5)
            sage: hash(G([2,1,5,3,4]))
            -1203337681           # 32-bit
            -1527414595000039889  # 64-bit

        Check that the hash looks reasonable::

            sage: s = set()
            sage: s.update(map(hash,SymmetricGroup(0)))
            sage: s.update(map(hash,SymmetricGroup(1)))
            sage: s.update(map(hash,SymmetricGroup(2)))
            sage: s.update(map(hash,SymmetricGroup(3)))
            sage: s.update(map(hash,SymmetricGroup(4)))
            sage: s.update(map(hash,SymmetricGroup(5)))
            sage: len(s) == 1 + 1 + 2 + 6 + 24 + 120
            True
        """
        cdef size_t i
        cdef long ans = self.n
        for i in range(self.n):
            ans = (ans ^ (self.perm[i])) * 1000003L
        return ans

    def tuple(self):
        """
        Return tuple of images of the domain under self.

        EXAMPLES::

            sage: G = SymmetricGroup(5)
            sage: s = G([2,1,5,3,4])
            sage: s.tuple()
            (2, 1, 5, 3, 4)

            sage: S = SymmetricGroup(['a', 'b'])
            sage: S.gen().tuple()
            ('b', 'a')
        """
        if self.n == 0:
            return ()

        cdef int i
        from_gap = self._parent._domain_from_gap
        return tuple([from_gap[self.perm[i]+1] for i in range(self.n)])

    def dict(self):
        """
        Returns a dictionary associating each element of the domain with its
        image.

        EXAMPLES::

            sage: G = SymmetricGroup(4)
            sage: g = G((1,2,3,4)); g
            (1,2,3,4)
            sage: v = g.dict(); v
            {1: 2, 2: 3, 3: 4, 4: 1}
            sage: type(v[1])
            <... 'int'>
            sage: x = G([2,1]); x
            (1,2)
            sage: x.dict()
            {1: 2, 2: 1, 3: 3, 4: 4}
        """
        from_gap = self._parent._domain_from_gap
        to_gap = self._parent._domain_to_gap
        cdef int i
        return {e:from_gap[self.perm[i-1]+1] for e,i in to_gap.iteritems()}

    def multiplicative_order(self):
        """
        Return the order of this group element, which is the smallest
        positive integer `n` for which `g^n = 1`.

        EXAMPLES::

            sage: s = PermutationGroupElement('(1,2)(3,5,6)')
            sage: s.multiplicative_order()
            6

        ``order`` is just an alias for ``multiplicative_order``::

            sage: s.order()
            6

        TESTS::

            sage: prod(primes(150))
            1492182350939279320058875736615841068547583863326864530410
            sage: L = [tuple(range(sum(primes(p))+1, sum(primes(p))+1+p)) for p in primes(150)]
            sage: t = PermutationGroupElement(L).multiplicative_order(); t
            1492182350939279320058875736615841068547583863326864530410
            sage: type(t)
            <class 'sage.rings.integer.Integer'>
        """
        order = None
        cdef long long order_c = 1
        cdef int cycle_len
        cdef int i, k
        cdef bint* seen = <bint *>sig_malloc(sizeof(bint) * self.n)
        for i from 0 <= i < self.n: seen[i] = 0
        for i from 0 <= i < self.n:
            if seen[i] or self.perm[i] == i:
                continue
            k = self.perm[i]
            cycle_len = 1
            while k != i:
                seen[k] = 1
                k = self.perm[k]
                cycle_len += 1
            if order is not None:
                order = order.lcm(cycle_len)
            else:
                order_c = (order_c * cycle_len) / arith.c_gcd_longlong(order_c, cycle_len)
                if order_c > LLONG_MAX / (self.n - i):
                    order = Integer(order_c)
        sig_free(seen)
        return Integer(order_c) if order is None else order

    def inverse(self):
        r"""
        Returns the inverse permutation.

        OUTPUT:

        For an element of a permutation group, this method returns the inverse
        element, which is both the inverse function and the inverse as an
        element of a group.

        EXAMPLES::

            sage: s = PermutationGroupElement("(1,2,3)(4,5)")
            sage: s.inverse()
            (1,3,2)(4,5)

            sage: A = AlternatingGroup(4)
            sage: t = A("(1,2,3)")
            sage: t.inverse()
            (1,3,2)

        There are several ways (syntactically) to get an inverse
        of a permutation group element.  ::

            sage: s = PermutationGroupElement("(1,2,3,4)(6,7,8)")
            sage: s.inverse() == s^-1
            True
            sage: s.inverse() == ~s
            True
        """
        return ~self

    def sign(self):
        r"""
        Returns the sign of self, which is `(-1)^{s}`, where
        `s` is the number of swaps.

        EXAMPLES::

            sage: s = PermutationGroupElement('(1,2)(3,5,6)')
            sage: s.sign()
            -1

        ALGORITHM: Only even cycles contribute to the sign, thus

        .. MATH::

            sign(sigma) = (-1)^{\sum_c len(c)-1}


        where the sum is over cycles in self.
        """
        cdef int cycle_len_sum = 0
        cdef int i, k
        cdef bint* seen = <bint *>sig_malloc(sizeof(bint) * self.n)
        for i from 0 <= i < self.n: seen[i] = 0
        for i from 0 <= i < self.n:
            if seen[i] or self.perm[i] == i:
                continue
            k = self.perm[i]
            while k != i:
                seen[k] = 1
                k = self.perm[k]
                cycle_len_sum += 1
        sig_free(seen)
        return 1 - 2*(cycle_len_sum % 2) # == (-1)^cycle_len


    def orbit(self, n, bint sorted=True):
        """
        Returns the orbit of the integer `n` under this group
        element, as a sorted list.

        EXAMPLES::

            sage: G = PermutationGroup(['(1,2,3)(4,5)'])
            sage: g = G.gen(0)
            sage: g.orbit(4)
            [4, 5]
            sage: g.orbit(3)
            [1, 2, 3]
            sage: g.orbit(10)
            [10]

        ::

            sage: s = SymmetricGroup(['a', 'b']).gen(0); s
            ('a','b')
            sage: s.orbit('a')
            ['a', 'b']
        """
        to_gap = self._parent._domain_to_gap
        from_gap = self._parent._domain_from_gap
        try:
            n = to_gap[n]
        except KeyError:
            return [n]

        cdef int i = n
        cdef int start = i
        if 1 <= i <= self.n:
            L = [from_gap[i]]
            i = self.perm[i-1]+1
            while i != start:
                PyList_Append(L,from_gap[i])
                i = self.perm[i-1]+1
            if sorted:
                L.sort()
            return L
        else:
            return from_gap[n]

    def cycles(self):
        """
        Return self as a list of disjoint cycles.

        EXAMPLES::

            sage: G = PermutationGroup(['(1,2,3)(4,5,6,7)'])
            sage: g = G.0
            sage: g.cycles()
            [(1,2,3), (4,5,6,7)]
            sage: a, b = g.cycles()
            sage: a(1), b(1)
            (2, 1)
        """
        L = []
        cdef PermutationGroupElement cycle
        cdef int i, j, k, next_k
        cdef bint* seen = <bint *>sig_malloc(sizeof(bint) * self.n)
        for i from 0 <= i < self.n: seen[i] = 0
        for i from 0 <= i < self.n:
            if seen[i] or self.perm[i] == i:
                continue
            cycle = self._new_c()
            for j from 0 <= j < self.n: cycle.perm[j] = j
            k = cycle.perm[i] = self.perm[i]
            while k != i:
                seen[k] = 1
                next_k = cycle.perm[k] = self.perm[k]
                k = next_k
            PyList_Append(L, cycle)
        sig_free(seen)
        return L

    def cycle_tuples(self, singletons=False):
        """
        Return self as a list of disjoint cycles, represented as tuples
        rather than permutation group elements.

        INPUT:

        - ``singletons`` - boolean (default: False) whether or not consider the
          cycle that correspond to fixed point

        EXAMPLES::

            sage: p = PermutationGroupElement('(2,6)(4,5,1)')
            sage: p.cycle_tuples()
            [(1, 4, 5), (2, 6)]
            sage: p.cycle_tuples(singletons=True)
            [(1, 4, 5), (2, 6), (3,)]

        EXAMPLES::

            sage: S = SymmetricGroup(4)
            sage: S.gen(0).cycle_tuples()
            [(1, 2, 3, 4)]

        ::

            sage: S = SymmetricGroup(['a','b','c','d'])
            sage: S.gen(0).cycle_tuples()
            [('a', 'b', 'c', 'd')]
            sage: S([('a', 'b'), ('c', 'd')]).cycle_tuples()
            [('a', 'b'), ('c', 'd')]
        """
        from_gap = self._parent._domain_from_gap
        L = []
        cdef int i, k
        cdef bint* seen = <bint *>sig_malloc(sizeof(bint) * self.n)
        for i from 0 <= i < self.n: seen[i] = 0
        for i from 0 <= i < self.n:
            if seen[i]:
                continue
            if self.perm[i] == i:
                if singletons:
                    PyList_Append(L, (from_gap[i+1],))
                    # it is not necessary to put seen[i] to 1 as we will never
                    # see i again
                else:
                    continue
            else:
                cycle = [from_gap[i+1]]
                k = self.perm[i]
                while k != i:
                    PyList_Append(cycle, from_gap[k+1])
                    seen[k] = 1
                    k = self.perm[k]
                PyList_Append(L, tuple(cycle))
        sig_free(seen)
        return L

    def cycle_string(self, singletons=False):
        """
        Return string representation of this permutation.

       EXAMPLES::

            sage: g = PermutationGroupElement([(1,2,3),(4,5)])
            sage: g.cycle_string()
            '(1,2,3)(4,5)'

            sage: g = PermutationGroupElement([3,2,1])
            sage: g.cycle_string(singletons=True)
            '(1,3)(2)'
        """
        cycles = self.cycle_tuples(singletons)
        if not cycles:
            return '()'
        text = ''.join(repr(c) for c in cycles)
        return text.replace(', ', ',').replace(',)', ')')

    def cycle_type(self, singletons=True, as_list=False):
        r"""
        Return the partition that gives the cycle type of ``g`` as an element of
        ``self``.

        INPUT:

        - ``g`` -- an element of the permutation group ``self.parent()``

        - ``singletons`` -- ``True`` or ``False`` depending on whether on or not
          trivial cycles should be counted (default: ``True``)

        - ``as_list`` -- ``True`` or ``False`` depending on whether the cycle
          type should be returned as a ``list`` or as a :class:`Partition`
          (default: ``False``)

        OUTPUT:

        A :class:`Partition`, or list if ``is_list`` is ``True``,
        giving the cycle type of ``g``

        If speed is a concern then ``as_list=True`` should be used.

        EXAMPLES::

            sage: G = DihedralGroup(3)
            sage: [g.cycle_type() for g in G]
            [[1, 1, 1], [3], [3], [2, 1], [2, 1], [2, 1]]
            sage: PermutationGroupElement('(1,2,3)(4,5)(6,7,8)').cycle_type()
            [3, 3, 2]
            sage: G = SymmetricGroup(3); G('(1,2)').cycle_type()
            [2, 1]
            sage: G = SymmetricGroup(4); G('(1,2)').cycle_type()
            [2, 1, 1]
            sage: G = SymmetricGroup(4); G('(1,2)').cycle_type(singletons=False)
            [2]
            sage: G = SymmetricGroup(4); G('(1,2)').cycle_type(as_list=False)
            [2, 1, 1]
        """
        cycle_type = [len(c) for c in self.cycle_tuples(singletons)]
        cycle_type.sort(reverse=True)
        if as_list:
            return cycle_type
        else:
            from sage.combinat.partition import _Partitions
            return _Partitions(cycle_type)

<<<<<<< HEAD
    def has_descent(self, i, side = "right", positive = False):
=======
    def has_descent(self, i, side="right", positive=False):
>>>>>>> b7f04edc
        r"""
        INPUT:

        - ``i`` -- an element of the index set
        - ``side`` -- "left" or "right" (default: "right")
        - ``positive`` -- a boolean (default: False)

        Returns whether ``self`` has a left (resp. right) descent at
        position ``i``. If ``positive`` is True, then test for a non
        descent instead.

        Beware that, since permutations are acting on the right, the
        meaning of descents is the reverse of the usual
        convention. Hence, ``self`` has a left descent at position
        ``i`` if ``self(i) > self(i+1)``.

        EXAMPLES::

            sage: S = SymmetricGroup([1,2,3])
            sage: S.one().has_descent(1)
            False
            sage: S.one().has_descent(2)
            False
            sage: s = S.simple_reflections()
            sage: x = s[1]*s[2]
            sage: x.has_descent(1, side = "right")
            False
            sage: x.has_descent(2, side = "right")
            True
            sage: x.has_descent(1, side = "left")
            True
            sage: x.has_descent(2, side = "left")
            False
            sage: S._test_has_descent()

        The symmetric group acting on a set not of the form
        `(1,\dots,n)` is also supported::

            sage: S = SymmetricGroup([2,4,1])
            sage: s = S.simple_reflections()
            sage: x = s[2]*s[4]
            sage: x.has_descent(4)
            True
            sage: S._test_has_descent()
        """
        to_gap = self._parent._domain_to_gap
        from_gap = self._parent._domain_from_gap
        if side == "right":
            self = ~self

        try:
            i1 = from_gap[to_gap[i]+1]
        except KeyError:
            return False

        return (to_gap[self(i)] > to_gap[self(i1)]) is not positive

    def matrix(self):
        """
        Returns deg x deg permutation matrix associated to the permutation
        self

        EXAMPLES::

            sage: G = PermutationGroup(['(1,2,3)(4,5)'])
            sage: g = G.gen(0)
            sage: g.matrix()
            [0 1 0 0 0]
            [0 0 1 0 0]
            [1 0 0 0 0]
            [0 0 0 0 1]
            [0 0 0 1 0]
        """
        M = MatrixSpace(ZZ, self.n, self.n, sparse=True)
        cdef int i
        entries = {}
        for i from 0 <= i < self.n:
            entries[i, self.perm[i]] = 1
        return M(entries)

    def word_problem(self, words, display=True, as_list=False):
        """
        Try to solve the word problem for ``self``.

        INPUT:

        - ``words`` -- a list of elements of the ambient group, generating
          a subgroup

        - ``display`` -- boolean (default ``True``) whether to display
          additional information

        - ``as_list`` -- boolean (default ``False``) whether to return
          the result as a list of pairs (generator, exponent)

        OUTPUT:

        - a pair of strings, both representing the same word

        or

        - a list of pairs representing the word, each pair being
          (generator as a string, exponent as an integer)

        Let `G` be the ambient permutation group, containing the given
        element `g`. Let `H` be the subgroup of `G` generated by the list
        ``words`` of elements of `G`. If `g` is in `H`, this function
        returns an expression for `g` as a word in the elements of
        ``words`` and their inverses.

        This function does not solve the word problem in Sage. Rather it
        pushes it over to GAP, which has optimized algorithms for the word
        problem. Essentially, this function is a wrapper for the GAP
        functions "EpimorphismFromFreeGroup" and
        "PreImagesRepresentative".

        EXAMPLES::

            sage: G = PermutationGroup([[(1,2,3),(4,5)],[(3,4)]], canonicalize=False)
            sage: g1, g2 = G.gens()
            sage: h = g1^2*g2*g1
            sage: h.word_problem([g1,g2], False)
            ('x1^2*x2^-1*x1', '(1,2,3)(4,5)^2*(3,4)^-1*(1,2,3)(4,5)')

            sage: h.word_problem([g1,g2])
               x1^2*x2^-1*x1
               [['(1,2,3)(4,5)', 2], ['(3,4)', -1], ['(1,2,3)(4,5)', 1]]
            ('x1^2*x2^-1*x1', '(1,2,3)(4,5)^2*(3,4)^-1*(1,2,3)(4,5)')

            sage: h.word_problem([g1,g2], False, as_list=True)
            [['(1,2,3)(4,5)', 2], ['(3,4)', -1], ['(1,2,3)(4,5)', 1]]

        TESTS:

        Check for :trac:`28556`::

            sage: G = SymmetricGroup(6)
            sage: g = G('(1,2,3)')
            sage: g.word_problem([g], False)
            ('x1', '(1,2,3)')
        """
        if not self._parent._has_natural_domain():
            raise NotImplementedError

        def convert_back(string):
            L = copy.copy(string)
            for i, w_i in enumerate(words):
                L = L.replace("x" + str(i + 1), str(w_i))
            return L

        g = words[0].parent()(self)
        H = libgap.Group(words)
        ans = H.EpimorphismFromFreeGroup().PreImagesRepresentative(g)

        l1 = str(ans)
        l2 = convert_back(l1)

        if display or as_list:
            l3 = l1.split("*")
            l4 = []
            for m in l3:  # parsing the word for display
                m_split = m.split("^")
                if len(m_split) == 2:
                    l4.append([m_split[0], int(m_split[1])])
                else:
                    l4.append([m_split[0], 1])
            l5 = [[convert_back(w), e] for w, e in l4]

        if display:
            print(l1)
            print(l5)

        if as_list:
            return l5
        else:
            return l1, l2


cdef class SymmetricGroupElement(PermutationGroupElement):
    """
    An element of the symmetric group.
    """
    def absolute_length(self):
        """
        Return the absolute length of ``self``.

        The absolute length is the size minus the number of its disjoint
        cycles. Alternatively, it is the length of the shortest
        expression of the element as a product of reflections.

        .. SEEALSO::

            :meth:`absolute_le`

        EXAMPLES::

            sage: S = SymmetricGroup(3)
            sage: [x.absolute_length() for x in S]
            [0, 2, 2, 1, 1, 1]
        """
        from sage.combinat.permutation import Permutation
        return Permutation(self).absolute_length()

    def has_left_descent(self, i):
        """
        Return whether `i` is a left descent of ``self``.

        EXAMPLES::

            sage: W = SymmetricGroup(4)
            sage: w = W.from_reduced_word([1,3,2,1])
            sage: [i for i in W.index_set() if w.has_left_descent(i)]
            [1, 3]
        """
        return self.has_descent(i, side='left')


cdef bint is_valid_permutation(int* perm, int n):
    """
    This is used in the __init__ method.

    Returns True iff the first n elements of perm are literally a
    permutation of [0, ..., n-1].

    TESTS::

        sage: S = SymmetricGroup(10)
        sage: PermutationGroupElement([2,1],S,check=False)
        (1,2)
        sage: PermutationGroupElement([1,1],S,check=False)
        Traceback (most recent call last):
        ...
        ValueError: invalid data to initialize a permutation
        sage: PermutationGroupElement([1,-1],S,check=False)
        Traceback (most recent call last):
        ...
        ValueError: invalid data to initialize a permutation
        sage: PermutationGroupElement([1,2,3,10],S,check=False)
        Traceback (most recent call last):
        ...
        ValueError: invalid data to initialize a permutation
    """
    cdef int i, ix
    # make everything is in bounds
    for i from 0 <= i < n:
        if not 0 <= perm[i] < n:
            return False
    # mark hit points by sign
    for i from 0 <= i < n:
        ix = -1-perm[i] if perm[i] < 0 else perm[i]
        perm[ix] = -1-perm[ix]
    # make sure everything is hit once, and reset signs
    for i from 0 <= i < n:
        if perm[i] >= 0:
            return False
        perm[i] = -1-perm[i]

    return True<|MERGE_RESOLUTION|>--- conflicted
+++ resolved
@@ -1856,11 +1856,7 @@
             from sage.combinat.partition import _Partitions
             return _Partitions(cycle_type)
 
-<<<<<<< HEAD
-    def has_descent(self, i, side = "right", positive = False):
-=======
     def has_descent(self, i, side="right", positive=False):
->>>>>>> b7f04edc
         r"""
         INPUT:
 
