r"""
Orthogonal Linear Groups

The general orthogonal group `GO(n,R)` consists of all `n \times n`
matrices over the ring `R` preserving an `n`-ary positive definite
quadratic form. In cases where there are multiple non-isomorphic
quadratic forms, additional data needs to be specified to
disambiguate. The special orthogonal group is the normal subgroup of
matrices of determinant one.

In characteristics different from 2, a quadratic form is equivalent to
a bilinear symmetric form. Furthermore, over the real numbers a
positive definite quadratic form is equivalent to the diagonal
quadratic form, equivalent to the bilinear symmetric form defined by
the identity matrix. Hence, the orthogonal group `GO(n,\RR)` is the
group of orthogonal matrices in the usual sense.

In the case of a finite field and if the degree `n` is even, then
there are two inequivalent quadratic forms and a third parameter ``e``
must be specified to disambiguate these two possibilities. The index
of `SO(e,d,q)` in `GO(e,d,q)` is `2` if `q` is odd, but `SO(e,d,q) =
GO(e,d,q)` if `q` is even.)

.. warning::

   GAP and Sage use different notations:

   * GAP notation: The optional ``e`` comes first, that is, ``GO([e,]
     d, q)``, ``SO([e,] d, q)``.

   * Sage notation: The optional ``e`` comes last, the standard Python
     convention: ``GO(d, GF(q), e=0)``, ``SO(d, GF(q), e=0)``.

EXAMPLES::

    sage: GO(3,7)
    General Orthogonal Group of degree 3 over Finite Field of size 7

    sage: G = SO( 4, GF(7), 1); G
    Special Orthogonal Group of degree 4 and form parameter 1 over Finite Field of size 7
    sage: G.random_element()   # random
    [4 3 5 2]
    [6 6 4 0]
    [0 4 6 0]
    [4 4 5 1]

TESTS::

    sage: G = GO(3, GF(5))
    sage: latex(G)
    \text{GO}_{3}(\Bold{F}_{5})
    sage: G = SO(3, GF(5))
    sage: latex(G)
    \text{SO}_{3}(\Bold{F}_{5})
    sage: G = SO(4, GF(5), 1)
    sage: latex(G)
    \text{SO}_{4}(\Bold{F}_{5}, +)

AUTHORS:

- David Joyner (2006-03): initial version

- David Joyner (2006-05): added examples, _latex_, __str__, gens,
  as_matrix_group

- William Stein (2006-12-09): rewrite

- Volker Braun (2013-1) port to new Parent, libGAP, extreme refactoring.

- Sebastian Oehms (2018-8) add
  :meth:`~sage.groups.matrix_gps.orthogonal.OrthogonalMatrixGroup_generic.invariant_form`
  (as alias), ``_OG``, option for user defined invariant bilinear form,
  and bug-fix in cmd-string for calling GAP (see :trac:`26028`)
"""

# ****************************************************************************
#       Copyright (C) 2006 David Joyner and William Stein
#       Copyright (C) 2013 Volker Braun <vbraun.name@gmail.com>
#
# This program is free software: you can redistribute it and/or modify
# it under the terms of the GNU General Public License as published by
# the Free Software Foundation, either version 2 of the License, or
# (at your option) any later version.
#                  https://www.gnu.org/licenses/
# ****************************************************************************

from sage.rings.integer_ring import ZZ
from sage.rings.finite_rings.finite_field_base import FiniteField
from sage.misc.latex import latex
from sage.misc.cachefunc import cached_method
from sage.groups.matrix_gps.named_group import (
    normalize_args_vectorspace, normalize_args_invariant_form,
    NamedMatrixGroup_generic)


def normalize_args_e(degree, ring, e):
    """
    Normalize the arguments that relate the choice of quadratic form
    for special orthogonal groups over finite fields.

    INPUT:

    - ``degree`` -- integer. The degree of the affine group, that is,
      the dimension of the affine space the group is acting on.

    - ``ring`` -- a ring. The base ring of the affine space.

    - ``e`` -- integer, one of `+1`, `0`, `-1`.  Only relevant for
      finite fields and if the degree is even. A parameter that
      distinguishes inequivalent invariant forms.

    OUTPUT:

    The integer ``e`` with values required by GAP.

    TESTS::

        sage: from sage.groups.matrix_gps.orthogonal import normalize_args_e
        sage: normalize_args_e(2, GF(3), +1)
        1
        sage: normalize_args_e(3, GF(3), 0)
        0
        sage: normalize_args_e(3, GF(3), +1)
        0
        sage: normalize_args_e(2, GF(3), 0)
        Traceback (most recent call last):
        ...
        ValueError: must have e=-1 or e=1 for even degree
    """
    if isinstance(ring, FiniteField) and degree%2 == 0:
        if e not in (-1, +1):
            raise ValueError('must have e=-1 or e=1 for even degree')
    else:
        e = 0
    return ZZ(e)


###############################################################################
# Orthogonal Group: common Code for both GO and SO
###############################################################################

def _OG(n, R, special, e=0, var='a', invariant_form=None):
    r"""
    This function is commonly used by the functions GO and SO to avoid
    unnecessarily duplicated code. For documentation and examples see
    the individual functions.

    TESTS:

    Check that :trac:`26028` is fixed::

        sage: GO(3,25).order()  # indirect doctest
        31200

    Check that :trac:`28054` is fixed::

        sage: G = SO(2, GF(3), -1)
        sage: m = G.invariant_form()
        sage: G2 = SO(2, GF(3), 1, invariant_form=m)
        Traceback (most recent call last):
        ...
        NotImplementedError: invariant_form for finite groups is fixed by GAP
    """
    prefix = 'General'
    ltx_prefix ='G'
    if special:
        prefix = 'Special'
        ltx_prefix ='S'

    degree, ring = normalize_args_vectorspace(n, R, var=var)
    e = normalize_args_e(degree, ring, e)

    if invariant_form is not None:
        if isinstance(ring, FiniteField):
            raise NotImplementedError("invariant_form for finite groups is fixed by GAP")

    if e == 0:
        if invariant_form is not None:
            invariant_form = normalize_args_invariant_form(ring, degree, invariant_form)
            if not invariant_form.is_symmetric():
                raise ValueError("invariant_form must be symmetric")

            try:
                if invariant_form.is_positive_definite():
                    inserted_text = "with respect to positive definite symmetric form"
                else:
                    inserted_text = "with respect to non positive definite symmetric form"
            except ValueError:
                inserted_text = "with respect to symmetric form"

            name = '{0} Orthogonal Group of degree {1} over {2} {3}\n{4}'.format(
                            prefix, degree, ring, inserted_text,invariant_form)
            ltx  = r'\text{{{0}O}}_{{{1}}}({2})\text{{ {3} }}{4}'.format(
                            ltx_prefix, degree, latex(ring), inserted_text,
                            latex(invariant_form))
        else:
            name = '{0} Orthogonal Group of degree {1} over {2}'.format(prefix, degree, ring)
            ltx  = r'\text{{{0}O}}_{{{1}}}({2})'.format(ltx_prefix, degree, latex(ring))
    else:
        name = '{0} Orthogonal Group of degree {1} and form parameter {2} over {3}'.format(prefix, degree, e, ring)
        ltx  = r'\text{{{0}O}}_{{{1}}}({2}, {3})'.format(ltx_prefix, degree,
                                                         latex(ring),
                                                         '+' if e == 1 else '-')

<<<<<<< HEAD
    if is_FiniteField(ring):
        from .orthogonal_gap import OrthogonalMatrixGroup_gap

=======
    if isinstance(ring, FiniteField):
>>>>>>> e62066f5
        cmd  = '{0}O({1}, {2}, {3})'.format(ltx_prefix, e, degree, ring.order())
        return OrthogonalMatrixGroup_gap(degree, ring, False, name, ltx, cmd)
    else:
        return OrthogonalMatrixGroup_generic(degree, ring, False, name, ltx, invariant_form=invariant_form)



########################################################################
# General Orthogonal Group
########################################################################

def GO(n, R, e=0, var='a', invariant_form=None):
    r"""
    Return the general orthogonal group.

    The general orthogonal group `GO(n,R)` consists of all `n \times n`
    matrices over the ring `R` preserving an `n`-ary positive definite
    quadratic form. In cases where there are multiple non-isomorphic
    quadratic forms, additional data needs to be specified to
    disambiguate.

    In the case of a finite field and if the degree `n` is even, then
    there are two inequivalent quadratic forms and a third parameter
    ``e`` must be specified to disambiguate these two possibilities.

    .. NOTE::

        This group is also available via ``groups.matrix.GO()``.

    INPUT:

    - ``n`` -- integer; the degree

    - ``R`` -- ring or an integer; if an integer is specified, the
      corresponding finite field is used

    - ``e`` -- ``+1`` or ``-1``, and ignored by default; only relevant
      for finite fields and if the degree is even: a parameter that
      distinguishes inequivalent invariant forms

    - ``var`` -- (optional, default: ``'a'``) variable used to
      represent generator of the finite field, if needed

    - ``invariant_form`` -- (optional) instances being accepted by
      the matrix-constructor which define a `n \times n` square matrix
      over ``R`` describing the symmetric form to be kept invariant
      by the orthogonal group; the form is checked to be
      non-degenerate and symmetric but not to be positive definite

    OUTPUT:

    The general orthogonal group of given degree, base ring, and
    choice of invariant form.

    EXAMPLES::

        sage: GO( 3, GF(7))
        General Orthogonal Group of degree 3 over Finite Field of size 7
        sage: GO( 3, GF(7)).order()
        672
        sage: GO( 3, GF(7)).gens()
        (
        [3 0 0]  [0 1 0]
        [0 5 0]  [1 6 6]
        [0 0 1], [0 2 1]
        )

    Using the ``invariant_form`` option::

        sage: m = matrix(QQ, 3,3, [[0, 1, 0], [1, 0, 0], [0, 0, 3]])
        sage: GO3  = GO(3,QQ)
        sage: GO3m = GO(3,QQ, invariant_form=m)
        sage: GO3 == GO3m
        False
        sage: GO3.invariant_form()
        [1 0 0]
        [0 1 0]
        [0 0 1]
        sage: GO3m.invariant_form()
        [0 1 0]
        [1 0 0]
        [0 0 3]
        sage: pm = Permutation([2,3,1]).to_matrix()
        sage: g = GO3(pm); g in GO3; g
        True
        [0 0 1]
        [1 0 0]
        [0 1 0]
        sage: GO3m(pm)
        Traceback (most recent call last):
        ...
        TypeError: matrix must be orthogonal with respect to the symmetric form
        [0 1 0]
        [1 0 0]
        [0 0 3]

        sage: GO(3,3, invariant_form=[[1,0,0],[0,2,0],[0,0,1]])
        Traceback (most recent call last):
        ...
        NotImplementedError: invariant_form for finite groups is fixed by GAP
        sage: 5+5
        10
        sage: R.<x> = ZZ[]
        sage: GO(2, R, invariant_form=[[x,0],[0,1]])
        General Orthogonal Group of degree 2 over Univariate Polynomial Ring in x over Integer Ring with respect to symmetric form
        [x 0]
        [0 1]

    TESTS::

        sage: TestSuite(GO3).run()
        sage: groups.matrix.GO(2, 3, e=-1)
        General Orthogonal Group of degree 2 and form parameter -1 over Finite Field of size 3
    """
    return _OG(n, R, False, e=e, var=var, invariant_form=invariant_form)



########################################################################
# Special Orthogonal Group
########################################################################

def SO(n, R, e=None, var='a', invariant_form=None):
    r"""
    Return the special orthogonal group.

    The special orthogonal group `GO(n,R)` consists of all `n \times n`
    matrices with determinant one over the ring `R` preserving an
    `n`-ary positive definite quadratic form. In cases where there are
    multiple non-isomorphic quadratic forms, additional data needs to
    be specified to disambiguate.

    .. NOTE::

        This group is also available via ``groups.matrix.SO()``.

    INPUT:

    - ``n`` -- integer; the degree

    - ``R`` -- ring or an integer; if an integer is specified, the
      corresponding finite field is used

    - ``e`` -- ``+1`` or ``-1``, and ignored by default; only relevant
      for finite fields and if the degree is even: a parameter that
      distinguishes inequivalent invariant forms

    - ``var`` -- (optional, default: ``'a'``) variable used to
      represent generator of the finite field, if needed

    - ``invariant_form`` -- (optional) instances being accepted by
      the matrix-constructor which define a `n \times n` square matrix
      over ``R`` describing the symmetric form to be kept invariant
      by the orthogonal group; the form is checked to be
      non-degenerate and symmetric but not to be positive definite

    OUTPUT:

    The special orthogonal group of given degree, base ring, and choice of
    invariant form.

    EXAMPLES::

        sage: G = SO(3,GF(5))
        sage: G
        Special Orthogonal Group of degree 3 over Finite Field of size 5

        sage: G = SO(3,GF(5))
        sage: G.gens()
        (
        [2 0 0]  [3 2 3]  [1 4 4]
        [0 3 0]  [0 2 0]  [4 0 0]
        [0 0 1], [0 3 1], [2 0 4]
        )
        sage: G = SO(3,GF(5))
        sage: G.as_matrix_group()
        Matrix group over Finite Field of size 5 with 3 generators (
        [2 0 0]  [3 2 3]  [1 4 4]
        [0 3 0]  [0 2 0]  [4 0 0]
        [0 0 1], [0 3 1], [2 0 4]
        )

    Using the ``invariant_form`` option::

        sage: CF3 = CyclotomicField(3); e3 = CF3.gen()
        sage: m = matrix(CF3, 3,3, [[1,e3,0],[e3,2,0],[0,0,1]])
        sage: SO3  = SO(3, CF3)
        sage: SO3m = SO(3, CF3, invariant_form=m)
        sage: SO3 == SO3m
        False
        sage: SO3.invariant_form()
        [1 0 0]
        [0 1 0]
        [0 0 1]
        sage: SO3m.invariant_form()
        [    1 zeta3     0]
        [zeta3     2     0]
        [    0     0     1]
        sage: pm = Permutation([2,3,1]).to_matrix()
        sage: g = SO3(pm); g in SO3; g
        True
        [0 0 1]
        [1 0 0]
        [0 1 0]
        sage: SO3m(pm)
        Traceback (most recent call last):
        ...
        TypeError: matrix must be orthogonal with respect to the symmetric form
        [    1 zeta3     0]
        [zeta3     2     0]
        [    0     0     1]

        sage: SO(3,5, invariant_form=[[1,0,0],[0,2,0],[0,0,3]])
        Traceback (most recent call last):
        ...
        NotImplementedError: invariant_form for finite groups is fixed by GAP
        sage: 5+5
        10

    TESTS::

        sage: TestSuite(SO3m).run()
        sage: groups.matrix.SO(2, 3, e=1)
        Special Orthogonal Group of degree 2 and form parameter 1 over Finite Field of size 3
    """
    return _OG(n, R, True, e=e, var=var, invariant_form=invariant_form)



########################################################################
# Orthogonal Group class
########################################################################

class OrthogonalMatrixGroup_generic(NamedMatrixGroup_generic):
    r"""
    General Orthogonal Group over arbitrary rings.

    EXAMPLES::

        sage: G = GO(3, GF(7)); G
        General Orthogonal Group of degree 3 over Finite Field of size 7
        sage: latex(G)
        \text{GO}_{3}(\Bold{F}_{7})

        sage: G = SO(3, GF(5));  G
        Special Orthogonal Group of degree 3 over Finite Field of size 5
        sage: latex(G)
        \text{SO}_{3}(\Bold{F}_{5})

        sage: CF3 = CyclotomicField(3); e3 = CF3.gen()
        sage: m = matrix(CF3, 3,3, [[1,e3,0],[e3,2,0],[0,0,1]])
        sage: G = SO(3, CF3, invariant_form=m)
        sage: latex(G)
        \text{SO}_{3}(\Bold{Q}(\zeta_{3}))\text{ with respect to non positive definite symmetric form }\left(\begin{array}{rrr}
        1 & \zeta_{3} & 0 \\
        \zeta_{3} & 2 & 0 \\
        0 & 0 & 1
        \end{array}\right)
    """

    @cached_method
    def invariant_bilinear_form(self):
        """
        Return the symmetric bilinear form preserved by ``self``.

        OUTPUT:

        A matrix.

        EXAMPLES::

            sage: GO(2,3,+1).invariant_bilinear_form()
            [0 1]
            [1 0]
            sage: GO(2,3,-1).invariant_bilinear_form()
            [2 1]
            [1 1]
            sage: G = GO(4, QQ)
            sage: G.invariant_bilinear_form()
            [1 0 0 0]
            [0 1 0 0]
            [0 0 1 0]
            [0 0 0 1]
            sage: GO3m = GO(3,QQ, invariant_form=(1,0,0,0,2,0,0,0,3))
            sage: GO3m.invariant_bilinear_form()
            [1 0 0]
            [0 2 0]
            [0 0 3]

        TESTS::

            sage: GO3m.invariant_form()
            [1 0 0]
            [0 2 0]
            [0 0 3]
        """
        if self._invariant_form is not None:
            return self._invariant_form

        from sage.matrix.constructor import identity_matrix
        m = identity_matrix(self.base_ring(), self.degree())
        m.set_immutable()
        return m

    invariant_quadratic_form = invariant_bilinear_form # this is identical in the generic case
    invariant_form           = invariant_bilinear_form # alias (analogues to symplectic and unitary cases)

    def _check_matrix(self, x, *args):
        """a
        Check whether the matrix ``x`` is orthogonal.

        See :meth:`~sage.groups.matrix_gps.matrix_group._check_matrix`
        for details.

        EXAMPLES::

            sage: G = GO(4, GF(5), +1)
            sage: G._check_matrix(G.an_element().matrix())
        """
        if self._special and x.determinant() != 1:
            raise TypeError('matrix must have determinant one')
        F = self.invariant_bilinear_form()
        if x * F * x.transpose() != F:
            if F == self.one().matrix():
                raise TypeError('matrix must be orthogonal')
            else:
                raise TypeError('matrix must be orthogonal with respect to the symmetric form\n%s' %(F))
        # TODO: check that quadratic form is preserved in characteristic two<|MERGE_RESOLUTION|>--- conflicted
+++ resolved
@@ -202,13 +202,9 @@
                                                          latex(ring),
                                                          '+' if e == 1 else '-')
 
-<<<<<<< HEAD
-    if is_FiniteField(ring):
+    if isinstance(ring, FiniteField):
         from .orthogonal_gap import OrthogonalMatrixGroup_gap
 
-=======
-    if isinstance(ring, FiniteField):
->>>>>>> e62066f5
         cmd  = '{0}O({1}, {2}, {3})'.format(ltx_prefix, e, degree, ring.order())
         return OrthogonalMatrixGroup_gap(degree, ring, False, name, ltx, cmd)
     else:
