r"""
(Asymptotic) Growth Groups

This module adds support for (asymptotic) growth groups. Such groups
is equipped with a partial order: the elements can be seen as
functions and their behavior as the argument(s) get large (tend to
`\infty`) is compared.

Beside an abstract base class :class:`GenericGrowthGroup`, this module
contains concrete realizations of growth groups. At the moment there
is

- :class:`MonomialGrowthGroup` (whose elements are powers of a fixed symbol).

More complex growth groups can be constructed via cartesian products
(to be implemented).

These growth groups are used behind the scenes when performing
calculations in an asymptotic ring (to be implemented).

AUTHORS:

- Benjamin Hackl (2015-01): initial version
- Daniel Krenn (2015-05-29): initial version and review
- Benjamin Hackl (2015-07): short representation strings

.. WARNING::

    As this code is experimental, warnings are thrown when a growth
    group is created for the first time in a session (see
    :class:`sage.misc.superseded.experimental`).

    TESTS::

        sage: import sage.groups.asymptotic_growth_group as agg
        sage: G = agg.GenericGrowthGroup(ZZ); G
        doctest:...: FutureWarning: This class/method/function is marked as
        experimental. It, its functionality or its interface might change
        without a formal deprecation.
        See http://trac.sagemath.org/17601 for details.
        Growth Group Generic(ZZ)
        sage: G = agg.MonomialGrowthGroup(ZZ, 'x'); G
        doctest:...: FutureWarning: This class/method/function is marked as
        experimental. It, its functionality or its interface might change
        without a formal deprecation.
        See http://trac.sagemath.org/17601 for details.
        Growth Group x^ZZ
"""

#*****************************************************************************
# Copyright (C) 2014--2015 Benjamin Hackl <benjamin.hackl@aau.at>
#               2014--2015 Daniel Krenn <dev@danielkrenn.at>
#
# This program is free software: you can redistribute it and/or modify
# it under the terms of the GNU General Public License as published by
# the Free Software Foundation, either version 2 of the License, or
# (at your option) any later version.
#                  http://www.gnu.org/licenses/
#*****************************************************************************

import sage

<<<<<<< HEAD
def string_to_parent(s):
    r"""
    Helper method for the growth group factory, which converts a short
    representation string to a parent.

    INPUT:

    A string.

    OUTPUT:

    A parent.

    EXAMPLES::

        sage: import sage.groups.asymptotic_growth_group as agg
        sage: agg.string_to_parent('ZZ')
        Integer Ring
        sage: agg.string_to_parent('QQ')
        Rational Field
        sage: agg.string_to_parent('SR')
        Symbolic Ring

    TESTS::

        sage: agg.string_to_parent('abcdef')
        Traceback (most recent call last):
        ...
        ValueError: Cannot create a parent out of 'abcdef'.
    """
    if s == 'ZZ':
        return sage.rings.integer_ring.ZZ
    elif s == 'QQ':
        return Qsage.rings.rational_field.QQ
    elif s == 'SR':
        return sage.symbolic.ring.SR
    else:
        raise ValueError("Cannot create a parent out of '%s'." % s)


def parent_to_string(P):
=======
def parent_to_repr_short(P):
>>>>>>> 45a37b82
    r"""
    Helper method, which generates a short(er) representation string
    out of a parent.

    INPUT:

    A parent.

    OUTPUT:

    A string.

    EXAMPLES::

        sage: import sage.groups.asymptotic_growth_group as agg
        sage: agg.parent_to_repr_short(ZZ)
        'ZZ'
        sage: agg.parent_to_repr_short(QQ)
        'QQ'
        sage: agg.parent_to_repr_short(SR)
        'SR'
        sage: agg.parent_to_repr_short(ZZ[x])
        '(Univariate Polynomial Ring in x over Integer Ring)'
    """
    if P is sage.rings.integer_ring.ZZ:
        return 'ZZ'
    elif P is sage.rings.rational_field.QQ:
        return 'QQ'
    elif P is sage.symbolic.ring.SR:
        return 'SR'
    else:
        rep = repr(P)
        if ' ' in rep:
            rep = '(' + rep + ')'
        return rep


class GenericGrowthElement(sage.structure.element.MultiplicativeGroupElement):
    r"""
    An abstract implementation of a generic growth element.

    Growth elements form a group by multiplication and (some of) the
    elements can be compared to each other, i.e., all elements form a
    poset.

    INPUT:

    - ``parent`` -- a :class:`GenericGrowthGroup`.

    - ``raw_element`` -- an element from the base of the parent.

    EXAMPLES::

        sage: import sage.groups.asymptotic_growth_group as agg
        sage: G = agg.GenericGrowthGroup(ZZ)
        sage: g = agg.GenericGrowthElement(G, 42); g
        GenericGrowthElement(42)
        sage: g.parent()
        Growth Group Generic(ZZ)
        sage: G(raw_element=42) == g
        True
    """

    def __init__(self, parent, raw_element):
        r"""
        See :class:`GenericGrowthElement` for more information.

        EXAMPLES::

            sage: import sage.groups.asymptotic_growth_group as agg
            sage: G = agg.GenericGrowthGroup(ZZ)
            sage: G(raw_element=42)
            GenericGrowthElement(42)

        TESTS::

            sage: G(raw_element=42).category()
            Category of elements of Growth Group Generic(ZZ)

        ::

            sage: G = agg.GenericGrowthGroup(ZZ)
            sage: G(raw_element=42).category()
            Category of elements of Growth Group Generic(ZZ)

        ::

            sage: agg.GenericGrowthElement(None, 0)
            Traceback (most recent call last):
            ...
            ValueError: The parent must be provided
        """
        if parent is None:
            raise ValueError('The parent must be provided')
        super(GenericGrowthElement, self).__init__(parent=parent)

        self._raw_element_ = parent.base()(raw_element)


    def _repr_(self):
        r"""
        A representation string for this abstract generic element.

        INPUT:

        Nothing.

        OUTPUT:

        A string.

        EXAMPLES::

            sage: import sage.groups.asymptotic_growth_group as agg
            sage: G = agg.GenericGrowthGroup(ZZ)
            sage: G(raw_element=42)  # indirect doctest
            GenericGrowthElement(42)
        """
        return 'GenericGrowthElement(%s)' % (self._raw_element_,)


    def __hash__(self):
        r"""
        Return the hash of this element.

        INPUT:

        Nothing.

        OUTPUT:

        An integer.

        EXAMPLES::

            sage: import sage.groups.asymptotic_growth_group as agg
            sage: G = agg.GenericGrowthGroup(ZZ);
            sage: hash(G(raw_element=42))  # random
            5656565656565656
        """
        return hash((self.parent(), self._raw_element_))


    def _mul_(self, other):
        r"""
        Abstract multiplication method for generic elements.

        INPUT:

        - ``other`` -- a :class:`GenericGrowthElement`.

        OUTPUT:

        A class:`GenericGrowthElement` representing the product with
        ``other``.

        .. NOTE::

            Inherited classes must override this.

        EXAMPLES::

            sage: import sage.groups.asymptotic_growth_group as agg
            sage: G = agg.GenericGrowthGroup(ZZ)
            sage: g = G.an_element()
            sage: g * g
            Traceback (most recent call last):
            ...
            NotImplementedError: Only implemented in concrete realizations.
        """
        raise NotImplementedError('Only implemented in concrete realizations.')


    def _div_(self, other):
        r"""
        Divide this growth element by another one.

        INPUT:

        - ``other`` -- an instance of :class:`GenericGrowthElement`.

        OUTPUT:

        An instance of :class:`GenericGrowthElement`.

        .. NOTE::

            This method is called by the coercion framework, thus, it can be
            assumed that this element, as well as ``other`` are of the same
            type. The output will have this type.

        EXAMPLES::

            sage: import sage.groups.asymptotic_growth_group as agg
            sage: P = agg.MonomialGrowthGroup(ZZ, 'x')
            sage: e1 = P(raw_element=2)
            sage: e2 = e1._div_(P.gen()); e2
            x
            sage: e2 == e1 / P.gen()
            True
        """
        return self._mul_(~other)


    def __pow__(self, power):
        r"""
        Takes this growth element to the given ``power``.

        INPUT:

        - ``power`` -- a number. This can anything that is valid to be
          on the right hand side of ``*`` with an elements of the
          parent's base.

        OUTPUT:

        The result of this exponentiation a :class:`MonomialGrowthElement`.

        EXAMPLES::

            sage: import sage.groups.asymptotic_growth_group as agg
            sage: G = agg.GenericGrowthGroup(ZZ)
            sage: G.an_element()^7
            Traceback (most recent call last):
            ...
            NotImplementedError: Only implemented in concrete realizations.
        """
        raise NotImplementedError('Only implemented in concrete realizations.')


    def __eq__(self, other):
        r"""
        Return if this growth element is equal to ``other``.

        INPUT:

        - ``other`` -- an element.

        OUTPUT:

        A boolean.

        .. NOTE::

            This function uses the coercion model to find a common
            parent for the two operands.

            The comparison of two elements with the same parent is done in
            :meth:`_eq_`.

        EXAMPLES::

            sage: import sage.groups.asymptotic_growth_group as agg
            sage: G = agg.GenericGrowthGroup(ZZ)
            sage: G.an_element() == G.an_element()
            True
            sage: G(raw_element=42) == G(raw_element=7)
            False

        ::

            sage: G_ZZ = agg.GenericGrowthGroup(ZZ)
            sage: G_QQ = agg.GenericGrowthGroup(QQ)
            sage: G_ZZ(raw_element=1) == G_QQ(raw_element=1)
            True

        ::

            sage: P_ZZ = agg.MonomialGrowthGroup(ZZ, 'x')
            sage: P_QQ = agg.MonomialGrowthGroup(QQ, 'x')
            sage: P_ZZ.gen() == P_QQ.gen()
            True
            sage: ~P_ZZ.gen() == P_ZZ.gen()
            False
            sage: ~P_ZZ(1) == P_ZZ(1)
            True
        """
        from sage.structure.element import have_same_parent
        if have_same_parent(self, other):
            return self._eq_(other)

        from sage.structure.element import get_coercion_model
        import operator
        try:
            return get_coercion_model().bin_op(self, other, operator.eq)
        except TypeError:
            return False


    def _eq_(self, other):
        r"""
        Return if this :class:`GenericGrowthElement` is equal to ``other``.

        INPUT:

        - ``other`` -- a :class:`GenericGrowthElement`.

        OUTPUT:

        A boolean.

        .. NOTE::

            This function compares two instances of
            :class:`GenericGrowthElement`.

        EXAMPLES::

            sage: import sage.groups.asymptotic_growth_group as agg
            sage: P = agg.MonomialGrowthGroup(ZZ, 'x')
            sage: e1 = P(raw_element=1)
            sage: e1._eq_(P.gen())
            True
            sage: e2 = e1^4
            sage: e2 == e1^2 * e1 * e1
            True
            sage: e2 == e1
            False
        """
        return self._raw_element_ == other._raw_element_


    def __le__(self, other):
        r"""
        Return if this growth element is at most (less than or equal
        to) ``other``.

        INPUT:

        - ``other`` -- an element.

        OUTPUT:

        A boolean.

        .. NOTE::

            This function uses the coercion model to find a common
            parent for the two operands.

            The comparison of two elements with the same parent is done in
            :meth:`_le_`.

        EXAMPLES::

            sage: import sage.groups.asymptotic_growth_group as agg
            sage: P_ZZ = agg.MonomialGrowthGroup(ZZ, 'x')
            sage: P_QQ = agg.MonomialGrowthGroup(QQ, 'x')
            sage: P_ZZ.gen() <= P_QQ.gen()^2
            True
            sage: ~P_ZZ.gen() <= P_ZZ.gen()
            True

        TESTS::

            sage: G = agg.GenericGrowthGroup(ZZ)
            sage: G.an_element() <= G.an_element()
            Traceback (most recent call last):
            ...
            ValueError: Cannot convert 1.
        """
        from sage.structure.element import have_same_parent
        if have_same_parent(self, other):
            return self._le_(other)

        from sage.structure.element import get_coercion_model
        import operator
        try:
            return get_coercion_model().bin_op(self, other, operator.le)
        except TypeError:
            return False


    def _le_(self, other):
        r"""
        Return if this :class:`GenericGrowthElement` is at most (less
        than or equal to) ``other``.

        INPUT:

        - ``other`` -- a :class:`GenericGrowthElement`.

        OUTPUT:

        A boolean.

        .. NOTE::

            This function compares two instances of
            :class:`GenericGrowthElement`.

        TESTS::

            sage: import sage.groups.asymptotic_growth_group as agg
            sage: P_ZZ = agg.MonomialGrowthGroup(ZZ, 'x')
            sage: P_QQ = agg.MonomialGrowthGroup(QQ, 'x')
            sage: P_ZZ.gen() <= P_QQ.gen()^2  # indirect doctest
            True
        """
        return (self / other).is_le_one()


    def is_le_one(self):
        r"""
        Abstract method for comparison with one.

        INPUT:

        Nothing.

        OUTPUT:

        A boolean.

        EXAMPLES::

            sage: import sage.groups.asymptotic_growth_group as agg
            sage: G = agg.MonomialGrowthGroup(ZZ, 'x')
            sage: G.gen().is_le_one()
            False
            sage: (~G.gen()).is_le_one()
            True
        """
        raise NotImplementedError('Only implemented in concrete realizations.')


class GenericGrowthGroup(
        sage.structure.parent.Parent,
        sage.structure.unique_representation.UniqueRepresentation):
    r"""
    An abstract implementation for growth groups.

    INPUT:

    - ``base`` -- one of SageMath's parents, out of which the elements
      get their data (``raw_element``).

    - ``category`` -- (default: ``None``) the category of the newly
      created growth group. It has to be a subcategory of ``Join of
      Category of groups and Category of posets``. This is also the
      default category if ``None`` is specified.

    .. NOTE::

        This class should be derived to get concrete implementations.

    EXAMPLES::

        sage: import sage.groups.asymptotic_growth_group as agg
        sage: G = agg.GenericGrowthGroup(ZZ); G
        Growth Group Generic(ZZ)

    .. SEEALSO::

        :class:`MonomialGrowthGroup`
    """
    # TODO: implement some sort of 'assume', where basic assumptions
    # for the variables can be stored. --> within the cartesian product

    # enable the category framework for elements
    Element = GenericGrowthElement


    @sage.misc.superseded.experimental(trac_number=17601)
    def __init__(self, base, category=None):
        r"""
        See :class:`GenericGrowthElement` for more information.

        EXAMPLES::

            sage: import sage.groups.asymptotic_growth_group as agg
            sage: agg.GenericGrowthGroup(ZZ).category()
            Join of Category of groups and Category of posets

        TESTS::

            sage: import sage.groups.asymptotic_growth_group as agg
            sage: G = agg.GenericGrowthGroup(ZZ)
            sage: G.is_parent_of(G(raw_element=42))
            True
            sage: G2 = agg.GenericGrowthGroup(ZZ, category=FiniteGroups() & Posets())
            sage: G2.category()
            Join of Category of finite groups and Category of finite posets
            sage: G3 = agg.GenericGrowthGroup(ZZ, category=Rings())
            Traceback (most recent call last):
            ...
            ValueError: (Category of rings,) is not a subcategory of Join of Category of groups and Category of posets

        ::

            sage: G = agg.GenericGrowthGroup('42')
            Traceback (most recent call last):
            ...
            TypeError: 42 is not a valid base
        """
        if not isinstance(base, sage.structure.parent.Parent):
            raise TypeError('%s is not a valid base' % (base,))
        from sage.categories.groups import Groups
        from sage.categories.posets import Posets

        if category is None:
            category = Groups() & Posets()
        else:
            if not isinstance(category, tuple):
                category = (category,)
            if not any(cat.is_subcategory(Groups() & Posets()) for cat in
                       category):
                raise ValueError('%s is not a subcategory of %s'
                                 % (category, Groups() & Posets()))
        super(GenericGrowthGroup, self).__init__(category=category,
                                                 base=base)


    def _repr_short_(self):
        r"""
        A short representation string of this abstract growth group.

        INPUT:

        Nothing.

        OUTPUT:

        A string.

        EXAMPLES::

            sage: import sage.groups.asymptotic_growth_group as agg
            sage: agg.GenericGrowthGroup(QQ)._repr_short_()
            'Generic(QQ)'
            sage: agg.GenericGrowthGroup(QQ)
            Growth Group Generic(QQ)
        """
        return 'Generic(%s)' % (parent_to_repr_short(self.base()),)


    def _repr_(self):
        r"""
        A representations string of this growth group.

        INPUT:

        Nothing.

        OUTPUT:

        A string.

        EXAMPLES::

            sage: import sage.groups.asymptotic_growth_group as agg
            sage: agg.MonomialGrowthGroup(ZZ, 'x')  # indirect doctest
            Growth Group x^ZZ
            sage: agg.MonomialGrowthGroup(QQ, 'log(x)')  # indirect doctest
            Growth Group log(x)^QQ
        """
        return 'Growth Group %s' % (self._repr_short_(),)


    def __hash__(self):
        r"""
        Return the hash of this group.

        INPUT:

        Nothing.

        OUTPUT:

        An integer.

        EXAMPLES::

            sage: import sage.groups.asymptotic_growth_group as agg
            sage: hash(agg.GenericGrowthGroup(ZZ))  # random
            4242424242424242
        """
        return hash((self.__class__, self.base()))


    def _an_element_(self):
        r"""
        Return an element of ``self``.

        INPUT:

        Nothing.

        OUTPUT:

        An element of ``self``.

        EXAMPLES::

            sage: import sage.groups.asymptotic_growth_group as agg
            sage: G = agg.GenericGrowthGroup(ZZ);
            sage: G.an_element()  # indirect doctest
            GenericGrowthElement(1)
        """
        return self.element_class(self, self.base().an_element())


    def le(self, left, right):
        r"""
        Return if the growth of ``left`` is at most (less than or
        equal to) the growth of ``right``.

        INPUT:

        - ``left`` -- an element.

        - ``right`` -- an element.

        OUTPUT:

        A boolean.

        .. NOTE::

            This function uses the coercion model to find a common
            parent for the two operands.

        EXAMPLES::

            sage: import sage.groups.asymptotic_growth_group as agg
            sage: G = agg.MonomialGrowthGroup(ZZ, 'x')
            sage: x = G.gen()
            sage: G.le(x, x^2)
            True
            sage: G.le(x^2, x)
            False
            sage: G.le(x^0, 1)
            True
        """
        return self(left) <= self(right)


    def one(self):
        r"""
        Return the neutral element of this growth group.

        INPUT:

        Nothing.

        OUTPUT:

        An element of this group.

        EXAMPLES::

            sage: import sage.groups.asymptotic_growth_group as agg
            sage: e1 = agg.MonomialGrowthGroup(ZZ, 'x').one(); e1
            1
            sage: e1.is_idempotent()
            True
        """
        return self(1)


    def _element_constructor_(self, data, raw_element=None):
        r"""
        Converts given object to this growth group.

        INPUT:

        - ``data`` -- an object representing the element to be
          initialized.

        - ``raw_element`` -- (default: ``None``) if given, then this is
          directly passed to the element constructor (i.e., no conversion
          is performed).

        OUTPUT:

        An element of this growth group.

        .. NOTE::

            This method calls :meth:`_convert_`, which does the actual
            conversion from ``data``.

        TESTS::

            sage: import sage.groups.asymptotic_growth_group as agg
            sage: G_ZZ = agg.GenericGrowthGroup(ZZ)
            sage: z = G_ZZ(raw_element=42); z
            GenericGrowthElement(42)
            sage: z is G_ZZ(z)
            True

        ::

            sage: G_QQ = agg.GenericGrowthGroup(QQ)
            sage: q = G_QQ(raw_element=42)
            sage: q is z
            False
            sage: G_ZZ(q)
            GenericGrowthElement(42)
            sage: G_QQ(z)
            GenericGrowthElement(42)
            sage: q is G_ZZ(q)
            False

        ::

            sage: G_ZZ()
            Traceback (most recent call last):
            ...
            ValueError: No input specified. Cannot continue.
            sage: G_ZZ('blub')
            Traceback (most recent call last):
            ...
            ValueError: Cannot convert blub.
            sage: G_ZZ('x', raw_element=42)
            Traceback (most recent call last):
            ...
            ValueError: Input is ambigous: x as well as raw_element=42 are specified
        """
        if raw_element is None:
            if type(data) == self.element_class and data.parent() == self:
                return data
            elif isinstance(data, GenericGrowthElement):
                raw_element = data._raw_element_
            elif type(data) == int and data == 0:
                raise ValueError('No input specified. Cannot continue.')
            else:
                raw_element = self._convert_(data)
            if raw_element is None:
                raise ValueError('Cannot convert %s.' % (data,))
        elif type(data) != int or data != 0:
            raise ValueError('Input is ambigous: '
                             '%s as well as raw_element=%s '
                             'are specified' % (data, raw_element))

        return self.element_class(self, raw_element)


    def _convert_(self, data):
        r"""
        Converts given ``data`` to something the constructor of the
        element class accepts (``raw_element``).

        INPUT:

        - ``data`` -- an object.

        OUTPUT:

        An element of the base ring or ``None`` (when no such element
        can be constructed).

        .. NOTE::

            This method always returns ``None`` in this abstract base
            class and should be overridden in inherited class.

        TESTS::

            sage: import sage.groups.asymptotic_growth_group as agg
            sage: G = agg.GenericGrowthGroup(ZZ)
            sage: G._convert_('icecream') is None
            True
        """
        pass


    def _coerce_map_from_(self, S):
        r"""
        Return if ``S`` coerces into this growth group.

        INPUT:

        - ``S`` -- a parent.

        OUTPUT:

        A boolean.

        .. NOTE::

            Another growth group ``S`` coerces into this growth group
            if and only if the base of ``S`` coerces into the base of
            this growth group.

        EXAMPLES::

            sage: import sage.groups.asymptotic_growth_group as agg
            sage: G_ZZ = agg.MonomialGrowthGroup(ZZ, 'x')
            sage: G_QQ = agg.MonomialGrowthGroup(QQ, 'x')
            sage: bool(G_ZZ.has_coerce_map_from(G_QQ))  # indirect doctest
            False
            sage: bool(G_QQ.has_coerce_map_from(G_ZZ))  # indirect doctest
            True
        """
        if isinstance(S, GenericGrowthGroup):
            if self.base().has_coerce_map_from(S.base()):
                return True


class MonomialGrowthElement(GenericGrowthElement):
    r"""
    An implementation of monomial growth elements.

    INPUT:

    - ``parent`` -- a :class:`GenericGrowthGroup`.

    - ``raw_element`` -- an element from the base ring of the parent.

      This ``raw_element`` is the exponent of the created monomial
      growth element.

    A monomial growth element represents a term of the type
    `\operatorname{variable}^{\operatorname{exponent}}`. The multiplication
    corresponds to the addition of the exponents.

    EXAMPLES::

        sage: import sage.groups.asymptotic_growth_group as agg
        sage: P = agg.MonomialGrowthGroup(ZZ, 'x')
        sage: e1 = P(1); e1
        1
        sage: e2 = P(raw_element=2); e2
        x^2
        sage: e1 == e2
        False
        sage: P.le(e1, e2)
        True
        sage: P.le(e1, P.gen()) and P.le(P.gen(), e2)
        True
    """

    @property
    def exponent(self):
        r"""
        The exponent of this growth element.

        EXAMPLES:

            sage: import sage.groups.asymptotic_growth_group as agg
            sage: P = agg.MonomialGrowthGroup(ZZ, 'x')
            sage: P(x^42).exponent
            42
        """
        return self._raw_element_


    def _repr_(self):
        r"""
        A representation string for this monomial growth element.

        INPUT:

        Nothing.

        OUTPUT:

        A string.

        EXAMPLES::

            sage: import sage.groups.asymptotic_growth_group as agg
            sage: P = agg.MonomialGrowthGroup(QQ, 'x')
            sage: P(1)._repr_()
            '1'
            sage: P(x^5)  # indirect doctest
            x^5
            sage: P(x^(1/2))  # indirect doctest
            x^(1/2)

        TESTS::

            sage: P(x^-1)  # indirect doctest
            1/x
            sage: P(x^-42)  # indirect doctest
            x^(-42)
        """
        from sage.rings.integer_ring import ZZ

        if self.exponent == 0:
            return '1'
        elif self.exponent == 1:
            return self.parent()._var_
        elif self.exponent == -1:
            return '1/' + self.parent()._var_
        elif self.exponent in ZZ and self.exponent > 0:
            return self.parent()._var_ + '^' + str(self.exponent)
        else:
            return self.parent()._var_ + '^(' + str(self.exponent) + ')'


    def _mul_(self, other):
        r"""
        Multiply this monomial growth element with another.

        INPUT:

        - ``other`` -- a :class:`MonomialGrowthElement`

        OUTPUT:

        The product as a :class:`MonomialGrowthElement`.

        .. NOTE::

            Two monomial growth elements are multiplied by adding
            their exponents.

        EXAMPLES::

            sage: import sage.groups.asymptotic_growth_group as agg
            sage: P = agg.MonomialGrowthGroup(ZZ, 'x')
            sage: a = P(x^2)
            sage: b = P(x^3)
            sage: c = a._mul_(b); c
            x^5
            sage: c == a * b
            True
            sage: a * b * a  # indirect doctest
            x^7
        """
        return self.parent()(raw_element=self.exponent + other.exponent)


    def __invert__(self):
        r"""
        Return the multiplicative inverse of this monomial growth element.

        INPUT:

        Nothing.

        OUTPUT:

        The multiplicative inverse as a :class:`MonomialGrowthElement`.

        EXAMPLES::

            sage: import sage.groups.asymptotic_growth_group as agg
            sage: P = agg.MonomialGrowthGroup(ZZ, 'x')
            sage: e1 = P(raw_element=2)
            sage: e2 = e1.__invert__(); e2
            x^(-2)
            sage: e2 == ~e1
            True
        """
        return self.parent()(raw_element=-self.exponent)


    def __pow__(self, power):
        r"""
        Takes this growth element to the given ``power``.

        INPUT:

        - ``power`` -- a number. This can anything that is valid to be
          on the right hand side of ``*`` with an elements of the
          parent's base.

        OUTPUT:

        The result of this exponentiation a :class:`MonomialGrowthElement`.

        EXAMPLES::

            sage: import sage.groups.asymptotic_growth_group as agg
            sage: P = agg.MonomialGrowthGroup(ZZ, 'x')
            sage: x = P.gen()
            sage: a = x^7; a
            x^7
            sage: b = a^(1/2); b
            x^(7/2)
            sage: b.parent()
            Growth Group x^QQ
            sage: b^12
            x^42
        """
        new_exponent = self.exponent * power
        try:
            return self.parent()(raw_element=new_exponent)
        except (ValueError, TypeError):
            pass

        from sage.rings.real_mpfr import RR
        if new_exponent not in RR:
            raise NotImplementedError('Only real exponents are implemented.')

        new_parent = MonomialGrowthGroup(new_exponent.parent(),
                                         self.parent()._var_)
        return new_parent(raw_element=new_exponent)


    def is_le_one(self):
        r"""
        Returns if this monomial growth element is at most (less than
        or equal to) `1`.

        INPUT:

        Nothing.

        OUTPUT:

        A boolean.

        EXAMPLES::

            sage: import sage.groups.asymptotic_growth_group as agg
            sage: P = agg.MonomialGrowthGroup(ZZ, 'x')
            sage: e1 = P.gen()
            sage: e1.is_le_one()
            False
            sage: (P.one() / P.gen()).is_le_one()
            True
        """
        return self.exponent <= 0


class MonomialGrowthGroup(GenericGrowthGroup):
    r"""
    A growth group dealing with powers of a fixed object/symbol.

    The elements :class:`MonomialGrowthElement` of this group represent powers
    of a fixed base; the group law is the multiplication, which corresponds
    to the addition of the exponents of the monomials.

    INPUT:

    - ``base`` -- one of SageMath's parents, out of which the elements
      get their data (``raw_element``).

      As monomials are represented by this group, the elements in
      ``base`` are the exponents of these monomials.

    - ``var`` -- an object.

      The string representation of ``var`` acts as a base of the
      monomials represented by this group.

    - ``category`` -- (default: ``None``) the category of the newly
      created growth group. It has to be a subcategory of ``Join of
      Category of groups and Category of posets``. This is also the
      default category if ``None`` is specified.

    EXAMPLES::

        sage: import sage.groups.asymptotic_growth_group as agg
        sage: P = agg.MonomialGrowthGroup(ZZ, 'x'); P
        Growth Group x^ZZ
        sage: agg.MonomialGrowthGroup(ZZ, log(SR.var('y')))
        Growth Group log(y)^ZZ

    .. SEEALSO::

        :class:`GenericGrowthGroup`
    """

    # enable the category framework for elements
    Element = MonomialGrowthElement


    @staticmethod
    def __classcall__(cls, base, var, category=None):
        r"""
        Normalizes the input in order to ensure a unique
        representation.

        For more information see :class:`MonomialGrowthGroup`.

        TESTS::

            sage: import sage.groups.asymptotic_growth_group as agg
            sage: P1 = agg.MonomialGrowthGroup(ZZ, 'x')
            sage: P2 = agg.MonomialGrowthGroup(ZZ, ZZ['x'].gen())
            sage: P3 = agg.MonomialGrowthGroup(ZZ, SR.var('x'))
            sage: P1 is P2 and P2 is P3
            True
            sage: P4 = agg.MonomialGrowthGroup(ZZ, buffer('xylophone', 0, 1))
            sage: P1 is P4
            True
            sage: P5 = agg.MonomialGrowthGroup(ZZ, 'x ')
            sage: P1 is P5
            True

        ::

            sage: L1 = agg.MonomialGrowthGroup(QQ, log(x))
            sage: L2 = agg.MonomialGrowthGroup(QQ, 'log(x)')
            sage: L1 is L2
            True
        """
        var = str(var).strip()
        return super(MonomialGrowthGroup, cls).__classcall__(
            cls, base, var, category)


    @sage.misc.superseded.experimental(trac_number=17601)
    def __init__(self, base, var, category):
        r"""
        For more information see :class:`MonomialGrowthGroup`.

        EXAMPLES::

            sage: import sage.groups.asymptotic_growth_group as agg
            sage: agg.MonomialGrowthGroup(ZZ, 'x')
            Growth Group x^ZZ
            sage: agg.MonomialGrowthGroup(QQ, SR.var('n'))
            Growth Group n^QQ
            sage: agg.MonomialGrowthGroup(ZZ, ZZ['y'].gen())
            Growth Group y^ZZ
            sage: agg.MonomialGrowthGroup(QQ, 'log(x)')
            Growth Group log(x)^QQ

        TESTS::

            sage: agg.MonomialGrowthGroup('x', ZZ)
            Traceback (most recent call last):
            ...
            TypeError: x is not a valid base
        """
        if not var:
            raise ValueError('Empty var is not allowed.')
        if var[0] in '0123456789=+-*/^%':
            # This restriction is mainly for optical reasons on the
            # representation. Feel free to relax this if needed.
            raise ValueError("The variable name '%s' is inappropriate." %
                             (var,))
        self._var_ = var

        super(MonomialGrowthGroup, self).__init__(category=category, base=base)


    def _repr_short_(self):
        r"""
        A short representation string of this monomial growth group.

        INPUT:

        Nothing.

        OUTPUT:

        A string.

        EXAMPLES::

            sage: import sage.groups.asymptotic_growth_group as agg
            sage: agg.MonomialGrowthGroup(ZZ, 'a')  # indirect doctest
            Growth Group a^ZZ


        TESTS::

            sage: agg.MonomialGrowthGroup(ZZ, 'a')._repr_short_()
            'a^ZZ'
            sage: agg.MonomialGrowthGroup(QQ, 'a')._repr_short_()
            'a^QQ'
            sage: agg.MonomialGrowthGroup(PolynomialRing(QQ, 'x'), 'a')._repr_short_()
            'a^(Univariate Polynomial Ring in x over Rational Field)'
        """
        return '%s^%s' % (self._var_, parent_to_repr_short(self.base()))


    def __hash__(self):
        r"""
        Return the hash of this group.

        INPUT:

        Nothing.

        OUTPUT:

        An integer.

        EXAMPLES::

            sage: import sage.groups.asymptotic_growth_group as agg
            sage: P = agg.MonomialGrowthGroup(ZZ, 'x')
            sage: hash(P)  # random
            -1234567890123456789
        """
        return hash((super(MonomialGrowthGroup, self).__hash__(), self._var_))


    def _convert_(self, data):
        r"""
        Converts given ``data`` to something the constructor of the
        element class accepts (``raw_element``).

        INPUT:

        - ``data`` -- an object.

        OUTPUT:

        An element of the base ring or ``None`` (when no such element
        can be constructed).

        TESTS::

            sage: import sage.groups.asymptotic_growth_group as agg
            sage: P = agg.MonomialGrowthGroup(ZZ, 'x')
            sage: P._convert_('icecream') is None
            True
            sage: P(1)  # indirect doctest
            1
            sage: P('x')  # indirect doctest
            x

        ::

            sage: P(x)  # indirect doctest
            x
            sage: P(x^-333)  # indirect doctest
            x^(-333)
            sage: P(log(x)^2)  # indirect doctest
            Traceback (most recent call last):
            ...
            ValueError: Cannot convert log(x)^2.

        ::

            sage: PR.<x> = ZZ[]; x.parent()
            Univariate Polynomial Ring in x over Integer Ring
            sage: P(x^2)  # indirect doctest
            x^2

        ::

            sage: PSR.<x> = ZZ[[]]
            sage: P(x^42)  # indirect doctest
            x^42
            sage: P(x^12 + O(x^17))
            Traceback (most recent call last):
            ...
            ValueError: Cannot convert x^12 + O(x^17).

        ::

            sage: R.<w,x> = ZZ[]
            sage: P(x^4242)  # indirect doctest
            x^4242
            sage: P(w^4242)  # indirect doctest
            Traceback (most recent call last):
            ...
            ValueError: Cannot convert w^4242.

        ::

            sage: PSR.<w,x> = ZZ[[]]
            sage: P(x^7)  # indirect doctest
            x^7
            sage: P(w^7)  # indirect doctest
            Traceback (most recent call last):
            ...
            ValueError: Cannot convert w^7.
        """
        if data == 1:
            return self.base().zero()
        if str(data) == self._var_:
            return self.base().one()

        try:
            P = data.parent()
        except AttributeError:
            return  # this has to end here

        from sage.symbolic.ring import SR
        from sage.rings.polynomial.polynomial_ring import PolynomialRing_general
        from sage.rings.polynomial.multi_polynomial_ring_generic import \
            MPolynomialRing_generic
        from sage.rings.power_series_ring import PowerSeriesRing_generic
        import operator
        if P is SR:
            if data.operator() == operator.pow:
                base, exponent = data.operands()
                if str(base) == self._var_:
                    return exponent
        elif isinstance(P, (PolynomialRing_general, MPolynomialRing_generic)):
            if data.is_monomial() and len(data.variables()) == 1:
                if self._var_ == str(data.variables()[0]):
                    return data.degree()
        elif isinstance(P, PowerSeriesRing_generic):
            if hasattr(data, 'variables') and len(data.variables()) == 1:
                from sage.rings.integer_ring import ZZ
                if data.is_monomial() and data.precision_absolute() not in ZZ:
                    if self._var_ == str(data.variables()[0]):
                        return data.degree()
            elif self._var_ == str(data.variable()[0]):
                from sage.rings.integer_ring import ZZ
                if data.is_monomial() and data.precision_absolute() not in ZZ:
                    return data.degree()


    def _coerce_map_from_(self, S):
        r"""
        Return if ``S`` coerces into this growth group.

        INPUT:

        - ``S`` -- a parent.

        OUTPUT:

        A boolean.

        EXAMPLES::

            sage: import sage.groups.asymptotic_growth_group as agg
            sage: P_x_ZZ = agg.MonomialGrowthGroup(ZZ, 'x')
            sage: P_x_QQ = agg.MonomialGrowthGroup(QQ, 'x')
            sage: bool(P_x_ZZ.has_coerce_map_from(P_x_QQ))  # indirect doctest
            False
            sage: bool(P_x_QQ.has_coerce_map_from(P_x_ZZ))  # indirect doctest
            True
            sage: P_y_ZZ = agg.MonomialGrowthGroup(ZZ, 'y')
            sage: bool(P_y_ZZ.has_coerce_map_from(P_x_ZZ))  # indirect doctest
            False
            sage: bool(P_x_ZZ.has_coerce_map_from(P_y_ZZ))  # indirect doctest
            False
            sage: bool(P_y_ZZ.has_coerce_map_from(P_x_QQ))  # indirect doctest
            False
            sage: bool(P_x_QQ.has_coerce_map_from(P_y_ZZ))  # indirect doctest
            False
        """
        if super(MonomialGrowthGroup, self)._coerce_map_from_(S):
            if self._var_ == S._var_:
                return True


    def gen(self):
        r"""
        Return the monomial growth element with exponent `1`.

        INPUT:

        Nothing.

        OUTPUT:

        A :class:`MonomialGrowthElement`.

        EXAMPLES::

            sage: import sage.groups.asymptotic_growth_group as agg
            sage: e1 = agg.MonomialGrowthGroup(ZZ, 'x').gen(); e1
            x
            sage: e1.exponent == 1
            True
        """
        return self(raw_element=self.base().one())


    def gens(self):
        r"""
        Return a tuple of all generators of this monomial growth
        group, which is exactly consisting of one element, namely the
        monomial growth element with exponent `1`.

        INPUT:

        Nothing.

        OUTPUT:

        A tuple whose entries are :class:`MonomialGrowthElement`.

        EXAMPLES::

            sage: import sage.groups.asymptotic_growth_group as agg
            sage: P = agg.MonomialGrowthGroup(ZZ, 'x')
            sage: P.gens()
            (x,)
        """
        return (self.gen(),)


    def ngens(self):
        r"""
        Return the number of generators of this monomial growth group,
        which is exactly `1`.

        INPUT:

        Nothing.

        OUTPUT:

        A Python integer.

        EXAMPLES::

            sage: import sage.groups.asymptotic_growth_group as agg
            sage: P = agg.MonomialGrowthGroup(ZZ, 'x')
            sage: P.ngens()
            1
        """
        return 1

class GrowthGroupFactory(sage.structure.factory.UniqueFactory):
    r"""
    Factory for asymptotic growth groups.

    INPUT:

    - ``rep`` -- a string (short representation of a growth group).

    OUTPUT:

    An asymptotic growth group.

    EXAMPLES::

        sage: import sage.groups.asymptotic_growth_group as agg
        sage: agg.GrowthGroup('x^ZZ')._repr_long_()
        'Monomial Growth Group in x over Integer Ring'
        sage: agg.GrowthGroup('log(x)^QQ')._repr_long_()
        'Monomial Growth Group in log(x) over Rational Field'
    """
    def create_key_and_extra_args(self, rep, **kwds):
        r"""
        Given the arguments and keyword, create a key that uniquely
        determines this object.

        EXAMPLES::

            sage: import sage.groups.asymptotic_growth_group as agg
            sage: agg.GrowthGroup.create_key_and_extra_args('x^ZZ')
            (('x^ZZ',), {})
            sage: agg.GrowthGroup.create_key_and_extra_args('asdf')
            Traceback (most recent call last):
            ...
            ValueError: 'asdf' is not a valid short representation
        """
        factors = rep.split(' * ')
        if not all('^' in f for f in factors):
            raise ValueError("'%s' is not a valid short representation" % rep)

        return (rep,), kwds


    def create_object(self, version, key, **kwds):
        r"""
        Create a object from the given arguments.

        TESTS::

            sage: import sage.groups.asymptotic_growth_group as agg
            sage: agg.GrowthGroup('as^df')
            Traceback (most recent call last):
            ...
            ValueError: 'as^df' is not a valid short representation
            sage: agg.GrowthGroup('x^y^z')
            Traceback (most recent call last):
            ...
            ValueError: Variable names must not include '^'
        """

        rep, = key
        factors_rep = rep.split(' * ')

        if len(factors_rep) > 1:
            raise NotImplementedError('Cartesian product of growth groups not '
                                      'yet implemented')
        # note: implementation already for cartesian products!
        factors = []
        for factor in factors_rep:
            sp = factor.split('^')
            if len(sp) != 2:
                raise ValueError("Variable names must not include '^'")
            (var, base) = sp
            try:
                # monomial growth group: 'var^base'
                base = string_to_parent(base)
                G = MonomialGrowthGroup(base, var, **kwds)
            except:
                # exponential growth group: 'base^var'
                (base, var) = sp
                try:
                    base = string_to_parent(base)
                    # G = ExponentialGrowthGroup(base, var, **kwds)
                    raise NotImplementedError('Exponential growth groups not '
                                              'yet implemented')
                except ValueError:
                    raise ValueError("'%s' is not a valid short "
                                     "representation" % factor)
            factors.append(G)

        # todo: factors --> lists with factors over same variable.
        return factors[0]



GrowthGroup = GrowthGroupFactory("GrowthGroup")
<|MERGE_RESOLUTION|>--- conflicted
+++ resolved
@@ -60,7 +60,6 @@
 
 import sage
 
-<<<<<<< HEAD
 def string_to_parent(s):
     r"""
     Helper method for the growth group factory, which converts a short
@@ -101,10 +100,7 @@
         raise ValueError("Cannot create a parent out of '%s'." % s)
 
 
-def parent_to_string(P):
-=======
 def parent_to_repr_short(P):
->>>>>>> 45a37b82
     r"""
     Helper method, which generates a short(er) representation string
     out of a parent.
