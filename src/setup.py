--- conflicted
+++ resolved
@@ -691,13 +691,11 @@
     Extension('sage.misc.misc_c',
               sources = ['sage/misc/misc_c.pyx']), \
 
-<<<<<<< HEAD
+    Extension('sage.misc.session',
+              sources = ['sage/misc/session.pyx']), \
+
     Extension('sage.misc.parser',
               ['sage/misc/parser.pyx']), \
-=======
-    Extension('sage.misc.session',
-              sources = ['sage/misc/session.pyx']), \
->>>>>>> f4ec6319
 
     Extension('sage.misc.refcount',
               sources = ['sage/misc/refcount.pyx']), \
