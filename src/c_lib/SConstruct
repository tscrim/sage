--- conflicted
+++ resolved
@@ -84,13 +84,7 @@
 cppFiles = Split( "ZZ_pylong.cpp  ntl_wrap.cpp" )
 srcFiles = cFiles + cppFiles
 
-<<<<<<< HEAD
-includes_to_install = Split( "ZZ_pylong.h  ccobject.h  interrupt.h") + \
-                      Split( "mpn_pylong.h  mpz_pylong.h  ntl_wrap.h  stdsage.h gmp_globals.h pb_wrap.h" )
-lib = env.SharedLibrary( "csage", cFiles + cppFiles,
-=======
 lib = env.SharedLibrary( "csage", [ "src/" + x for x in srcFiles ],
->>>>>>> c0de70a0
                          LIBS=['ntl', 'gmp'], LIBPATH=['$SAGE_LOCAL/lib'],
                          CPPPATH=includes )
 
