--- conflicted
+++ resolved
@@ -133,13 +133,8 @@
 cppFiles = Split( "ntl_wrap.cpp" )
 srcFiles = cFiles + cppFiles
 incFiles = Split( "ccobject.h" ) + \
-<<<<<<< HEAD
-           Split( "interrupt.h  memory.h  mpn_pylong.h  mpz_longlong.h" ) + \
+           Split( "interrupt.h  mpn_pylong.h  mpz_longlong.h" ) + \
            Split( "mpz_pylong.h  ntl_wrap.h  parisage.h  stdsage.h" )
-=======
-           Split( "interrupt.h  mpn_pylong.h  mpz_longlong.h" ) + \
-           Split( "mpz_pylong.h  ntl_wrap.h  parisage.h  stdsage.h  ZZ_pylong.h" )
->>>>>>> 145de10a
 
 lib = env.SharedLibrary( "csage", [ "src/" + x for x in srcFiles ],
                          LIBS=['ntl', 'pari', 'gmp', 'python$PYV'],
