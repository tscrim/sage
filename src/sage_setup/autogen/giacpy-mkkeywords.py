<<<<<<< HEAD
#see the discussion in  trac #29171 about where to store this file.
=======
# see the discussion in  trac #29171 about where to store this file.
>>>>>>> 9d76204f
"""
This file is to help the maintainer to upgrade the giac keywords in

     giacpy or giacpy_sage or sage.libs.giac

It creates auto-methods.pxi, keywords.pxi, newkeyword.pxi
It needs:

- the ``cas_help`` program from a giac installation
- the ``aide_cas.txt`` file that you can built yourself like this::

    grep -E '^#' share/giac/doc/aide_cas  |sed -e 's/^# //' >aide_cas.txt

It should not be used on the fly for an automatic installation script, because auto-methods.pxi is
quite long to be built and adding new giac keywords often break the built of giacpy
while not implementing a new giac keyword doesn't break the giacpy built.

newkeywords.pxi is just created to check things manually but is not used in iacpy or sage.libs.giac

AUTHORS:

- Frederic Han (2020-07)
"""
from subprocess import PIPE, Popen

blacklist = ['eval', 'cas_setup', 'i', 'list', 'input', 'in', 'sto', 'string', 'and', 'break', 'continue', 'else', 'for', 'from', 'if', 'not', 'or', 'pow', 'print', 'return', 'set[]', 'try', 'while', 'open', 'output', 'do', 'of', 'Request', 'i[]', '[]', 'ffunction', 'sleep', '[..]']

toremove = ['!', '!=', '#', '$', '%', '/%', '%/', '%{%}', '&&', '&*', '&^', "'", '()', '*', '*=', '+', '-', '+&', '+=', '+infinity', '-<', '-=', '->', '-infinity', '.*', '.+', '.-', './', '.^', '/=', ':=', '<', '<=', '=', '=<', '==', '=>', '>', '>=', '?', '@', '@@', 'ACOSH', 'ACOT', 'ACSC', 'ASEC', 'ASIN', 'ASINH', 'ATAN', 'ATANH', 'COND', 'COS', 'COSH', 'COT', 'CSC', 'CST', 'Celsius2Fahrenheit', 'ClrDraw', 'ClrGraph', 'ClrIO', 'CyclePic', 'DIGITS', 'DOM_COMPLEX', 'DOM_FLOAT', 'DOM_FUNC', 'DOM_IDENT', 'DOM_INT', 'DOM_LIST', 'DOM_RAT', 'DOM_STRING', 'DOM_SYMBOLIC', 'DOM_int', 'DelFold', 'DelVar', 'Det', 'Dialog', 'Digits', 'Disp', 'DispG', 'DispHome', 'DrawFunc', 'DrawInv', 'DrawParm', 'DrawPol', 'DrawSlp', 'DropDown', 'DrwCtour', 'ERROR', 'EXP', 'EndDlog', 'FALSE', 'False', 'Fahrenheit2Celsius', 'Fill', 'Gcd', 'GetFold', 'Graph', 'IFTE', 'Input', 'InputStr', 'Int', 'Inverse', 'LN', 'LQ', 'LSQ', 'NORMALD', 'NewFold', 'NewPic', 'Nullspace', 'Output', 'Ox_2d_unit_vector', 'Ox_3d_unit_vector', 'Oy_2d_unit_vector', 'Oy_3d_unit_vector', 'Oz_3d_unit_vector', 'Pause', 'PopUp', 'Quo', 'REDIM', 'REPLACE', 'RclPic', 'Rem', 'Resultant', 'RplcPic', 'Rref', 'SCALE', 'SCALEADD', 'SCHUR', 'SIN', 'SVD', 'SVL', 'SWAPCOL', 'SWAPROW', 'SetFold', 'Si', 'StoPic', 'Store', 'TAN', 'TRUE', 'True', 'TeX', 'Text', 'Title', 'Unarchiv', 'WAIT', '^', '_(cm/s)', '_(ft/s)', '_(ft*lb)', '_(m/s)', '_(m/s^2)', '_(rad/s)', '_(rad/s^2)', '_(tr/min)', '_(tr/s)', '_A', '_Angstrom', '_Bq', '_Btu', '_Ci', '_F', '_F_', '_Fdy', '_G_', '_Gal', '_Gy', '_H', '_Hz', '_I0_', '_J', '_K', '_Kcal', '_MHz', '_MW', '_MeV', '_N', '_NA_', '_Ohm', '_P', '_PSun_', '_Pa', '_R', '_REarth_', '_RSun_', '_R_', '_Rankine', '_Rinfinity_', '_S', '_St', '_StdP_', '_StdT_', '_Sv', '_T', '_V', '_Vm_', '_W', '_Wb', '_Wh', '_a', '_a0_', '_acre', '_alpha_', '_angl_', '_arcmin', '_arcs', '_atm', '_au', '_b', '_bar', '_bbl', '_bblep', '_bu', '_buUS', '_c3_', '_c_', '_cal', '_cd', '_chain', '_cm', '_cm^2', '_cm^3', '_ct', '_cu', '_d', '_dB', '_deg', '_degreeF', '_dyn', '_eV', '_epsilon0_', '_epsilon0q_', '_epsilonox_', '_epsilonsi_', '_erg', '_f0_', '_fath', '_fbm', '_fc', '_fermi', '_flam', '_fm', '_ft', '_ft*lb', '_ftUS', '_ft^2', '_ft^3', '_g', '_g_', '_ga', '_galC', '_galUK', '_galUS', '_gf', '_gmol', '_gon', '_grad', '_grain', '_h', '_h_', '_ha', '_hbar_', '_hp', '_in', '_inH20', '_inHg', '_in^2', '_in^3', '_j', '_kWh', '_k_', '_kg', '_kip', '_km', '_km^2', '_knot', '_kph', '_kq_', '_l', '_lam', '_lambda0_', '_lambdac_', '_lb', '_lbf', '_lbmol', '_lbt', '_lep', '_liqpt', '_lm', '_lx', '_lyr', '_m', '_mEarth_', '_m^2', '_m^3', '_me_', '_mho', '_miUS', '_miUS^2', '_mi^2', '_mil', '_mile', '_mille', '_ml', '_mm', '_mmHg', '_mn', '_mol', '_mp_', '_mph', '_mpme_', '_mu0_', '_muB_', '_muN_', '_oz', '_ozUK', '_ozfl', '_ozt', '_pc', '_pdl', '_ph', '_phi_', '_pk', '_psi', '_ptUK', '_q_', '_qe_', '_qepsilon0_', '_qme_', '_qt', '_rad', '_rad_', '_rd', '_rem', '_rod', '_rpm', '_s', '_sb', '_sd_', '_sigma_', '_slug', '_sr', '_st', '_syr_', '_t', '_tbsp', '_tec', '_tep', '_tex', '_therm', '_ton', '_tonUK', '_torr', '_tr', '_tsp', '_twopi_', '_u', '_yd', '_yd^2', '_yd^3', '_yr', '_\xc2\xb5', '_µ', 'assert', 'affichage', 'alors', 'animate', 'animate3d', 'animation', 'approx_mode', 'archive', 'args', 'as_function_of', 'asc', 'asec', 'assign', 'backquote', 'begin', 'black', 'blanc', 'bleu', 'bloc', 'blue', 'breakpoint', 'by', 'c1oc2', 'c1op2', 'cache_tortue', 'cap', 'cap_flat_line', 'cap_round_line', 'cap_square_line', 'case', 'cat', 'catch', 'cd', 'choosebox', 'click', 'close', 'complex_mode', 'de', 'del', 'debug', 'default', 'div', 'double', 'ecris', 'efface', 'elif', 'end', 'end_for', 'end_if', 'end_while', 'epaisseur', 'epaisseur_ligne_1', 'epaisseur_ligne_2', 'epaisseur_ligne_3', 'epaisseur_ligne_4', 'epaisseur_ligne_5', 'epaisseur_ligne_6', 'epaisseur_ligne_7', 'epaisseur_point_1', 'epaisseur_point_2', 'epaisseur_point_3', 'epaisseur_point_4', 'epaisseur_point_5', 'epaisseur_point_6', 'epaisseur_point_7', 'erase', 'erase3d', 'est_cocyclique', 'est_inclus', 'et', 'faire', 'faux', 'feuille', 'ffaire', 'ffonction', 'fi', 'filled', 'fin_enregistrement', 'float', 'fonction', 'fopen', 'format', 'fpour', 'frame_3d', 'frames', 'fsi', 'ftantque', 'func', 'function', 'gauche', 'gl_ortho', 'gl_quaternion', 'gl_rotation', 'gl_shownames', 'gl_texture', 'gl_x', 'gl_x_axis_color', 'gl_x_axis_name', 'gl_x_axis_unit', 'gl_xtick', 'gl_y', 'gl_y_axis_color', 'gl_y_axis_name', 'gl_y_axis_unit', 'gl_ytick', 'gl_z', 'gl_z_axis_color', 'gl_z_axis_name', 'gl_z_axis_unit', 'gl_ztick', 'gnuplot', 'goto', 'graph2tex', 'graph3d2tex', 'graphe', 'graphe3d', 'graphe_probabiliste', 'graphe_suite', 'green', 'grid_paper', 'hidden_name', 'identifier', 'ifft', 'ifte', 'inputform', 'intersect', 'is_included', 'jusqu_a', 'jusqua', 'jusque', 'keep_algext', 'kill', 'label', 'labels', 'len', 'leve_crayon', 'line_width_1', 'line_width_2', 'line_width_3', 'line_width_4', 'line_width_5', 'line_width_6', 'line_width_7', 'lis', 'local', 'minus', 'mod', 'noir', 'nom_cache', 'non', 'od', 'option', 'otherwise', 'ou', 'pas', 'point_arret', 'point_carre', 'point_croix', 'point_div', 'point_etoile', 'point_invisible', 'point_losange', 'point_milieu', 'point_plus', 'point_point', 'point_polaire', 'point_triangle', 'point_width_1', 'point_width_2', 'point_width_3', 'point_width_4', 'point_width_5', 'point_width_6', 'point_width_7', 'pour', 'proc', 'program', 'quadrant1', 'quadrant2', 'quadrant3', 'quadrant4', 'range', 'redim', 'repeat', 'repete', 'repeter', 'replace', 'restart', 'rouge', 'saisir', 'saisir_chaine', 'sauve', 'save_history', 'scale', 'scaleadd', 'si', 'sinon', 'size', 'stack', 'step', 'switch', 'tantque', 'test', 'textinput', 'then', 'thiele', 'time', 'to', 'union', 'until', 'var', 'vector', 'vers', 'vert', 'vrai', 'watch', 'when', 'white', 'with_sqrt', 'write', 'wz_certificate', 'xor', 'yellow', '{}', '|', '||','expression']





#basekeywords=['sin', 'cos', 'exp', 'tan', 'solve']


#usualvars=['x','y','z','t','u','v']

moremethods=['type','zip']
# append seems fixed with current giac.





# the file aide_cas.txt should contain one line by keywords+ its synonyms. You can create it from th file aide_cas
# provided in giac source archive or installled in share/giac/doc like this:
#grep -E '^#' share/giac/doc/aide_cas  |sed -e 's/^# //' >aide_cas.txt
with open('aide_cas.txt') as f:
    mostkeywords=f.read().split()

mostkeywordorig=['Airy_Ai', 'Airy_Bi', 'Archive', 'BesselJ', 'BesselY', 'Beta', 'BlockDiagonal', 'Ci', 'Circle', 'Col', 'CopyVar', 'Dirac', 'Ei', 'Factor', 'GF', 'Gamma', 'Heaviside', 'JordanBlock', 'LU', 'LambertW', 'Li', 'Line', 'LineHorz', 'LineTan', 'LineVert', 'Phi', 'Pi', 'Psi', 'QR', 'RandSeed', 'Row', 'SortA', 'SortD', 'UTPC', 'UTPF', 'UTPN', 'UTPT', 'VARS', 'VAS', 'VAS_positive', 'Zeta', '_qe_', 'a2q', 'abcuv', 'about', 'abs', 'abscissa', 'accumulate_head_tail', 'acos', 'acos2asin', 'acos2atan', 'acosh', 'acot', 'acsc', 'acyclic', 'add', 'add_arc', 'add_edge', 'add_vertex', 'additionally', 'adjacency_matrix', 'adjoint_matrix', 'affix', 'algsubs', 'algvar', 'all_trig_solutions', 'allpairs_distance', 'alog10', 'altitude', 'angle', 'angle_radian', 'angleat', 'angleatraw', 'ans', 'antiprism_graph', 'apply', 'approx', 'arc', 'arcLen', 'arccos', 'arccosh', 'arclen', 'arcsin', 'arcsinh', 'arctan', 'arctanh', 'area', 'areaat', 'areaatraw', 'areaplot', 'arg', 'array', 'arrivals', 'articulation_points', 'asin', 'asin2acos', 'asin2atan', 'asinh', 'assign_edge_weights', 'assume', 'at', 'atan', 'atan2acos', 'atan2asin', 'atanh', 'atrig2ln', 'augment', 'auto_correlation', 'autosimplify', 'avance', 'avgRC', 'axes', 'back', 'backward', 'baisse_crayon', 'bandwidth', 'bar_plot', 'bartlett_hann_window', 'barycenter', 'base', 'basis', 'batons', 'bellman_ford', 'bernoulli', 'besselJ', 'besselY', 'betad', 'betad_cdf', 'betad_icdf', 'betavariate', 'bezier', 'bezout_entiers', 'biconnected_components', 'binomial', 'binomial_cdf', 'binomial_icdf', 'bins', 'bipartite', 'bipartite_matching', 'bisection_solver', 'bisector', 'bit_depth', 'bitand', 'bitor', 'bitxor', 'blackman_harris_window', 'blackman_window', 'blockmatrix', 'bohman_window', 'border', 'boxwhisker', 'brent_solver', 'bvpsolve', 'cFactor', 'cSolve', 'cZeros', 'camembert', 'canonical_form', 'canonical_labeling', 'cartesian_product', 'cauchy', 'cauchy_cdf', 'cauchy_icdf', 'cauchyd', 'cauchyd_cdf', 'cauchyd_icdf', 'cdf', 'ceil', 'ceiling', 'center', 'center2interval', 'centered_cube', 'centered_tetrahedron', 'cfactor', 'cfsolve', 'changebase', 'channel_data', 'channels', 'char', 'charpoly', 'chinrem', 'chisquare', 'chisquare_cdf', 'chisquare_icdf', 'chisquared', 'chisquared_cdf', 'chisquared_icdf', 'chisquaret', 'choice', 'cholesky', 'chr', 'chrem', 'chromatic_index', 'chromatic_number', 'chromatic_polynomial', 'circle', 'circumcircle', 'classes', 'clear', 'clique_cover', 'clique_cover_number', 'clique_number', 'clique_stats', 'clustering_coefficient', 'coeff', 'coeffs', 'col', 'colDim', 'colNorm', 'colSwap', 'coldim', 'collect', 'colnorm', 'color', 'colspace', 'colswap', 'comDenom', 'comb', 'combine', 'comment', 'common_perpendicular', 'companion', 'compare', 'complete_binary_tree', 'complete_graph', 'complete_kary_tree', 'complex', 'complex_variables', 'complexroot', 'concat', 'cond', 'condensation', 'cone', 'confrac', 'conic', 'conj', 'conjugate_equation', 'conjugate_gradient', 'connected', 'connected_components', 'cont', 'contains', 'content', 'contourplot', 'contract_edge', 'convert', 'convertir', 'convex', 'convexhull', 'convolution', 'coordinates', 'copy', 'correlation', 'cos', 'cos2sintan', 'cosh', 'cosine_window', 'cot', 'cote', 'count', 'count_eq', 'count_inf', 'count_sup', 'courbe_parametrique', 'courbe_polaire', 'covariance', 'covariance_correlation', 'cpartfrac', 'crationalroot', 'crayon', 'createwav', 'cross', 'crossP', 'cross_correlation', 'cross_point', 'cross_ratio', 'crossproduct', 'csc', 'csolve', 'csv2gen', 'cube', 'cumSum', 'cumsum', 'cumulated_frequencies', 'curl', 'current_sheet', 'curvature', 'curve', 'cyan', 'cycle2perm', 'cycle_graph', 'cycleinv', 'cycles2permu', 'cyclotomic', 'cylinder', 'dash_line', 'dashdot_line', 'dashdotdot_line', 'dayofweek', 'deSolve', 'debut_enregistrement', 'degree', 'degree_sequence', 'delcols', 'delete_arc', 'delete_edge', 'delete_vertex', 'delrows', 'deltalist', 'denom', 'densityplot', 'departures', 'derive', 'deriver', 'desolve', 'dessine_tortue', 'det', 'det_minor', 'developper', 'developper_transcendant', 'dfc', 'dfc2f', 'diag', 'diff', 'digraph', 'dijkstra', 'dim', 'directed', 'discard_edge_attribute', 'discard_graph_attribute', 'discard_vertex_attribute', 'disjoint_union', 'display', 'disque', 'disque_centre', 'distance', 'distance2', 'distanceat', 'distanceatraw', 'divergence', 'divide', 'divis', 'division_point', 'divisors', 'divmod', 'divpc', 'dnewton_solver', 'dodecahedron', 'domain', 'dot', 'dotP', 'dot_paper', 'dotprod', 'draw_arc', 'draw_circle', 'draw_graph', 'draw_line', 'draw_pixel', 'draw_polygon', 'draw_rectangle', 'droit', 'droite_tangente', 'dsolve', 'duration', 'e', 'e2r', 'ecart_type', 'ecart_type_population', 'ecm_factor', 'edge_connectivity', 'edges', 'egcd', 'egv', 'egvl', 'eigVc', 'eigVl', 'eigenvals', 'eigenvalues', 'eigenvectors', 'eigenvects', 'element', 'eliminate', 'ellipse', 'entry', 'envelope', 'epsilon', 'epsilon2zero', 'equal', 'equal2diff', 'equal2list', 'equation', 'equilateral_triangle', 'erf', 'erfc', 'error', 'est_permu', 'euler', 'euler_gamma', 'euler_lagrange', 'eval_level', 'evala', 'evalb', 'evalc', 'evalf', 'evalm', 'even', 'evolute', 'exact', 'exbisector', 'excircle', 'execute', 'exp', 'exp2list', 'exp2pow', 'exp2trig', 'expand', 'expexpand', 'expln', 'exponential', 'exponential_cdf', 'exponential_icdf', 'exponential_regression', 'exponential_regression_plot', 'exponentiald', 'exponentiald_cdf', 'exponentiald_icdf', 'export_graph', 'expovariate', 'expr', 'extend', 'extract_measure', 'extrema', 'ezgcd', 'f2nd', 'fMax', 'fMin', 'fPart', 'faces', 'facteurs_premiers', 'factor', 'factor_xn', 'factorial', 'factoriser', 'factoriser_entier', 'factoriser_sur_C', 'factors', 'fadeev', 'false', 'falsepos_solver', 'fclose', 'fcoeff', 'fdistrib', 'fft', 'fieldplot', 'find', 'find_cycles', 'findhelp', 'fisher', 'fisher_cdf', 'fisher_icdf', 'fisherd', 'fisherd_cdf', 'fisherd_icdf', 'fitdistr', 'flatten', 'float2rational', 'floor', 'flow_polynomial', 'fmod', 'foldl', 'foldr', 'fonction_derivee', 'forward', 'fourier_an', 'fourier_bn', 'fourier_cn', 'fprint', 'frac', 'fracmod', 'frame_2d', 'frequencies', 'frobenius_norm', 'froot', 'fsolve', 'fullparfrac', 'funcplot', 'function_diff', 'fxnd', 'gammad', 'gammad_cdf', 'gammad_icdf', 'gammavariate', 'gauss', 'gauss15', 'gauss_seidel_linsolve', 'gaussian_window', 'gaussjord', 'gaussquad', 'gbasis', 'gbasis_max_pairs', 'gbasis_reinject', 'gbasis_simult_primes', 'gcd', 'gcdex', 'genpoly', 'geometric', 'geometric_cdf', 'geometric_icdf', 'getDenom', 'getKey', 'getNum', 'getType', 'get_edge_attribute', 'get_edge_weight', 'get_graph_attribute', 'get_vertex_attribute', 'girth', 'gl_showaxes', 'grad', 'gramschmidt', 'graph', 'graph_automorphisms', 'graph_charpoly', 'graph_complement', 'graph_diameter', 'graph_equal', 'graph_join', 'graph_power', 'graph_rank', 'graph_spectrum', 'graph_union', 'graph_vertices', 'greduce', 'greedy_color', 'grid_graph', 'groupermu', 'hadamard', 'half_cone', 'half_line', 'halftan', 'halftan_hyp2exp', 'halt', 'hamdist', 'hamming_window', 'hann_poisson_window', 'hann_window', 'harmonic_conjugate', 'harmonic_division', 'has', 'has_arc', 'has_edge', 'hasard', 'head', 'heading', 'heapify', 'heappop', 'heappush', 'hermite', 'hessenberg', 'hessian', 'heugcd', 'hexagon', 'highlight_edges', 'highlight_subgraph', 'highlight_trail', 'highlight_vertex', 'highpass', 'hilbert', 'histogram', 'hold', 'homothety', 'horner', 'hybrid_solver', 'hybridj_solver', 'hybrids_solver', 'hybridsj_solver', 'hyp2exp', 'hyperbola', 'hypercube_graph', 'iPart', 'iabcuv', 'ibasis', 'ibpdv', 'ibpu', 'icdf', 'ichinrem', 'ichrem', 'icomp', 'icontent', 'icosahedron', 'id', 'identity', 'idivis', 'idn', 'iegcd', 'ifactor', 'ifactors', 'igamma', 'igcd', 'igcdex', 'ihermite', 'ilaplace', 'im', 'imag', 'image', 'implicitdiff', 'implicitplot', 'import_graph', 'inString', 'in_ideal', 'incidence_matrix', 'incident_edges', 'incircle', 'increasing_power', 'independence_number', 'indets', 'index', 'induced_subgraph', 'inequationplot', 'inf', 'infinity', 'insert', 'insmod', 'int', 'intDiv', 'integer', 'integrate', 'integrer', 'inter', 'interactive_odeplot', 'interactive_plotode', 'interp', 'interval', 'interval2center', 'interval_graph', 'inv', 'inverse', 'inversion', 'invisible_point', 'invlaplace', 'invztrans', 'iquo', 'iquorem', 'iratrecon', 'irem', 'isPrime', 'is_acyclic', 'is_arborescence', 'is_biconnected', 'is_bipartite', 'is_clique', 'is_collinear', 'is_concyclic', 'is_conjugate', 'is_connected', 'is_coplanar', 'is_cospherical', 'is_cut_set', 'is_cycle', 'is_directed', 'is_element', 'is_equilateral', 'is_eulerian', 'is_forest', 'is_graphic_sequence', 'is_hamiltonian', 'is_harmonic', 'is_harmonic_circle_bundle', 'is_harmonic_line_bundle', 'is_inside', 'is_integer_graph', 'is_isomorphic', 'is_isosceles', 'is_network', 'is_orthogonal', 'is_parallel', 'is_parallelogram', 'is_permu', 'is_perpendicular', 'is_planar', 'is_prime', 'is_pseudoprime', 'is_rectangle', 'is_regular', 'is_rhombus', 'is_square', 'is_strongly_connected', 'is_strongly_regular', 'is_tournament', 'is_tree', 'is_triconnected', 'is_two_edge_connected', 'is_vertex_colorable', 'is_weighted', 'ismith', 'isobarycenter', 'isom', 'isomorphic_copy', 'isopolygon', 'isosceles_triangle', 'isprime', 'ithprime', 'jacobi_equation', 'jacobi_linsolve', 'jacobi_symbol', 'jordan', 'kde', 'keep_pivot', 'ker', 'kernel', 'kernel_density', 'kneser_graph', 'kolmogorovd', 'kolmogorovt', 'kovacicsols', 'kspaths', 'l1norm', 'l2norm', 'lagrange', 'laguerre', 'laplace', 'laplacian', 'laplacian_matrix', 'latex', 'lcf_graph', 'lcm', 'lcoeff', 'ldegree', 'left', 'left_rectangle', 'legend', 'legendre', 'legendre_symbol', 'length', 'lgcd', 'lhs', 'ligne_chapeau_carre', 'ligne_chapeau_plat', 'ligne_chapeau_rond', 'ligne_polygonale', 'ligne_polygonale_pointee', 'ligne_tiret', 'ligne_tiret_point', 'ligne_tiret_pointpoint', 'ligne_trait_plein', 'limit', 'limite', 'lin', 'line', 'line_graph', 'line_inter', 'line_paper', 'line_segments', 'linear_interpolate', 'linear_regression', 'linear_regression_plot', 'lineariser', 'lineariser_trigo', 'linfnorm', 'linsolve', 'linspace', 'lis_phrase', 'list2exp', 'list2mat', 'list_edge_attributes', 'list_graph_attributes', 'list_vertex_attributes', 'listplot', 'lll', 'ln', 'lname', 'lncollect', 'lnexpand', 'locus', 'log', 'log10', 'logarithmic_regression', 'logarithmic_regression_plot', 'logb', 'logistic_regression', 'logistic_regression_plot', 'lower', 'lowest_common_ancestor', 'lowpass', 'lp_assume', 'lp_bestprojection', 'lp_binary', 'lp_binaryvariables', 'lp_breadthfirst', 'lp_depthfirst', 'lp_depthlimit', 'lp_firstfractional', 'lp_gaptolerance', 'lp_hybrid', 'lp_initialpoint', 'lp_integer', 'lp_integertolerance', 'lp_integervariables', 'lp_interiorpoint', 'lp_iterationlimit', 'lp_lastfractional', 'lp_maxcuts', 'lp_maximize', 'lp_method', 'lp_mostfractional', 'lp_nodelimit', 'lp_nodeselect', 'lp_nonnegative', 'lp_nonnegint', 'lp_pseudocost', 'lp_simplex', 'lp_timelimit', 'lp_variables', 'lp_varselect', 'lp_verbose', 'lpsolve', 'lsmod', 'lsq', 'lu', 'lvar', 'mRow', 'mRowAdd', 'magenta', 'make_directed', 'make_weighted', 'makelist', 'makemat', 'makesuite', 'makevector', 'map', 'maple2mupad', 'maple2xcas', 'maple_ifactors', 'maple_mode', 'markov', 'mat2list', 'mathml', 'matpow', 'matrix', 'matrix_norm', 'max', 'maxflow', 'maximal_independent_set', 'maximize', 'maximum_clique', 'maximum_degree', 'maximum_independent_set', 'maximum_matching', 'maxnorm', 'mean', 'median', 'median_line', 'member', 'mgf', 'mid', 'middle_point', 'midpoint', 'min', 'minimal_edge_coloring', 'minimal_spanning_tree', 'minimal_vertex_coloring', 'minimax', 'minimize', 'minimum_cut', 'minimum_degree', 'mkisom', 'mksa', 'modgcd', 'mods', 'monotonic', 'montre_tortue', 'moustache', 'moving_average', 'moyal', 'moyenne', 'mul', 'mult_c_conjugate', 'mult_conjugate', 'multinomial', 'multiplier_conjugue', 'multiplier_conjugue_complexe', 'multiply', 'mupad2maple', 'mupad2xcas', 'mycielski', 'nCr', 'nDeriv', 'nInt', 'nPr', 'nSolve', 'ncols', 'negbinomial', 'negbinomial_cdf', 'negbinomial_icdf', 'neighbors', 'network_transitivity', 'newList', 'newMat', 'newton', 'newton_solver', 'newtonj_solver', 'nextperm', 'nextprime', 'nlpsolve', 'nodisp', 'non_recursive_normal', 'nop', 'nops', 'norm', 'normal', 'normal_cdf', 'normal_icdf', 'normald', 'normald_cdf', 'normald_icdf', 'normalize', 'normalt', 'normalvariate', 'nprimes', 'nrows', 'nuage_points', 'nullspace', 'number_of_edges', 'number_of_spanning_trees', 'number_of_triangles', 'number_of_vertices', 'numer', 'octahedron', 'odd', 'odd_girth', 'odd_graph', 'odeplot', 'odesolve', 'op', 'open_polygon', 'ord', 'order', 'order_size', 'ordinate', 'orthocenter', 'orthogonal', 'osculating_circle', 'p1oc2', 'p1op2', 'pa2b2', 'pade', 'parabola', 'parallel', 'parallelepiped', 'parallelogram', 'parameq', 'parameter', 'paramplot', 'parfrac', 'pari', 'part', 'partfrac', 'parzen_window', 'pas_de_cote', 'path_graph', 'pcar', 'pcar_hessenberg', 'pcoef', 'pcoeff', 'pencolor', 'pendown', 'penup', 'perimeter', 'perimeterat', 'perimeteratraw', 'periodic', 'perm', 'perminv', 'permu2cycles', 'permu2mat', 'permuorder', 'permute_vertices', 'perpen_bisector', 'perpendicular', 'petersen_graph', 'peval', 'pi', 'piecewise', 'pivot', 'pixoff', 'pixon', 'planar', 'plane', 'plane_dual', 'playsnd', 'plex', 'plot', 'plot3d', 'plotarea', 'plotcdf', 'plotcontour', 'plotdensity', 'plotfield', 'plotfunc', 'plotimplicit', 'plotinequation', 'plotlist', 'plotode', 'plotparam', 'plotpolar', 'plotproba', 'plotseq', 'plotspectrum', 'plotwav', 'plus_point', 'pmin', 'point', 'point2d', 'point3d', 'poisson', 'poisson_cdf', 'poisson_icdf', 'poisson_window', 'polar', 'polar_coordinates', 'polar_point', 'polarplot', 'pole', 'poly2symb', 'polyEval', 'polygon', 'polygone_rempli', 'polygonplot', 'polygonscatterplot', 'polyhedron', 'polynom', 'polynomial_regression', 'polynomial_regression_plot', 'position', 'poslbdLMQ', 'posubLMQ', 'potential', 'pow2exp', 'power_regression', 'power_regression_plot', 'powermod', 'powerpc', 'powexpand', 'powmod', 'prepend', 'preval', 'prevperm', 'prevprime', 'primpart', 'printf', 'prism', 'prism_graph', 'product', 'projection', 'proot', 'propFrac', 'propfrac', 'psrgcd', 'ptayl', 'purge', 'pwd', 'pyramid', 'python_compat', 'q2a', 'qr', 'quadric', 'quadrilateral', 'quantile', 'quartile1', 'quartile3', 'quartiles', 'quest', 'quo', 'quorem', 'quote', 'r2e', 'radical_axis', 'radius', 'ramene', 'rand', 'randMat', 'randNorm', 'randPoly', 'randbetad', 'randbinomial', 'randchisquare', 'randexp', 'randfisher', 'randgammad', 'randgeometric', 'randint', 'randmarkov', 'randmatrix', 'randmultinomial', 'randnorm', 'random', 'random_bipartite_graph', 'random_digraph', 'random_graph', 'random_network', 'random_planar_graph', 'random_regular_graph', 'random_sequence_graph', 'random_tournament', 'random_tree', 'random_variable', 'randperm', 'randpoisson', 'randpoly', 'randseed', 'randstudent', 'randvar', 'randvector', 'randweibulld', 'rank', 'ranm', 'ranv', 'rassembler_trigo', 'rat_jordan', 'rational', 'rationalroot', 'ratnormal', 'rcl', 'rdiv', 're', 'read', 'readrgb', 'readwav', 'real', 'realroot', 'reciprocation', 'rectangle', 'rectangle_droit', 'rectangle_gauche', 'rectangle_plein', 'rectangular_coordinates', 'recule', 'red', 'reduced_conic', 'reduced_quadric', 'ref', 'reflection', 'regroup', 'relabel_vertices', 'reliability_polynomial', 'rem', 'remain', 'remove', 'reorder', 'resample', 'residue', 'resoudre', 'resoudre_dans_C', 'resoudre_systeme_lineaire', 'resultant', 'reverse', 'reverse_graph', 'reverse_rsolve', 'revert', 'revlex', 'revlist', 'rgb', 'rhombus', 'rhombus_point', 'rhs', 'riemann_window', 'right', 'right_rectangle', 'right_triangle', 'risch', 'rm_a_z', 'rm_all_vars', 'rmbreakpoint', 'rmmod', 'rmwatch', 'romberg', 'rombergm', 'rombergt', 'rond', 'root', 'rootof', 'roots', 'rotate', 'rotation', 'round', 'row', 'rowAdd', 'rowDim', 'rowNorm', 'rowSwap', 'rowdim', 'rownorm', 'rowspace', 'rowswap', 'rref', 'rsolve', 'same', 'sample', 'samplerate', 'sans_factoriser', 'saute', 'scalarProduct', 'scalar_product', 'scatterplot', 'schur', 'sec', 'secant_solver', 'segment', 'seidel_spectrum', 'seidel_switch', 'select', 'semi_augment', 'seq', 'seqplot', 'seqsolve', 'sequence_graph', 'series', 'set_edge_attribute', 'set_edge_weight', 'set_graph_attribute', 'set_pixel', 'set_vertex_attribute', 'set_vertex_positions', 'shift', 'shift_phase', 'shortest_path', 'show_pixels', 'shuffle', 'sierpinski_graph', 'sign', 'signature', 'signe', 'similarity', 'simp2', 'simplex_reduce', 'simplifier', 'simplify', 'simpson', 'simult', 'sin', 'sin2costan', 'sincos', 'single_inter', 'sinh', 'sizes', 'slope', 'slopeat', 'slopeatraw', 'smith', 'smod', 'snedecor', 'snedecor_cdf', 'snedecor_icdf', 'snedecord', 'snedecord_cdf', 'snedecord_icdf', 'solid_line', 'solve', 'somme', 'sommet', 'sort', 'sorta', 'sortd', 'sorted', 'soundsec', 'spanning_tree', 'sphere', 'spline', 'split', 'spring', 'sq', 'sqrfree', 'sqrt', 'square', 'square_point', 'srand', 'sst', 'sst_in', 'st_ordering', 'star_graph', 'star_point', 'start', 'stdDev', 'stddev', 'stddevp', 'steffenson_solver', 'stereo2mono', 'str', 'strongly_connected_components', 'student', 'student_cdf', 'student_icdf', 'studentd', 'studentt', 'sturm', 'sturmab', 'sturmseq', 'style', 'subMat', 'subdivide_edges', 'subgraph', 'subs', 'subsop', 'subst', 'substituer', 'subtype', 'sum', 'sum_riemann', 'suppress', 'surd', 'svd', 'swapcol', 'swaprow', 'switch_axes', 'sylvester', 'symb2poly', 'symbol', 'syst2mat', 'tCollect', 'tExpand', 'table', 'tablefunc', 'tableseq', 'tabvar', 'tail', 'tan', 'tan2cossin2', 'tan2sincos', 'tan2sincos2', 'tangent', 'tangente', 'tanh', 'taux_accroissement', 'taylor', 'tchebyshev1', 'tchebyshev2', 'tcoeff', 'tcollect', 'tdeg', 'tensor_product', 'tetrahedron', 'texpand', 'thickness', 'threshold', 'throw', 'title', 'titre', 'tlin', 'tonnetz', 'topologic_sort', 'topological_sort', 'torus_grid_graph', 'total_degree', 'tourne_droite', 'tourne_gauche', 'tpsolve', 'trace', 'trail', 'trail2edges', 'trames', 'tran', 'transitive_closure', 'translation', 'transpose', 'trapeze', 'trapezoid', 'traveling_salesman', 'tree', 'tree_height', 'triangle', 'triangle_paper', 'triangle_plein', 'triangle_point', 'triangle_window', 'trig2exp', 'trigcos', 'trigexpand', 'triginterp', 'trigsimplify', 'trigsin', 'trigtan', 'trn', 'true', 'trunc', 'truncate', 'truncate_graph', 'tsimplify', 'tuer', 'tukey_window', 'tutte_polynomial', 'two_edge_connected_components', 'ufactor', 'ugamma', 'unapply', 'unarchive', 'underlying_graph', 'unfactored', 'uniform', 'uniform_cdf', 'uniform_icdf', 'uniformd', 'uniformd_cdf', 'uniformd_icdf', 'unitV', 'unquote', 'upper', 'user_operator', 'usimplify', 'valuation', 'vandermonde', 'variables_are_files', 'variance', 'version', 'vertex_connectivity', 'vertex_degree', 'vertex_distance', 'vertex_in_degree', 'vertex_out_degree', 'vertices', 'vertices_abc', 'vertices_abca', 'vpotential', 'web_graph', 'weibull', 'weibull_cdf', 'weibull_icdf', 'weibulld', 'weibulld_cdf', 'weibulld_icdf', 'weibullvariate', 'weight_matrix', 'weighted', 'weights', 'welch_window', 'wheel_graph', 'widget_size', 'wilcoxonp', 'wilcoxons', 'wilcoxont', 'with_sqrt', 'writergb', 'writewav', 'xcas_mode', 'xyztrange', 'zeros', 'ztrans']
#

missing=set(mostkeywordorig).difference(mostkeywords)
print("Missing",missing)
newkeywords=(set(mostkeywords).difference(mostkeywordorig)).difference(toremove+blacklist)
print("\nNew Keywords found:", newkeywords)

#undocumented keywords
#undocumented=['posubLMQ','poslbdLMQ','VAS_positive','VAS']
undocumented=[]

mostkeywords=mostkeywords+undocumented

mostkeywords=set(mostkeywords).difference(toremove)
mostkeywords=set(mostkeywords).difference(blacklist)
mostkeywords=set(mostkeywords).difference(moremethods)
mostkeywords=list(mostkeywords)
mostkeywords.sort()


# building auto-methods.pxi
Mi=open("auto-methods.pxi","w")
Mi.write("# file auto generated by mkkeywords.py\n")
s='cdef class GiacMethods_base:\n     """\n     Wrapper for a giac ``gen`` containing auto-generated methods.\n'
s+='\n     This class does not manage the ``gen`` inside in any way. It is just\n     a dumb wrapper.'
s+='\n     You almost certainly want to use one of the derived class\n     :class:`Pygen`  instead.\n     """\n\n'
Mi.write(s)

for i in mostkeywords+moremethods:
    p = Popen(["cas_help", i], stdout=PIPE, stderr=PIPE, universal_newlines=True)
    doc = p.communicate()[0]

    doc = doc.replace("\n", "\n        ")  # Indent doc
    s =  "     def "+i+"(self,*args):\n"
    s += "        r'''From Giac's documentation:\n        "+doc+"\n        '''\n"
    s += "        return GiacMethods['"+i+"'](self,*args)\n\n"
    Mi.write(s)

Mi.close()

# building keywords.pxi
with open("keywords.pxi", "w") as Fi:
    Fi.write("# file auto generated by mkkeywords.py\n")
    Fi.write("blacklist = " + str(blacklist) + "\n\n")
    Fi.write("toremove = " + str(toremove) + "\n\n")
    Fi.write("moremethods = " + str(moremethods) + "\n\n")
    Fi.write("mostkeywords = " + str(mostkeywords) + "\n\n")

with open("newkeyword.pxi", "w") as Fi:
    Fi.write(str(list(set(mostkeywords).difference(mostkeywordorig))))<|MERGE_RESOLUTION|>--- conflicted
+++ resolved
@@ -1,8 +1,4 @@
-<<<<<<< HEAD
-#see the discussion in  trac #29171 about where to store this file.
-=======
 # see the discussion in  trac #29171 about where to store this file.
->>>>>>> 9d76204f
 """
 This file is to help the maintainer to upgrade the giac keywords in
 
