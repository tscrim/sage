--- conflicted
+++ resolved
@@ -25,14 +25,6 @@
 
 import sage.all  # type: ignore  # to avoid cyclic import errors, see Trac #33580
 from sage.doctest.parsing import SageDocTestParser
-
-<<<<<<< HEAD
-# Ignore a few test files that are (not yet) using pytest
-collect_ignore = [
-    "sage/misc/nested_class_test.py",
-    "sage/repl/rich_output/backend_test.py",
-    "sage/tests/deprecation_test.py"
-]
 
 
 def pytest_collect_file(file_path, parent):
@@ -121,8 +113,6 @@
                 )
 
 
-=======
->>>>>>> 78bfb6c7
 @pytest.fixture(autouse=True)
 def add_imports(doctest_namespace: dict[str, Any]):
     """
