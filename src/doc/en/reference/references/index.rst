The references for Sage, sorted alphabetically by citation key.

REFERENCES:

:ref:`A <ref-A>`
:ref:`B <ref-B>`
:ref:`C <ref-C>`
:ref:`D <ref-D>`
:ref:`E <ref-E>`
:ref:`F <ref-F>`
:ref:`G <ref-G>`
:ref:`H <ref-H>`
:ref:`I <ref-I>`
:ref:`J <ref-J>`
:ref:`K <ref-K>`
:ref:`L <ref-L>`
:ref:`M <ref-M>`
:ref:`N <ref-N>`
:ref:`O <ref-O>`
:ref:`P <ref-P>`
:ref:`Q <ref-Q>`
:ref:`R <ref-R>`
:ref:`S <ref-S>`
:ref:`T <ref-T>`
:ref:`U <ref-U>`
:ref:`V <ref-V>`
:ref:`W <ref-W>`
:ref:`X <ref-X>`
:ref:`Y <ref-Y>`
:ref:`Z <ref-Z>`

.. _ref-A:

**A**

.. [Ab1995] Julian R. Abel,
            On the Existence of Balanced Incomplete Block Designs and Transversal Designs,
            PhD Thesis,
            University of New South Wales,
            1995

.. [ABBR2012] \A. Abad, R. Barrio, F. Blesa, M. Rodriguez. Algorithm 924.
              *ACM Transactions on Mathematical Software*, **39** no. 1 (2012), 1-28.

.. [AC1994] \R.J.R. Abel and Y.W. Cheng,
            Some new MOLS of order 2np for p a prime power,
            The Australasian Journal of Combinatorics, vol 10 (1994)

.. [ACFLSS04] \F. N. Abu-Khzam, R. L. Collins, M. R. Fellows, M. A.  Langston,
              W. H. Suters, and C. T. Symons: Kernelization Algorithm for the
              Vertex Cover Problem: Theory and Experiments. *SIAM
              ALENEX/ANALCO* 2004: 62-69.

.. [ADKF1970] \V. Arlazarov, E. Dinic, M. Kronrod,
              and I. Faradzev. 'On Economical Construction of the
              Transitive Closure of a Directed Graph.'
              Dokl. Akad. Nauk. SSSR No. 194 (in Russian), English
              Translation in Soviet Math Dokl. No. 11, 1970.

.. [ADKLPY2014] \M. R. Albrecht, B. Driessen, E. B. Kavun, G. Leander, C. Paar,
                and T. Yalcin, *Block ciphers - focus on the linear layer
                (feat. PRIDE)*; in CRYPTO, (2014), pp. 57-76.

.. [AGHJLPR2017] Benjamin Assarf, Ewgenij Gawrilow, Katrin Herr, Michael Joswig,
                 Benjamin Lorenz, Andreas Paffenholz, and Thomas Rehn,
                 Computing convex hulls and counting integer points with
                 polymake, Math. Program. Comput. 9 (2017), no. 1, 1–38,
                 https://doi.org/10.1007/s12532-016-0104-z

.. [AguSot05] Marcelo Aguiar and Frank Sottile,
              *Structure of the Malvenuto-Reutenauer Hopf algebra of
              permutations*,
              Advances in Mathematics, Volume 191, Issue 2, 1 March 2005,
              pp. 225--275,
              :arxiv:`math/0203282v2`.

.. [AH2002] \R. J. Aumann and S. Hart, Elsevier, eds. *Computing
            equilibria for two-person
            games*. http://www.maths.lse.ac.uk/personal/stengel/TEXTE/nashsurvey.pdf (2002)

.. [AHK2015] Karim Adiprasito, June Huh, and Eric Katz. *Hodge theory
             for combinatorial geometries*. :arxiv:`1511.02888`.

.. [AHMP2008] \J.-P. Aumasson, L. Henzen, W. Meier, and R. C-W Phan,
              *Sha-3 proposal blake*; in Submission to NIST, (2008).

.. [AHU1974] \A. Aho, J. Hopcroft, and J. Ullman. 'Chapter 6: Matrix
             Multiplication and Related Operations.' The Design and
             Analysis of Computer Algorithms. Addison-Wesley, 1974.

.. [AIKMMNT2001] \K. Aoki, T. Ichikawa, M. Kanda, M. Matsui, S. Moriai,
                 \J. Nakajima, and T. Tokita,
                 *Camellia: A 128-bit block cipher suitable for multiple
                 platforms - Design and analysis*; in SAC, (2000), pp. 39-56.

.. [Aj1996] \M. Ajtai. Generating hard instances of lattice problems
            (extended abstract). STOC, pp. 99--108, ACM, 1996.

.. [AK1994] \S. Ariki and K. Koike.
            *A Hecke algebra of* `(\mathbb{Z}/r\mathbb{Z})\wr\mathfrak{S}_n`
            *and construction of its irreducible representations.*
            Adv. Math. **106** (1994), 216–243.
            mathscinet:`MR1279219`

.. [AJL2011] \S. Ariki, N. Jacon, and C. Lecouvey.
             *The modular branching rule for affine Hecke algebras of type A*.
             Adv. Math. 228:481-526, 2011.

.. [Aki1980] \J. Akiyama. and G. Exoo and F. Harary. Covering and packing in
             graphs. III: Cyclic and acyclic invariants. Mathematical Institute
             of the Slovak Academy of Sciences. Mathematica Slovaca vol 30, n 4,
             pages 405--417, 1980

.. [Al1947] \A. A. Albert, *A Structure Theory for Jordan
            Algebras*. Annals of Mathematics, Second Series, Vol. 48,
            No. 3 (Jul., 1947), pp. 546--567.

.. [AL1978] \A. O. L. Atkin and Wen-Ch'ing Winnie Li, Twists of
            newforms and pseudo-eigenvalues of `W`-operators.
            Inventiones math. 48 (1978), 221-243.

.. [AL2015] \M. Aguiar and A. Lauve, *The characteristic polynomial of
            the Adams operators on graded connected Hopf
            algebras*. Algebra Number Theory, v.9, 2015, n.3, 2015.

.. [AM1974] \J. F. Adams and H. R. Margolis, "Sub-Hopf-algebras of the
            Steenrod algebra," Proc. Cambridge Philos. Soc. 76 (1974),
            45-52.

.. [AM2000]  \S. Ariki and A. Mathas.
            *The number of simple modules of the Hecke algebras of type G(r,1,n)*.
            Math. Z. 233 (2000), no. 3, 601–623.
            :mathscinet:`MR1750939`

.. [Ap1997] \T. Apostol, Modular functions and Dirichlet series in
            number theory, Springer, 1997 (2nd ed), section 3.7--3.9.

.. [APR2001] George E. Andrews, Peter Paule, Axel Riese,
             *MacMahon's partition analysis: the Omega package*,
             European J. Combin. 22 (2001), no. 7, 887--904.

.. [Ar2006] \D. Armstrong. *Generalized noncrossing partitions and
            combinatorics of Coxeter groups*. Mem. Amer. Math. Soc., 2006.

.. [AR2012] \D. Armstrong and B. Rhoades. "The Shi arrangement and the
            Ish arrangement". Transactions of the American
            Mathematical Society 364 (2012),
            1509-1528. :arxiv:`1009.1655`

.. [Ariki1996] \S. Ariki. *On the decomposition numbers of the Hecke
               algebra of* `G(m,1,n)`. J. Math. Kyoto Univ. **36** (1996),
               no. 4, 789–808. :mathscinet:`MR1443748`

.. [Ariki2001] \S. Ariki. *On the classification of simple modules for
               cyclotomic Hecke algebras of type* `G(m,1,n)` *and Kleshchev
               multipartitions*. Osaka J. Math. **38** (2001), 827–837.
               :mathscinet:`MR1864465`

.. [AS-Bessel] \F. W. J. Olver: 9. Bessel Functions of Integer Order,
               in Abramowitz and Stegun: Handbook of Mathematical
               Functions. http://people.math.sfu.ca/~cbm/aands/page_355.htm

.. [AS-Spherical] \H. A. Antosiewicz: 10. Bessel Functions of
                  Fractional Order, in Abramowitz and Stegun: Handbook
                  of Mathematical Functions. http://people.math.sfu.ca/~cbm/aands/page_435.htm

.. [AS-Struve] \M. Abramowitz: 12. Struve Functions and Related
               Functions, in Abramowitz and Stegun: Handbook of
               Mathematical Functions. http://people.math.sfu.ca/~cbm/aands/page_495.htm

.. [AS1964] \M. Abramowitz and I. A. Stegun, *Handbook of Mathematical
            Functions*, National Bureau of Standards Applied
            Mathematics Series, 55. 1964. See also
            http://www.math.sfu.ca/~cbm/aands/.

.. [As2008] Sami Assaf. *A combinatorial realization of Schur-Weyl
            duality via crystal graphs and dual equivalence
            graphs*. FPSAC 2008, 141-152, Discrete
            Math. Theor. Comput. Sci. Proc., AJ, Assoc. Discrete
            Math. Theor. Comput. Sci., (2008). :arxiv:`0804.1587v1`

.. [AS2011] \R.B.J.T Allenby and A. Slomson, "How to count", CRC Press (2011)

.. [ASD1971] \A. O. L. Atkin and H. P. F. Swinnerton-Dyer, "Modular
             forms on noncongruence subgroups", Proc. Symp. Pure
             Math., Combinatorics (T. S. Motzkin, ed.), vol. 19, AMS,
             Providence 1971

.. [At1992] \M. D. Atkinson. *Solomon's descent algebra revisited.*
            Bull. London Math. Soc. 24 (1992) 545-551.
            http://www.cs.otago.ac.nz/staffpriv/mike/Papers/Descent/DescAlgRevisited.pdf

.. [Av2000] \D. Avis, *A revised implementation of the reverse search
            vertex enumeration algorithm.* Polytopes-combinatorics and
            computation. Birkhauser Basel, 2000.

.. [Ava2007] \J.-C. Aval. *Keys and alternating sign matrices*.
            Sem. Lothar. Combin. 59 (2007/10), Art. B59f, 13 pp.

.. [Ava2017] \R. Avanzi,
             *The QARMA block cipher family*; in ToSC, (2017.1), pp. 4-44.

.. _ref-B:

**B**

.. [Ba1994] Kaushik Basu. *The Traveler's Dilemma: Paradoxes of
            Rationality in Game Theory*. The American Economic Review
            (1994): 391-395.

.. [BAK1998] \E. Biham, R. J. Anderson, and L. R. Knudsen,
             *Serpent: A new block cipher proposal*; in FSE, (1998), pp. 222-238.

.. [Bar1970] Barnette, "Diagrams and Schlegel diagrams", in
             Combinatorial Structures and Their Applications,
             Proc. Calgary Internat. Conference 1969, New York, 1970,
             Gordon and Breach.

.. [Bar2006] \G. Bard. 'Accelerating Cryptanalysis with the Method of
             Four Russians'. Cryptography E-Print Archive
             (http://eprint.iacr.org/2006/251.pdf), 2006.

.. [BB1997] Mladen Bestvina and Noel Brady. *Morse theory and
            finiteness properties of groups*. Invent. Math. **129**
            (1997). No. 3,
            445-470. www.math.ou.edu/~nbrady/papers/morse.ps.

.. [BB2005] \A. Bjorner, F. Brenti. *Combinatorics of Coxeter
            groups*. New York: Springer, 2005.

.. [BB2009] Tomas J. Boothby and Robert W. Bradshaw. *Bitslicing and
            the Method of Four Russians Over Larger Finite
            Fields*. :arxiv:`0901.1413`, 2009.

.. [BeBo2009] Olivier Bernardi and Nicolas Bonichon, *Intervals in Catalan
              lattices and realizers of triangulations*, JCTA 116 (2009)

.. [BBISHAR2015] \S. Banik, A. Bogdanov, T. Isobe, K. Shibutani, H. Hiwatari,
                 \T. Akishita, and F. Regazzoni,
                 *Midori: A block cipher for low energy*; in ASIACRYPT, (2015), pp. 411-436.

.. [BBKMW2013] \B. Bilgin, A. Bogdanov, M, Knezevic, F. Mendel, and Q. Wang,
               *Fides: Lightweight authenticated cipher with side-channel resistance
               for constrained hardware*; in CHES, (2013), pp. 142-158.

.. [BBLSW1999] Babson, Bjorner, Linusson, Shareshian, and Welker,
               "Complexes of not i-connected graphs," Topology 38
               (1999), 271-299

.. [BBMF2008] \N. Bonichon, M. Bousquet-Mélou, E. Fusy.
              *Baxter permutations and plane bipolar orientations*.
              Séminaire Lotharingien de combinatoire 61A, article B61Ah, 2008.

.. [BPPSST2017] Banik, Pandey, Peyrin, Sasaki, Sim, and Todo,
                GIFT : A Small Present Towards Reaching the Limit of Lightweight
                Encryption. *Cryptographic Hardware and Embedded Systems - CHES 2017*,
                2017.

.. [BBS1982] \L. Blum, M. Blum, and M. Shub. Comparison of Two
             Pseudo-Random Number Generators. *Advances in Cryptology:
             Proceedings of Crypto '82*, pp.61--78, 1982.

.. [BBS1986] \L. Blum, M. Blum, and M. Shub. A Simple Unpredictable
             Pseudo-Random Number Generator. *SIAM Journal on
             Computing*, 15(2):364--383, 1986.

.. [BIANCO] \L. Bianco, P. Dell‘Olmo, S. Giordani
            An Optimal Algorithm to Find the Jump Number of Partially Ordered Sets
            Computational Optimization and Applications,
            1997, Volume 8, Issue 2, pp 197--210,
            :doi:`10.1023/A:1008625405476`

.. [BC1977] \R. E. Bixby, W. H. Cunningham, Matroids, Graphs, and
            3-Connectivity. In Graph theory and related topics
            (Proc. Conf., Univ. Waterloo, Waterloo, ON, 1977), 91-103

.. [BC2003] \A. Biryukov and C. D. Canniere *Block Ciphers and Systems
            of Quadratic Equations*; in Proceedings of Fast Software
            Encryption 2003; LNCS 2887; pp. 274-289,
            Springer-Verlag 2003.

.. [BC2012] Mohamed Barakat and Michael Cuntz. "Coxeter and
            crystallographic arrangements are inductively free."
            Adv. in Math. **229** Issue 1
            (2012). pp. 691-709. :doi:`10.1016/j.aim.2011.09.011`,
            :arxiv:`1011.4228`.

.. [BCCCNSY2010] Charles Bouillaguet, Hsieh-Chung Chen, Chen-Mou
                 Cheng, Tung Chou, Ruben Niederhagen, Adi Shamir, and
                 Bo-Yin Yang.    *Fast exhaustive search for
                 polynomial systems in GF(2)*. In Stefan Mangard and
                 François-Xavier Standaert, editors, CHES, volume 6225
                 of Lecture Notes in Computer Science, pages
                 203–218. Springer, 2010. pre-print available at
                 http://eprint.iacr.org/2010/313.pdf

.. [BCGKKKLNPRRTY2012] \J. Borghoff, A. Canteaut, T. Güneysu, E. B. Kavun, M. Knezevic,
                       \L. R. Knudsen, G. Leander, V. Nikov, C. Paar, C. Rechberger,
                       \P. Rombouts, S. S. Thomsen, and T. Yalcin,
                       *PRINCE - A low-latency block cipher for pervasive computing
                       applications*; in ASIACRYPT, (2012), pp. 208-225.

.. [BCHOPSY2017] \G. Benkart, L. Colmenarejo, P. E. Harris, R. Orellana, G. Panova,
                 A. Schilling, M. Yip. *A minimaj-preserving crystal on ordered
                 multiset partitions*.
                 Advances in Applied Math. 95 (2018) 96-115,
                 :doi:`10.1016/j.aam.2017.11.006`. :arXiv:`1707.08709v2`.

.. [BCM15] Michele Borassi, Pierluigi Crescenzi, and Andrea Marino,
           Fast and Simple Computation of Top-k Closeness Centralities.
           :arXiv:`1507.01490`.

.. [BCN1989] Andries E. Brouwer, Arjeh M. Cohen, and Arnold Neumaier.
             *Distance-Regular Graphs*, Springer, 1989.

.. [BdJ2008] Besser, Amnon, and Rob de Jeu. "Li^(p)-Service? An Algorithm
             for Computing p-Adic Polylogarithms." Mathematics of Computation
             (2008): 1105-1134.

.. [BD2004] \M. Becker and A. Desoky.
            *A study of the DVD content scrambling system (CSS) algorithm*; in
            Proceedings of ISSPIT, (2004), pp. 353-356.

.. [BDP2013] Thomas Brüstle, Grégoire Dupont, Matthieu Pérotin
   *On Maximal Green Sequences*
   :arxiv:`1205.2050`

.. [BDMW2010] \K. A. Browning, J. F. Dillon, M. T. McQuistan, and A. J. Wolfe,
              *An APN permutation in dimension six*; in Finite Fields: Theory
              and Applications - FQ9, volume 518 of Contemporary Mathematics,
              pages 33–42. AMS, 2010.

.. [BdVO2012] Christopher Bowman, Maud De Visscher, Rosa Orellana.
              *The partition algebra and the Kronecker coefficients*.
              :arXiv:`1210.5579v6`.

.. [Bec1992] Bernhard Beckermann. "A reliable method for computing M-Padé
             approximants on arbitrary staircases". J. Comput. Appl. Math.,
             40(1):19-42, 1992. https://doi.org/10.1016/0377-0427(92)90039-Z.

.. [BeCoMe] Frits Beukers, Henri Cohen, Anton Mellit,
   *Finite hypergeometric functions*,
   :arxiv:`1505.02900`

.. [Bee] Robert A. Beezer, *A First Course in Linear Algebra*,
         http://linear.ups.edu/. Accessed 15 July 2010.

.. [Bel2011] Belarusian State University,
             *Information technologies. Data protection. Cryptograpic algorithms for
             encryption and integrity control*; in STB 34.101.31-2011, (2011).

.. [Bel1927] E.T. Bell, "Partition Polynomials",
             Annals of Mathematics,
             Second Series, Vol. 29, No. 1/4 (1927 - 1928), pp. 38-46

.. [Benasque2009] Fernando Rodriguez Villegas, *The L-function of the quintic*,
   http://users.ictp.it/~villegas/hgm/benasque-2009-report.pdf

.. [Ber1987] \M. Berger, *Geometry I*, Springer (Berlin) (1987);
             :doi:`10.1007/978-3-540-93815-6`

.. [Ber1991] \C. Berger, "Une version effective du théorème de
             Hurewicz", https://tel.archives-ouvertes.fr/tel-00339314/en/.

.. [Ber2008] \W. Bertram : *Differential Geometry, Lie Groups and
             Symmetric Spaces over General Base Fields and Rings*,
             Memoirs of the American Mathematical Society, vol. 192
             (2008); :doi:`10.1090/memo/0900`; :arxiv:`math/0502168`

.. [BerZab05] Nantel Bergeron, Mike Zabrocki,
              *The Hopf algebras of symmetric functions and quasisymmetric
              functions in non-commutative variables are free and cofree*,
              J. of Algebra and its Applications (8)(2009), No 4, pp. 581--600,
              :doi:`10.1142/S0219498809003485`,
              :arxiv:`math/0509265v3`.

.. [BeukersHeckman] \F. Beukers and \G. Heckman,
   *Monodromy for the hypergeometric function* `{}_n F_{n-1}`,
   Invent. Math. 95 (1989)

.. [BF1999] Thomas Britz, Sergey Fomin,
            *Finite posets and Ferrers shapes*,
            Advances in Mathematics 158, pp. 86-127 (2001),
            :arxiv:`math/9912126` (the arXiv version has fewer errors).

.. [BFZ2005] \A. Berenstein, \S. Fomin, and \A. Zelevinsky, *Cluster
             algebras. III. Upper bounds and double Bruhat cells*,
             Duke Math. J. 126 (2005), no. 1, 1–52.

.. [BG1980] \R. L. Bishop and S. L. Goldberg, *Tensor analysis on
            Manifolds*, Dover (New York) (1980)

.. [BG1985] \M. Blum and S. Goldwasser. An Efficient Probabilistic
            Public-Key Encryption Scheme Which Hides All Partial
            Information. In *Proceedings of CRYPTO 84 on Advances in
            Cryptology*, pp. 289--299, Springer, 1985.

.. [BG1988] \M. Berger & B. Gostiaux : *Differential Geometry:
            Manifolds, Curves and Surfaces*, Springer (New York)
            (1988); :doi:`10.1007/978-1-4612-1033-7`

.. [Bil2011] \N. Billerey. *Critères d'irréductibilité pour les
             représentations des courbes elliptiques*. Int. J. Number
             Theory, 7 (2011);  :doi:`10.1142/S1793042111004538`

.. [BH1994] \S. Billey, M. Haiman. *Schubert polynomials for the
            classical groups*. J. Amer. Math. Soc., 1994.

.. [BH2017] Georgia Benkart and Tom Halverson. *Partition algebras*
            `\mathsf{P}_k(n)` *with* `2k > n` *and the fundamental theorems
            of invariant theory for the symmetric group* `\mathsf{S}_n`.
            Preprint (2017). :arXiv:`1707.1410`

.. [BHS2008] Robert Bradshaw, David Harvey and William
             Stein. strassen_window_multiply_c. strassen.pyx, Sage
             3.0, 2008. http://www.sagemath.org

.. [Big1999] Stephen J. Bigelow. The Burau representation is not
             faithful for `n = 5`. Geom. Topol., 3:397--404, 1999.

.. [Big2003] Stephen J. Bigelow, *The Lawrence-Krammer representation*,
             Geometric Topology, 2001 Georgia International Topology
             Conference, AMS/IP Studies in Advanced Mathematics 35
             (2003). :arxiv:`math/0204057v1`

.. [Bir1975] \J. Birman. *Braids, Links, and Mapping Class Groups*,
             Princeton University Press, 1975

.. [Bj1980] Anders Björner,
            *Shellable and Cohen-Macaulay partially ordered sets*,
            Trans. Amer. Math. Soc. 260 (1980), 159-183,
            :doi:`10.1090/S0002-9947-1980-0570784-2`

.. [BJKLMPSSS2016] \C. Beierle, J. Jean, S. Kölbl, G. Leander, A. Moradi,
                   \T. Peyrin, Y. Sasaki, P. Sasdrich, and S. M. Sim,
                   *The SKINNY family of block ciphers and its low-latency
                   variant MANTIS*; in CRYPTO, (2016), pp. 123-153.

.. [BK1992] \U. Brehm and W. Kuhnel, *15-vertex triangulations of an
            8-manifold*, Math. Annalen 294 (1992), no. 1, 167-193.

.. [BK2001] \W. Bruns and R. Koch, *Computing the integral closure of an
            affine semigroup*. Uni. Iaggelonicae Acta Math. 39, (2001),
            59-70

.. [BK2008] \J. Brundan and A. Kleshchev.
            *Blocks of cyclotomic Hecke algebras and Khovanov-Lauda algebras*.
            Invent. Math. *178* (2009), no. 3, 451–484.
            :mathscinet:`MR2551762`

.. [BK2009] \J. Brundan and A. Kleshchev.
            *Graded decomposition numbers for cyclotomic Hecke algebras*.
            Adv. Math. **222** (2009), 1883–1942.
            :mathscinet:`MR2562768`

.. [BK2017] Pascal Baseilhac and Stefan Kolb. *Braid group action
            and root vectors for the* `q`-*Onsager algebra*.
            Preprint, (2017) :arxiv:`1706.08747`.

.. [BKK2000]  Georgia Benkart, Seok-Jin Kang, Masaki Kashiwara.
              *Crystal bases for the quantum superalgebra* `U_q(\mathfrak{gl}(m,n))`,
              J. Amer. Math. Soc. **13** (2000), no. 2, 295-331.

.. [BKLPPRSV2007]
            \A. Bogdanov, L. Knudsen, G. Leander, C. Paar, A. Poschmann,
            M. Robshaw, Y. Seurin, C. Vikkelsoe. *PRESENT: An Ultra-Lightweight
            Block Cipher*; in Proceedings of CHES 2007; LNCS 7427; pp. 450-466;
            Springer Verlag 2007; available at
            http://www.crypto.rub.de/imperia/md/content/texte/publications/conferences/present_ches2007.pdf

.. [BKW2011] \J. Brundan, A. Kleshchev, and W. Wang,
             *Graded Specht modules*,
             J. Reine Angew. Math., **655** (2011), 61-87.
             :mathscinet:`MR2806105`

.. [BL2000] Anders Björner and Frank H. Lutz, "Simplicial manifolds,
            bistellar flips and a 16-vertex triangulation of the
            Poincaré homology 3-sphere", Experiment. Math. 9 (2000),
            no. 2, 275-289.

.. [BL2008] Corentin Boissy and Erwan Lanneau, *Dynamics and geometry
            of the Rauzy-Veech induction for quadratic differentials*
            (:arxiv:`0710.5614`) to appear in Ergodic Theory and
            Dynamical Systems.

.. [BraLea2008] \C. Bracken and Gregor Leander: *New families of functions
             with differential uniformity of 4*, Proceedings of the Conference
             BFCA, Copenhagen, 2008.

.. [BLV1999] Bernhard Beckermann, George Labahn, and Gilles Villard. "Shifted
             normal forms of polynomial matrices". In ISSAC'99, pages 189-196.
             ACM, 1999. https://doi.org/10.1145/309831.309929 .

.. [BLV2006] Bernhard Beckermann, George Labahn, and Gilles Villard. "Normal
             forms for general polynomial matrices". J. Symbolic Comput.,
             41(6):708-737, 2006. https://doi.org/10.1016/j.jsc.2006.02.001 .

.. [BM1940] Becker, M. F., and Saunders MacLane. The minimum number of
            generators for inseparable algebraic extensions. Bulletin of the
            American Mathematical Society 46, no. 2 (1940): 182-186.

.. [BM2008] John Adrian Bondy and U.S.R. Murty, "Graph theory", Volume
            244 of Graduate Texts in Mathematics, 2nd edition, Springer, 2008.

.. [BM2003] Bazzi and Mitter, {\it Some constructions of codes from
            group actions}, (preprint March 2003, available on
            Mitter's MIT website).

.. [BM2012] \N. Bruin and A. Molnar, *Minimal models for rational
            functions in a dynamical setting*,
            LMS Journal of Computation and Mathematics, Volume 15
            (2012), pp 400-417.

.. [BMS2006] Bugeaud, Mignotte, and Siksek. "Classical and modular
             approaches to exponential Diophantine
             equations: I. Fibonacci and Lucas perfect powers." Annals
             of Math, 2006.

.. [BN2010] \D. Bump and M. Nakasuji.
            Integration on `p`-adic groups and crystal bases.
            Proc. Amer. Math. Soc. 138(5), pp. 1595--1605.

.. [BN2008] Victor V. Batyrev and Benjamin Nill. Combinatorial aspects
            of mirror symmetry. In *Integer points in polyhedra ---
            geometry, number theory, representation theory, algebra,
            optimization, statistics*, volume 452 of *Contemp. Math.*,
            pages 35--66. Amer. Math. Soc., Providence,
            RI, 2008. :arxiv:`math/0703456v2`.

.. [Bob2013] \J.W. Bober. Conditionally bounding analytic ranks of
             elliptic curves. ANTS
             10, 2013. http://msp.org/obs/2013/1-1/obs-v1-n1-p07-s.pdf

.. [Bo2009] Bosch, S., Algebra, Springer 2009

.. [BOR2009] Emmanuel Briand, Rosa Orellana, Mercedes Rosas.
             *The stability of the Kronecker products of Schur
             functions*.
             :arxiv:`0907.4652v2`.

.. [Bou1989] \N. Bourbaki. *Lie Groups and Lie Algebras*. Chapters 1-3.
             Springer. 1989.

.. [BP1982] \H. Beker and F. Piper. *Cipher Systems: The Protection of
            Communications*. John Wiley and Sons, 1982.

.. [BP2000] \V. M. Bukhshtaber and T. E. Panov, "Moment-angle
            complexes and combinatorics of simplicial manifolds,"
            *Uspekhi Mat. Nauk* 55 (2000), 171--172.

.. [BP2015] \P. Butera and M. Pernici "Sums of permanental minors
            using Grassmann algebra", International Journal of Graph
            Theory and its Applications, 1 (2015),
            83–96. :arxiv:`1406.5337`

.. [BPRS2009] \J. Bastian, \T. Prellberg, \M. Rubey, \C. Stump, *Counting the
            number of elements in the mutation classes of* `\tilde{A}_n`-*quivers*;
            :arxiv:`0906.0487`

.. [BPU2016] Alex Biryukov, Léo Perrin, Aleksei Udovenko,
             *Reverse-Engineering the S-Box of Streebog, Kuznyechik and STRIBOBr1*; in
             EuroCrypt'16, pp. 372-402.

.. [Brandes01] Ulrik Brandes,
               A faster algorithm for betweenness centrality,
               Journal of Mathematical Sociology 25.2 (2001): 163-177,
               http://www.inf.uni-konstanz.de/algo/publications/b-fabc-01.pdf
.. [Bre2008] \A. Bretscher and D. G. Corneil and M. Habib and C. Paul (2008), "A
             simple Linear Time LexBFS Cograph Recognition Algorithm", SIAM
             Journal on Discrete Mathematics, 22 (4): 1277–1296,
             :doi:`10.1137/060664690`.

.. [Br1910] Bruckner, "Uber die Ableitung der allgemeinen Polytope und
            die nach Isomorphismus verschiedenen Typen der allgemeinen
            Achtzelle (Oktatope)", Verhand. Konik. Akad. Wetenschap,
            Erste Sectie, 10 (1910)

.. [Br2000] Kenneth S. Brown, *Semigroups, rings, and Markov chains*,
            :arxiv:`math/0006145v1`.


.. [BR2000a] \P. Barreto and V. Rijmen,
             *The ANUBIS Block Cipher*; in
             First Open NESSIE Workshop, (2000).

.. [BR2000b] \P. Barreto and V. Rijmen,
             *The Khazad legacy-level Block Cipher*; in
             First Open NESSIE Workshop, (2000).

.. [BR2000c] \P. Barreto and V. Rijmen,
             *The Whirlpool hashing function*; in
             First Open NESSIE Workshop, (2000).

.. [Br2016] *Bresenham's Line Algorithm*, Python, 26 December 2016.
            http://www.roguebasin.com/index.php?title=Bresenham%27s_Line_Algorithm

.. [Bru1994] Richard A. Brualdi, Hyung Chan Jung, William T.Trotter Jr
             *On the poset of all posets on* `n` *elements*
             Volume 50, Issue 2, 6 May 1994, Pages 111-123
             Discrete Applied Mathematics
             http://www.sciencedirect.com/science/article/pii/0166218X9200169M

.. [Bru1998] \J. Brundan. *Modular branching rules and the Mullineux map
             for Hecke algebras of type* `A`.
             Proc. London Math. Soc. (3) **77** (1998), 551–581.
             :mathscinet:`MR1643413`

.. [Bruin-Molnar] \N. Bruin and A. Molnar, *Minimal models for rational
            functions in a dynamical setting*,
            LMS Journal of Computation and Mathematics, Volume 15 (2012),
            pp 400-417.

.. [BS1996] Eric Bach, Jeffrey Shallit. *Algorithmic Number Theory,
            Vol. 1: Efficient Algorithms*. MIT Press, 1996. ISBN
            978-0262024051.

.. [BS2003] \I. Bouyukliev and J. Simonis, Some new results on optimal
            codes over `F_5`, Designs, Codes and Cryptography 30,
            no. 1 (2003): 97-111,
            http://www.moi.math.bas.bg/moiuser/~iliya/pdf_site/gf5srev.pdf.

.. [BS2011] \E. Byrne and A. Sneyd, On the Parameters of Codes with
            Two Homogeneous Weights. WCC 2011-Workshop on coding and
            cryptography,
            pp. 81-90. 2011. https://hal.inria.fr/inria-00607341/document

.. [BS2012] Jonathan Bloom and Dan Saracino, *Modified growth
            diagrams, permutation pivots, and the BWX map* `Phi^*`,
            Journal of Combinatorial Theory, Series A Volume 119,
            Number 6 (2012), pp. 1280-1298.

.. [BSS2009] David Bremner, Mathieu Dutour Sikiric, Achill Schuermann:
             Polyhedral representation conversion up to symmetries,
             Proceedings of the 2006 CRM workshop on polyhedral
             computation, AMS/CRM Lecture Notes, 48 (2009),
             45-71. :arxiv:`math/0702239`

.. [BSV2010] \M. Bolt, S. Snoeyink, E. Van Andel. "Visual
             representation of the Riemann map and Ahlfors map via the
             Kerzman-Stein equation". Involve 3-4 (2010), 405-420.

.. [BUVO2007] Johannes Buchmann, Ullrich Vollmer: Binary Quadratic Forms,
              An Algorithmic Approach, Algorithms and Computation in Mathematics,
              Volume 20, Springer (2007)

.. [BV2004] Jean-Luc Baril, Vincent Vajnovszki. *Gray code for derangements*.
            Discrete Applied Math. 140 (2004)
            :doi:`10.1016/j.dam.2003.06.002`
            http://jl.baril.u-bourgogne.fr/derange.pdf

.. [BvR1982] Andries Brouwer and John van Rees,
             More mutually orthogonal Latin squares,
             Discrete Mathematics,
             vol.39, num.3, pages 263-281,
             1982
             http://oai.cwi.nl/oai/asset/304/0304A.pdf

.. [BW1988] Anders Bjoerner, Michelle L. Wachs,
            *Generalized quotients in Coxeter groups*.
            Transactions of the American Mathematical Society,
            vol. 308, no. 1, July 1988.
            http://www.ams.org/journals/tran/1988-308-01/S0002-9947-1988-0946427-X/S0002-9947-1988-0946427-X.pdf

.. [BW1996] Anders Bjorner and Michelle L. Wachs. *Shellable nonpure
            complexes and posets. I*. Trans. of
            Amer. Math. Soc. **348** No. 4. (1996)

.. [BZ01] \A. Berenstein, A. Zelevinsky
          *Tensor product multiplicities, canonical bases
          and totally positive varieties*
          Invent. Math. **143** No. 1. (2002), 77-128.

.. _ref-C:

**C**

.. [dCa2007] \C. de Canniere: *Analysis and Design of Symmetric Encryption
             Algorithms*, PhD Thesis, 2007.

.. [Car1972] \R. W. Carter. *Simple groups of Lie type*, volume 28 of
             Pure and Applied Mathematics. John Wiley and Sons, 1972.

.. [CS1996] \G. Call and J. Silverman. Computing the Canonical Height on
            K3 Surfaces. Mathematics of Comp. , 65 (1996), 259-290.

.. [CB2007] Nicolas Courtois, Gregory V. Bard: Algebraic Cryptanalysis
            of the Data Encryption Standard, In 11-th IMA Conference,
            Cirencester, UK, 18-20 December 2007, Springer
            LNCS 4887. See also http://eprint.iacr.org/2006/402/.

.. [CC1982] Chottin and R. Cori, *Une preuve combinatoire de la
            rationalité d'une série génératrice associée
            aux arbres*, RAIRO, Inf. Théor. 16, 113--128 (1982)

.. [CD1996] Charles Colbourn and Jeffrey Dinitz,
            Making the MOLS table,
            Computational and constructive design theory,
            vol 368, pages 67-134,
            1996

.. [CDL2015] \A. Canteaut, Sebastien Duval, Gaetan Leurent
             *Construction of Lightweight S-Boxes using Feistel and
             MISTY Structures*; in Proceedings of SAC 2015; LNCS 9566;
             pp. 373-393; Springer-Verlag 2015; available at
             http://eprint.iacr.org/2015/711.pdf

.. [CE2001] Raul Cordovil and Gwihen Etienne. *A note on the
            Orlik-Solomon algebra*. Europ. J. Combinatorics. **22**
            (2001). pp. 165-170. http://www.math.ist.utl.pt/~rcordov/Ce.pdf

.. [Cer1994] \D. P. Cervone, "Vertex-minimal simplicial immersions of
             the Klein bottle in three-space", Geom. Ded. 50 (1994)
             117-141,
             http://www.math.union.edu/~dpvc/papers/1993-03.kb/vmkb.pdf.

.. [CEW2011] Georgios Chalkiadakis, Edith Elkind, and Michael
             Wooldridge. *Computational Aspects of Cooperative Game
             Theory*. Morgan & Claypool Publishers, (2011). ISBN
             9781608456529, :doi:`10.2200/S00355ED1V01Y201107AIM016`.

.. [CFI1992] Cai, JY., Fürer, M. & Immerman, N. Combinatorica (1992) 12: 389.
             :doi:`10.1007/BF01305232`

.. [CFZ2002] Chapoton, Fomin, Zelevinsky - Polytopal realizations of
             generalized associahedra, :arxiv:`math/0202004`.

.. [CGW2013] Daniel Cabarcas, Florian Göpfert, and Patrick
             Weiden. Provably Secure LWE-Encryption with Uniform
             Secret. Cryptology ePrint Archive, Report 2013/164. 2013.
             2013/164. http://eprint.iacr.org/2013/164

.. [Conr] Keith Conrad, "Artin-Hasse-Type Series and Roots of Unity",
          http://www.math.uconn.edu/~kconrad/blurbs/gradnumthy/AHrootofunity.pdf

.. [CGMRV16] \A. Conte, R. Grossi, A. Marino, R. Rizzi, L. Versari,
             "Directing Road Networks by Listing Strong Orientations.",
             Combinatorial Algorithms, Proceedings of 27th International Workshop,
             IWOCA 2016, August 17-19, 2016, pages 83--95.

.. [Ch2012] Cho-Ho Chu. *Jordan Structures in Geometry and
            Analysis*. Cambridge University Press, New
            York. 2012. IBSN 978-1-107-01617-0.

.. [Cha92] Chameni-Nembua C. and Monjardet B.
           *Les Treillis Pseudocomplémentés Finis*
           Europ. J. Combinatorics (1992) 13, 89-107.

.. [Cha18] Frédéric Chapoton, *Some properties of a new partial
           order on Dyck paths*, 2018, :arxiv:`1809.10981`

.. [Cha2008] Frédéric Chapoton.
             *Sur le nombre d'intervalles dans les treillis de Tamari*.
             Sém. Lothar. Combin. (2008).
             :arxiv:`math/0602368v1`.

.. [ChLi] \F. Chapoton and M. Livernet, *Pre-Lie algebras and the rooted trees
          operad*, International Math. Research Notices (2001) no 8, pages 395-408.
          Preprint: :arxiv:`math/0002069v2`.

.. [Cha2006] Ruth Charney. *An introduction to right-angled Artin
             groups*. http://people.brandeis.edu/~charney/papers/RAAGfinal.pdf,
             :arxiv:`math/0610668`.

.. [ChenDB] Eric Chen, Online database of two-weight codes,
            http://moodle.tec.hkr.se/~chen/research/2-weight-codes/search.php

.. [CHK2001] Keith D. Cooper, Timothy J. Harvey and Ken Kennedy. *A
             Simple, Fast Dominance Algorithm*, Software practice and
             Experience, 4:1-10 (2001).
             http://www.hipersoft.rice.edu/grads/publications/dom14.pdf

.. [CHPSS18] C. Cid, T. Huang, T. Peyrin, Y. Sasaki, L. Song.
             *Boomerang Connectivity Table: A New Cryptanalysis Tool* (2018)
             IACR Transactions on Symmetric Cryptology. Vol 2017, Issue 4.
             pre-print available at https://eprint.iacr.org/2018/161.pdf

.. [CK1999] David A. Cox and Sheldon Katz. *Mirror symmetry and
            algebraic geometry*, volume 68 of *Mathematical Surveys
            and Monographs*. American Mathematical Society,
            Providence, RI, 1999.

.. [CK2001] \M. Casella and W. Kühnel, "A triangulated K3 surface with
            the minimum number of vertices", Topology 40 (2001),
            753--772.

.. [CKS1999] Felipe Cucker, Pascal Koiran, and Stephen Smale. *A polynomial-time
             algorithm for diophantine equations in one variable*, J. Symbolic
             Computation 27 (1), 21-29, 1999.

.. [CK2015] \J. Campbell and V. Knight. *On testing degeneracy of
            bi-matrix
            games*. http://vknight.org/unpeudemath/code/2015/06/25/on_testing_degeneracy_of_games/ (2015)

.. [CL2013] Maria Chlouveraki and Sofia Lambropoulou. *The
            Yokonuma-Hecke algebras and the HOMFLYPT
            polynomial*. (2015) :arxiv:`1204.1871v4`.
            
.. [Cle1872] Alfred Clebsch, *Theorie der binären algebraischen Formen*,
             Teubner, 1872.

.. [CLRS2001] Thomas H. Cormen, Charles E. Leiserson, Ronald L. Rivest
              and Clifford Stein, *Section 22.4: Topological sort*,
              Introduction to Algorithms (2nd ed.), MIT Press and
              McGraw-Hill, 2001, 549-552, ISBN 0-262-03293-7.

.. [CLS2014] \C. Ceballos, J.-P. Labbé, C. Stump, *Subword complexes,
             cluster complexes, and generalized multi-associahedra*,
             \J. Algebr. Comb. **39** (2014) pp. 17-51.
             :doi:`10.1007/s10801-013-0437-x`, :arxiv:`1108.1776`.

.. [CLS2011] David A. Cox, John Little, and Hal Schenck. *Toric
             Varieties*. Volume 124 of *Graduate Studies in
             Mathematics*. American Mathematical Society, Providence,
             RI, 2011.

.. [CMO2011] \C. Chun, D. Mayhew, J. Oxley, A chain theorem for
             internally 4-connected binary matroids. J. Combin. Theory
             Ser. B 101 (2011), 141-189.

.. [CMO2012] \C. Chun, D. Mayhew, J. Oxley,  Towards a splitter
             theorem for internally 4-connected binary
             matroids. J. Combin. Theory Ser. B 102 (2012), 688-700.

.. [CMR2005] C\. Cid, S\. Murphy, M\. Robshaw *Small Scale Variants of
             the AES*\; in Proceedings of Fast Software Encryption
             2005\; LNCS 3557\; Springer Verlag 2005\; available at
             http://www.isg.rhul.ac.uk/~sean/smallAES-fse05.pdf

.. [CMR2006] C\. Cid, S\. Murphy, and M\. Robshaw *Algebraic Aspects
             of the Advanced Encryption Standard*\; Springer Verlag
             2006

.. [CMT2003] \A. M. Cohen, S. H. Murray, D. E. Talyor.
             *Computing in groups of Lie type*.
             Mathematics of Computation. **73** (2003), no 247. pp. 1477--1498.
             https://www.win.tue.nl/~amc/pub/papers/cmt.pdf

.. [Co1984] \J. Conway, Hexacode and tetracode - MINIMOG and
            MOG. *Computational group theory*, ed. M. Atkinson,
            Academic Press, 1984.

.. [Co1999] John Conway, Neil Sloan. *Sphere Packings, Lattices and Groups*,
            Springer Verlag 1999.

.. [CO2010] Jonathan Comes, Viktor Ostrik.
            *On blocks of Deligne's category*
            `\underline{\mathrm{Rep}}(S_t)`.
            :arxiv:`0910.5695v2`,
            http://pages.uoregon.edu/jcomes/blocks.pdf

.. [Coh1993] Henri Cohen. A Course in Computational Algebraic Number
             Theory. Graduate Texts in Mathematics 138. Springer, 1993.

.. [Coh2007I] Henri Cohen, *Number Theory, Vol. I: Tools and
              Diophantine Equations.*  GTM 239, Springer, 2007.

.. [Coh2007] Henri Cohen, Number Theory,
             Volume II.  Graduate Texts in Mathematics 240. Springer, 2007.

.. [Col2013] Julia Collins. *An algorithm for computing the Seifert
             matrix of a link from a braid
             representation*. (2013). http://www.maths.ed.ac.uk/~jcollins/SeifertMatrix/SeifertMatrix.pdf

.. [Con] Keith Conrad, *Groups of order 12*,
         http://www.math.uconn.edu/~kconrad/blurbs/grouptheory/group12.pdf,
         accessed 21 October 2009.

.. [Con2013] Keith Conrad: *Exterior powers*,
             `http://www.math.uconn.edu/~kconrad/blurbs/ <http://www.math.uconn.edu/~kconrad/blurbs/>`_

.. [Con2015] Keith Conrad: *Tensor products*,
             `http://www.math.uconn.edu/~kconrad/blurbs/ <http://www.math.uconn.edu/~kconrad/blurbs/>`_

.. [CP2001] John Crisp and Luis Paris. *The solution to a conjecture
            of Tits on the subgroup generated by the squares of the
            generators of an Artin group*. Invent. Math. **145**
            (2001). No 1, 19-36. :arxiv:`math/0003133`.

.. [CP2012] Grégory Châtel, Viviane Pons.
            *Counting smaller trees in the Tamari order*,
            :arxiv:`1212.0751v1`.

.. [CP2015] Grégory Châtel and Viviane Pons.
            *Counting smaller elements in the tamari and m-tamari lattices*.
            Journal of Combinatorial Theory, Series A. (2015). :arxiv:`1311.3922`.

.. [CPdA2014] Maria Chlouveraki and Loïc Poulain
              d'Andecy. *Representation theory of the Yokonuma-Hecke
              algebra*. (2014) :arxiv:`1302.6225v2`.

.. [CR1962] Curtis, Charles W.; Reiner, Irving "Representation theory
            of finite groups and associative algebras." Pure and
            Applied Mathematics, Vol. XI Interscience Publishers, a
            division of John Wiley & Sons, New York-London 1962, pp
            545--547

.. [Cre1997] \J. E. Cremona, *Algorithms for Modular Elliptic
             Curves*. Cambridge University Press, 1997.

.. [Cre2003] Cressman, Ross. *Evolutionary dynamics and extensive form
            games*. MIT Press, 2003.

.. [Crossproduct] Algebraic Properties of the Cross Product
                  :wikipedia:`Cross_product`

.. [CRS2016] Dean Crnković, Sanja Rukavina, and Andrea Švob. *Strongly regular
             graphs from orthogonal groups* `O^+(6,2)` *and* `O^-(6,2)`.
             :arxiv:`1609.07133`

.. [CRV2018] Xavier Caruso, David Roe and Tristan Vaccon.
            *ZpL: a p-adic precision package*, (2018) :arxiv:`1802.08532`.

.. [CRV2014] Xavier Caruso, David Roe and Tristan Vaccon.
            *Tracking p-adic precision*,
            LMS J. Comput. Math. **17** (2014), 274-294.

.. [CS1986] \J. Conway and N. Sloane. *Lexicographic codes:
            error-correcting codes from game theory*, IEEE
            Trans. Infor. Theory **32** (1986) 337-348.

.. [CS2003] \John E. Cremona and Michael Stoll. On The Reduction Theory of Binary Forms.
            Journal für die reine und angewandte Mathematik, 565 (2003), 79-99.

.. [CTTL2014] \C. Carlet, Deng Tang, Xiaohu Tang, and Qunying Liao: *New
            Construction of Differentially 4-Uniform Bijections*, Inscrypt,
            pp. 22-38, 2013.

.. [Cu1984] \R. Curtis, The Steiner system `S(5,6,12)`, the Mathieu
            group `M_{12}`, and the kitten. *Computational group
            theory*, ed. M. Atkinson, Academic Press, 1984.

.. [Cun1986] \W. H. Cunningham, Improved Bounds for Matroid Partition
             and Intersection Algorithms. SIAM Journal on Computing
             1986 15:4, 948-957.

.. [CW2005] \J. E. Cremona and M. Watkins. Computing isogenies of elliptic
            curves. preprint, 2005.

.. _ref-D:

**D**

.. [Dat2007] Basudeb Datta, "Minimal triangulations of
             manifolds", J. Indian Inst. Sci. 87 (2007), no. 4,
             429-449.

.. [Dav1997] B.A. Davey, H.A. Priestley,
             *Introduction to Lattices and Order*,
             Cambridge University Press, 1997.

.. [DCSW2008] \C. De Canniere, H. Sato, D. Watanabe,
              *Hash Function Luffa: Specification*; submitted to
              NIST SHA-3 Competition, 2008. Available at
              http://www.sdl.hitachi.co.jp/crypto/luffa/

.. [DCW2016] Dan-Cohen, Ishai, and Stefan Wewers. "Mixed Tate motives and the
             unit equation." International Mathematics Research Notices
             2016.17 (2016): 5291-5354.

.. [DD2010] Tim Dokchitser and Vladimir Dokchitser,
            *On the Birch-Swinnerton-Dyer quotients modulo squares*,
            Ann. Math. (2) 172 (2010), 567-596.

.. [DDLL2013] Léo Ducas, Alain Durmus, Tancrède Lepoint and Vadim
              Lyubashevsky. *Lattice Signatures and Bimodal
              Gaussians*; in Advances in Cryptology – CRYPTO 2013;
              Lecture Notes in Computer Science Volume 8042, 2013, pp
              40-56 http://www.di.ens.fr/~lyubash/papers/bimodal.pdf

.. [Dec1998] \W. Decker and T. de Jong. Groebner Bases and Invariant
             Theory in Groebner Bases and Applications. London
             Mathematical Society Lecture Note Series No. 251. (1998)
             61--89.

.. [DEMS2016] \C. Dobraunig, M. Eichlseder, F. Mendel, and M. Schläffer,
              *Ascon v1.2*; in CAESAR Competition, (2016).

.. [De1973] \P. Delsarte, An algebraic approach to the association
            schemes of coding theory, Philips Res. Rep., Suppl.,
            vol. 10, 1973.

.. [De1974] \M. Demazure, *Désingularisation des variétés de Schubert*,
            Ann. E. N. S., Vol. 6, (1974), p. 163-172

.. [Deh2011] \P. Dehornoy, *Le problème d'isotopie des tresses*, in
             Leçons mathématiques de Bordeaux, vol. 4, pages 259-300,
             Cassini (2011).

.. [deG2000] Willem A. de Graaf. *Lie Algebras: Theory and Algorithms*.
             North-Holland Mathematical Library. (2000).
             Elsevier Science B.V.

.. [deG2005] Willem A. de Graaf.
             *Constructing homomorphisms between Verma modules*.
             Journal of Lie Theory. **15** (2005) pp. 415-428.

.. [Den2012] Tom Denton. Canonical Decompositions of Affine Permutations,
             Affine Codes, and Split `k`-Schur Functions.  Electronic Journal of
             Combinatorics, 2012.

.. [Deo1987a] \V. Deodhar, A splitting criterion for the Bruhat
              orderings on Coxeter groups. Comm. Algebra,
              15:1889-1894, 1987.

.. [Deo1987b] \V.V. Deodhar, On some geometric aspects of Bruhat
              orderings II. The parabolic analogue of Kazhdan-Lusztig
              polynomials, J. Alg. 111 (1987) 483-506.

.. [Dev2005] Devaney, Robert L. *An Introduction to Chaotic Dynamical Systems.*
             Boulder: Westview, 2005, 331.

.. [DFMS1996] Philipppe Di Francesco, Pierre Mathieu, and David Sénéchal.
              *Conformal Field Theory*. Graduate Texts in Contemporary
              Physics, Springer, 1996.

.. [DG1982] Louise Dolan and Michael Grady.
            *Conserved charges from self-duality*,
            Phys. Rev. D(3) **25** (1982), no. 6, 1587-1604.

.. [DG1994] \S. Dulucq and O. Guibert. Mots de piles, tableaux
            standards et permutations de Baxter, proceedings of
            Formal Power Series and Algebraic Combinatorics, 1994.

.. [DGRB2010] David Avis, Gabriel D. Rosenberg, Rahul Savani, Bernhard
              von Stengel. *Enumeration of Nash equilibria for
              two-player games.*
              http://www.maths.lse.ac.uk/personal/stengel/ETissue/ARSvS.pdf (2010)

.. [DHSW2003] Dumas, Heckenbach, Saunders, Welker, "Computing
              simplicial homology based on efficient Smith normal form
              algorithms," in "Algebra, geometry, and software
              systems" (2003), 177-206.

.. [DI1989]  Dan Gusfield and Robert W. Irving. *The stable marriage
             problem: structure and algorithms*. Vol. 54. Cambridge:
             MIT press, 1989.

.. [DI1995] \F. Diamond and J. Im, Modular forms and modular curves.
            In: V. Kumar Murty (ed.), Seminar on Fermat's Last Theorem
            (Toronto, 1993-1994), 39-133.  CMS Conference
            Proceedings 17.  American Mathematical Society, 1995.

.. [Dil1940] Lattice with Unique Irreducible Decompositions
             \R. P. Dilworth, 1940 (Annals of Mathematics 41, 771-777)
             With comments by B. Monjardet
             http://cams.ehess.fr/docannexe.php?id=1145

.. [Di2000] \L. Dissett, Combinatorial and computational aspects of
            finite geometries, 2000,
            https://tspace.library.utoronto.ca/bitstream/1807/14575/1/NQ49844.pdf

.. [DJM1998] \R. Dipper, G. James and A. Mathas
             *Cyclotomic q-Schur algebras*, Math. Z, **229** (1998), 385-416.
             :mathscinet:`MR1658581`

.. [DLHK2007] \J. A. De Loera, D. C. Haws, M. Köppe, Ehrhart
              polynomials of matroid polytopes and
              polymatroids. Discrete & Computational Geometry, Volume
              42, Issue 4. :arxiv:`0710.4346`,
              :doi:`10.1007/s00454-008-9120-8`

.. [DLMF-Bessel] \F. W. J. Olver and L. C. Maximon: *10. Bessel
                 Functions*, in NIST Digital Library of Mathematical
                 Functions. https://dlmf.nist.gov/10

.. [DLMF-Error] \N. M. Temme: *7. Error Functions, Dawson’s and Fresnel
                 Integrals*, in NIST Digital Library of Mathematical
                 Functions. https://dlmf.nist.gov/7

.. [DLMF-Struve] \R. B. Paris: *11. Struve and Related Functions*, in
                 NIST Digital Library of Mathematical
                 Functions. https://dlmf.nist.gov/11

.. [DLRS2010] De Loera, Rambau and Santos, "Triangulations: Structures
              for Algorithms and Applications", Algorithms and
              Computation in Mathematics, Volume 25, Springer, 2011.

.. [DN1990] Claude Danthony and Arnaldo Nogueira, *Measured foliations
            on nonorientable surfaces*, Annales scientifiques de
            l'École Normale Supérieure, Sér. 4, 23, no. 3 (1990) p
            469-494

.. [Do2009] \P. Dobcsanyi et
            al. DesignTheory.org. http://designtheory.org/database/

.. [Dob1999a] \H. Dobbertin: *Almost perfect nonlinear power functions
            on GF(2^n): the Niho case*. Information and Computation, 151 (1-2),
            pp. 57-72, 1999.

.. [Dob1999b] \H. Dobbertin: *Almost perfect nonlinear power functions
            on GF(2^n): the Welch case*. IEEE Transactions on Information
            Theory, 45 (4), pp. 1271-1275, 1999.

.. [DPS2017] Kevin Dilks, Oliver Pechenik, and Jessica Striker,
             *Resonance in orbits of plane partitions and increasing
             tableaux*, JCTA 148 (2017), 244-274,
             https://doi.org/10.1016/j.jcta.2016.12.007

.. [DPV2001] \J. Daemen, M. Peeters, and G. Van Assche,
             *Bitslice ciphers and power analysis attacks*; in FSE, (2000), pp. 134-149.

.. [DP2008] Jean-Guillaume Dumas and Clement Pernet. Memory efficient
            scheduling of Strassen-Winograd's matrix multiplication
            algorithm. :arxiv:`0707.2347v1`, 2008.

.. [DPVAR2000] \J. Daemen, M. Peeters, G. Van Assche, and V. Rijmen,
               *Nessie proposal: NOEKEON*; in First Open NESSIE Workshop, (2000).

.. [DR2002] Joan Daemen, Vincent Rijmen. *The Design of
            Rijndael*. Springer-Verlag Berlin Heidelberg, 2002.

.. [Dro1987] Carl Droms. *Isomorphisms of graph groups*. Proc. of the
             Amer. Math. Soc. **100**
             (1987). No 3. http://educ.jmu.edu/~dromscg/vita/preprints/Isomorphisms.pdf

.. [Du2003] \I. Duursma, "Extremal weight enumerators and
            ultraspherical polynomials", Discrete Mathematics 268
            (2003), 103–127.

.. [Du2009] Du Ye. *On the Complexity of Deciding Degeneracy in
            Games*. :arxiv:`0905.3012v1` (2009)

.. [Du2018] \O. Dunkelman, *Efficient Construction of the Boomerang
            Connection Table* (preprint); in Cryptology ePrint Archive,
            (2018), 631.

.. [DW1995] Andreas W.M. Dress and Walter Wenzel, *A Simple Proof of
            an Identity Concerning Pfaffians of Skew Symmetric
            Matrices*, Advances in Mathematics, volume 112, Issue 1,
            April 1995,
            pp. 120-134. http://www.sciencedirect.com/science/article/pii/S0001870885710298

.. [DW2007] \I. Dynnikov and B. Wiest, On the complexity of
            braids, J. Europ. Math. Soc. 9 (2007)

.. [Dy1993] \M. J. Dyer. *Hecke algebras and shellings of Bruhat
            intervals*. Compositio Mathematica, 1993, 89(1): 91-115.

.. _ref-E:

**E**

.. [Early2017] Nick Early. *Canonical bases for permutohedral plates*.
               Preprint (2017). :arxiv:`1712.08520v3`.

.. [Eb1989] \W. Eberly, "Computations for algebras and group
            representations". Ph.D. Thesis, University of
            Toronto, 1989. http://www.cpsc.ucalgary.ca/~eberly/Research/Papers/phdthesis.pdf

.. [Ed1974] \A. R. Edmonds, 'Angular Momentum in Quantum Mechanics',
            Princeton University Press (1974)

.. [EDI2014] EDITH COHEN,DANIEL DELLING,THOMAS PAJOR and RENATO F. WERNECK
             Computing Classic Closeness Centrality, at Scale
             In Proceedings of the second ACM conference on Online social networks (COSN '14)
             :doi:`10.1145/2660460.2660465`

.. [Ega1981] Yoshimi Egawa, Characterization of H(n, q) by the parameters,
             Journal of Combinatorial Theory, Series A, Volume 31, Issue 2,
             1981, Pages 108-125, ISSN 0097-3165,:doi:`10.1016/0097-3165(81)90007-8`.
             (http://www.sciencedirect.com/science/article/pii/0097316581900078)

.. [EGHLSVY] Pavel Etingof, Oleg Golberg, Sebastian Hensel, Tiankai
             Liu, Alex Schwendner, Dmitry Vaintrob, Elena Yudovina,
             "Introduction to representation theory",
             :arXiv:`0901.0827v5`.

.. [EKLP1992] \N. Elkies, G. Kuperberg, M. Larsen, J. Propp,
              *Alternating-Sign Matrices and Domino Tilings*, Journal of Algebraic
              Combinatorics, volume 1 (1992), p. 111-132.

.. [Eh2013] Ehrhardt, Wolfgang. "The AMath and DAMath Special
            Functions: Reference Manual and Implementation Notes,
            Version
            1.3". 2013. http://www.wolfgang-ehrhardt.de/specialfunctions.pdf.

.. [EM2001] Pavel Etingof and Xiaoguang Ma.
            *Lecture notes on Cherednik algebras*.
            http://www-math.mit.edu/~etingof/73509.pdf :arxiv:`1001.0432`.

.. [EMMN1998] \P. Eaded, J. Marks, P.Mutzel, S. North.
              *Fifth Annual Graph Drawing Contest*;
              http://www.merl.com/papers/docs/TR98-16.pdf

.. [EP2013] David Einstein, James Propp. *Combinatorial,
            piecewise-linear, and birational homomesy for products of
            two chains*. :arxiv:`1310.5294v1`.

.. [EP2013b] David Einstein, James Propp. *Piecewise-linear and
             birational toggling*. Extended abstract for
             FPSAC 2014. http://faculty.uml.edu/jpropp/fpsac14.pdf

.. [Eri1995] \H. Erikson.  Computational and Combinatorial Aspects
             of Coxeter Groups.  Thesis, 1995.

.. [ERH2015] Jorge Espanoza and Steen Ryom-Hansen. *Cell structures
             for the Yokonuma-Hecke algebra and the algebra of braids
             and ties*. (2015) :arxiv:`1506.00715`.

.. [ESSS2011] \D. Engels, M.-J. O. Saarinen, P. Schweitzer, and E. M. Smith,
              *The Hummingbird-2 lightweight authenticated encryption algorithm*; in
              RFIDSec, (2011), pp. 19-31.

.. [ETS2006a] ETSI/Sage,
              *Specification of the 3GPP Confidentiality and Integrity Algorithms
              UEA2 & UIA2*; in Document 5: Design and Evaluation Report, (2006).

.. [ETS2011] ETSI/Sage,
             *Specification of the 3GPP Confidentiality and Integrity Algorithms
             128-EEA3 & 128-EIA3*; in Document 4: Design and Evaluation Report, (2011).

.. [Ewa1996] Ewald, "Combinatorial Convexity and Algebraic Geometry",
             vol. 168 of Graduate Texts in Mathematics, Springer, 1996

.. [EZ1950] \S. Eilenberg and J. Zilber, "Semi-Simplicial Complexes
            and Singular Homology", Ann. Math. (2) 51 (1950), 499-513.

.. [EPW14] Ben Elias, Nicholas Proudfoot, and Max Wakefield.
           *The Kazhdan-Lusztig polynomial of a matroid*. 2014.
           :arxiv:`1412.7408`.

.. _ref-F:

**F**

.. [Fayers2010] Matthew Fayers. *An LLT-type algorithm for computing
                higher-level canonical bases*. J. Pure Appl. Algebra
                **214** (2010), no. 12, 2186-2198. :arxiv:`0908.1749v3`.

.. [Fedorov2015] Roman Fedorov, *Variations of Hodge structures for hypergeometric
   differential operators and parabolic Higgs bundles*,
   :arxiv:`1505.01704`

.. [Fe1997] Stefan Felsner, "On the Number of Arrangements of
            Pseudolines", Proceedings SoCG 96, 30-37. Discrete &
            Computational Geometry 18 (1997),
            257-267. http://page.math.tu-berlin.de/~felsner/Paper/numarr.pdf

.. [FT00] Stefan Felsner, William T. Trotter,
          Dimension, Graph and Hypergraph Coloring,
          Order,
          2000, Volume 17, Issue 2, pp 167-177,
          http://link.springer.com/article/10.1023%2FA%3A1006429830221

.. [Fe2012] Hans L. Fetter, "A Polyhedron Full of Surprises",
            Mathematics Magazine 85 (2012), no. 5, 334-342.

.. [Fed2015] Federal Agency on Technical Regulation and Metrology (GOST),
             GOST R 34.12-2015, (2015)

.. [Feingold2004] Alex J. Feingold. *Fusion rules for affine Kac-Moody algebras*.
                  Contemp. Math., **343** (2004), pp. 53-96.
                  :arXiv:`math/0212387`

.. [Feu2009] \T. Feulner. The Automorphism Groups of Linear Codes and
             Canonical Representatives of Their Semilinear Isometry
             Classes. Advances in Mathematics of Communications 3 (4),
             pp. 363-383, Nov 2009

.. [Feu2013] Feulner, Thomas, "Eine kanonische Form zur Darstellung
             aequivalenter Codes -- Computergestuetzte Berechnung und
             ihre Anwendung in der Codierungstheorie, Kryptographie
             und Geometrie", Dissertation, University of
             Bayreuth, 2013.

.. [FH2015] \J. A. de Faria, B. Hutz. Combinatorics of Cycle Lengths on
            Wehler K3 Surfaces over finite fields. New Zealand Journal
            of Mathematics 45 (2015), 19–31.

.. [FM2014] Cameron Franc and Marc Masdeu, "Computing fundamental
            domains for the Bruhat-Tits tree for GL_2(Qp), p-adic
            automorphic forms, and the canonical embedding of Shimura
            curves". LMS Journal of Computation and Mathematics
            (2014), volume 17, issue 01, pp. 1-23.

.. [FMV2014] Xander Faber, Michelle Manes, and Bianca Viray. Computing
             Conjugating Sets and Automorphism Groups of Rational Functions.
             Journal of Algebra, 423 (2014), 1161-1190.

.. [Fom1994] Sergey V. Fomin, "Duality of graded graphs". Journal of
             Algebraic Combinatorics Volume 3, Number 4 (1994),
             pp. 357-404.

.. [Fom1995] Sergey V. Fomin, "Schensted algorithms for dual graded
             graphs". Journal of Algebraic Combinatorics Volume 4,
             Number 1 (1995), pp. 5-45.

.. [FoiMal14] Loic Foissy, Claudia Malvenuto,
              *The Hopf algebra of finite topologies and T-partitions*,
              Journal of Algebra, Volume 438, 15 September 2015, pp. 130--169,
              :doi:`10.1016/j.jalgebra.2015.04.024`,
              :arxiv:`1407.0476v2`.

.. [FOS2009] \G. Fourier, M. Okado, A. Schilling.
             *Kirillov-Reshetikhin crystals for nonexceptional types*.
             Advances in Mathematics. **222** (2009). Issue 3. 1080-1116.
             :arxiv:`0810.5067`.

.. [FOS2010] \G. Fourier, M. Okado, A. Schilling. *Perfectness of
             Kirillov-Reshetikhin crystals for nonexceptional types*.
             Contemp. Math. 506 (2010) 127-143 ( :arxiv:`0811.1604` )

.. [FP1996] Komei Fukuda, Alain Prodon: Double Description Method
            Revisited, Combinatorics and Computer Science, volume 1120
            of Lecture Notes in Computer Science, page
            91-111. Springer (1996)

.. [FPR2015] Wenjie Fang and Louis-François Préville-Ratelle,
             *From generalized Tamari intervals to non-separable planar maps*.
             :arxiv:`1511.05937`

.. [FR1985] Friedl, Katalin, and Lajos Rónyai. "Polynomial time
            solutions of some problems of computational
            algebra". Proceedings of the seventeenth annual ACM
            symposium on Theory of computing. ACM, 1985.

.. [FRT1990] Faddeev, Reshetikhin and Takhtajan.
             *Quantization of Lie Groups and Lie Algebras*.
             Leningrad Math. J. vol. **1** (1990), no. 1.

.. [FS1978] Dominique Foata, Marcel-Paul Schuetzenberger.
            *Major Index and Inversion Number of Permutations*.
            Mathematische Nachrichten, volume 83, Issue 1, pages 143-159, 1978.
            http://igm.univ-mlv.fr/~berstel/Mps/Travaux/A/1978-3MajorIndexMathNachr.pdf

.. [FS2009] Philippe Flajolet and Robert Sedgewick,
            `Analytic combinatorics <http://algo.inria.fr/flajolet/Publications/AnaCombi/book.pdf>`_.
            Cambridge University Press, Cambridge, 2009.
            See also the `Errata list <http://ac.cs.princeton.edu/errata/>`_.

.. [FST2012] \A. Felikson, \M. Shapiro, and \P. Tumarkin, *Cluster Algebras of
            Finite Mutation Type Via Unfoldings*, Int Math Res Notices (2012)
            2012 (8): 1768-1804.

.. [Fu1993] Wiliam Fulton, *Introduction to Toric Varieties*,
            Princeton University Press, 1993.

.. [Ful1997] William Fulton,
             *Young Tableaux*.
             Cambridge University Press, 1997.

.. [Fuchs1994] \J. Fuchs. *Fusion Rules for Conformal Field Theory*.
               Fortsch. Phys. **42** (1994), no. 1, pp. 1-48.
               :doi:`10.1002/prop.2190420102`, :arXiv:`hep-th/9306162`.

.. [FY2004] Eva Maria Feichtner and Sergey Yuzvinsky. *Chow rings of
            toric varieties defined by atomic lattices*. Inventiones
            Mathematicae. **155** (2004), no. 3, pp. 515-536.

.. [FZ2007] \S. Fomin and \A. Zelevinsky, *Cluster algebras IV. Coefficients*,
            Compos. Math. 143 (2007), no. 1, 112-164.

.. _ref-G:

**G**

.. [Ga02] Shuhong Gao, A new algorithm for decoding Reed-Solomon
          Codes, January 31, 2002

.. [Gallai] T. Gallai, Elementare Relationen bezueglich der
            Glieder und trennenden Punkte von Graphen, Magyar
            Tud. Akad. Mat. Kutato Int. Kozl. 9 (1964) 235-236

.. [Gambit] Richard D. McKelvey, Andrew M. McLennan, and
            Theodore L. Turocy, *Gambit: Software Tools for Game
            Theory, Version 13.1.2.*. http://www.gambit-project.org
            (2014).

.. [Gans1981] Emden R. Gansner,
             *The Hillman-Grassl Correspondence and the
             Enumeration of Reverse Plane Partitions*,
             Journal of Combinatorial Theory, Series A
             30 (1981), pp. 71--89.
             :doi:`10.1016/0097-3165(81)90041-8`

.. [Gar2015] \V. Garg *Introduction to Lattice Theory with Computer
             Science Applications* (2015), Wiley.

.. [GDR1999] \R. González-Díaz and P. Réal, *A combinatorial method
             for computing Steenrod squares* in J. Pure Appl. Algebra
             139 (1999), 89-108.

.. [GDR2003] \R. González-Díaz and P. Réal, *Computation of cohomology
             operations on finite simplicial complexes* in Homology,
             Homotopy and Applications 5 (2003), 83-93.

.. [Ge2005] Loukas Georgiadis, *Linear-Time Algorithms for Dominators
            and Related Problems*, PhD thesis, Princetown University,
            TR-737-05, (2005).
            ftp://ftp.cs.princeton.edu/reports/2005/737.pdf

.. [GG2012] Jim Geelen and Bert Gerards, Characterizing graphic
            matroids by a system of linear equations,
            submitted, 2012. Preprint:
            http://www.gerardsbase.nl/papers/geelen_gerards=testing-graphicness%5B2013%5D.pdf

.. [GGD2011] \E. Girondo, \G. Gonzalez-Diez, *Introduction to Compact
             Riemann surfaces and Dessins d'enfant*, (2011)
             London Mathematical Society, Student Text 79.

.. [GGNS2013] \B. Gerard, V. Grosso, M. Naya-Plasencia, and F.-X. Standaert,
              *Block ciphers that are easier to mask: How far can we go?*; in
              CHES, (2013), pp. 383-399.

.. [GGOR2003] \V. Ginzberg, N. Guay, E. Opdam, R. Rouquier.
              *On the category* `\mathcal{O}` *for rational Cherednik algebras*.
              Invent. Math. **154** (2003). :arxiv:`math/0212036`.

.. [GHJ2016] Ewgenij Gawrilow, Simon Hampe, and Michael Joswig, The polymake XML
             file format, Mathematical software – ICMS 2016. 5th international
             congress, Berlin, Germany, July 11–14, 2016. Proceedings, Berlin:
             Springer, 2016, pp. 403–410,
             https://doi.org/10.1007/978-3-319-42432-3_50, ISBN
             978-3-319-42431-6/pbk.

.. [GHJV1994] \E. Gamma, R. Helm, R. Johnson, J. Vlissides, *Design
              Patterns: Elements of Reusable Object-Oriented
              Software*. Addison-Wesley (1994). ISBN 0-201-63361-2.

.. [Gir2012] Samuele Giraudo,
             *Algebraic and combinatorial structures on pairs of twin binary trees*,
             :arxiv:`1204.4776v1`.

.. [GJ1997] Ewgenij Gawrilow and Michael Joswig, polymake: a framework for
            analyzing convex polytopes, Polytopes—combinatorics and
            computation (Oberwolfach, 1997), DMV Sem., vol. 29, Birkhäuser,
            Basel, 2000, pp. 43–73.

.. [GJ2006] Ewgenij Gawrilow and Michael Joswig, Flexible object hierarchies in
            polymake (extended abstract), Mathematical software—ICMS 2006,
            Lecture Notes in Comput. Sci., vol. 4151, Springer, Berlin, 2006,
            pp. 219–221, https://doi.org/10.1007/11832225_20

.. [GJK+2014] Dimitar Grantcharov, Ji Hye Jung, Seok-Jin Kang, Masaki Kashiwara,
              Myungho Kim. *Crystal bases for the quantum queer superalgebra and
              semistandard decomposition tableaux.*; Trans. Amer. Math. Soc.,
              366(1): 457-489, 2014. :arxiv:`1103.1456v2`.

.. [GJRW2010] Ewgenij Gawrilow, Michael Joswig, Thilo Rörig, and Nikolaus Witte,
              Drawing polytopal graphs with polymake, Comput. Vis. Sci. 13
              (2010), no. 2, 99–110, https://doi.org/10.1007/s00791-009-0127-3

.. [GK2013] Roland Grinis and Alexander Kasprzyk, Normal forms of
            convex lattice polytopes, :arxiv:`1301.6641`

.. [GKZ1994] Gelfand, I. M.; Kapranov, M. M.; and
             Zelevinsky, A. V. "Discriminants, Resultants and
             Multidimensional Determinants" Birkhauser 1994

.. [GL1996] \G. Golub and C. van Loan. *Matrix Computations*. 3rd
            edition, Johns Hopkins Univ. Press, 1996.

.. [GrLe1996] \J. Graham and G.I. Lehrer
              *Cellular algebras*. Invent. Math. 123 (1996), 1–34.
              :mathscinet:`MR1376244`

.. [GLSV2014] \V. Grosso, G. Leurent, F.-X. Standaert, and K. Varici:
              *LS-Designs: Bitslice Encryption for Efficient Masked
              Software Implementations*, in FSE, 2014.

.. [GLSVJGK2014] \V. Grosso, G. Leurent, F.-X. Standaert, K. Varici,
                 \F. D. A. Journault, L. Gaspar, and S. Kerckhof,
                 *SCREAM & iSCREAM Side-Channel Resistant Authenticated Encryption
                 with Masking*; in CAESAR Competition, (2014).

.. [GM1987] Peter B. Gibbons and Rudolf Mathon.
            *Construction methods for Bhaskar Rao and related designs*.
            J. Austral. Math. Soc. Ser. A 42 (1987), no. 1, 5--30.
            http://journals.cambridge.org/article_S1446788700033929

.. [GM2002] Daniel Goldstein and Andrew Mayer. On the equidistribution
            of Hecke points. Forum Mathematicum, 15:2, pp. 165--189,
            De Gruyter, 2003.

.. [GMN2008] Jordi Guardia, Jesus Montes, Enric Nart. *Newton polygons of higher
             order in algebraic number theory* (2008). :arxiv:`0807.2620`

.. [GNL2011] \Z. Gong, S. Nikova, and Y. W. Law,
             *KLEIN: A new family of lightweight block ciphers*; in
             RFIDSec, (2011), p. 1-18.

.. [Go1967] Solomon Golomb, Shift register sequences, Aegean Park
            Press, Laguna Hills, Ca, 1967

.. [God1968] \R. Godement: *Algebra*, Hermann (Paris) / Houghton Mifflin
             (Boston) (1968)

.. [Gol1968] \R. Gold: *Maximal recursive sequences with 3-valued recursive
             crosscorrelation functions*. IEEE Transactions on Information
             Theory, 14, pp. 154-156, 1968.

.. [Gor1980] Daniel Gorenstein, Finite Groups (New York: Chelsea
             Publishing, 1980)

.. [Gor2009] Alexey G. Gorinov, "Combinatorics of double cosets and
             fundamental domains for the subgroups of the modular
             group", preprint :arxiv:`0901.1340`

.. [GP2012] Eddy Godelle and Luis Paris.
            *Basic questions on Artin-Tits groups*. A. Bjorner et al. (eds)
            Configuration spaces, CRM series. (2012) pp. 299--311.
            Edizioni della Normale, Pisa.
            :doi:`10.1007/978-88-7642-431-1_13`

.. [GPV2008] Craig Gentry, Chris Peikert, Vinod Vaikuntanathan. *How
             to Use a Short Basis: Trapdoors for Hard Lattices and New
             Cryptographic
             Constructions*. STOC 2008. http://www.cc.gatech.edu/~cpeikert/pubs/trap_lattice.pdf

.. [GR2001] Chris Godsil and Gordon Royle, *Algebraic Graph Theory*. Graduate
            Texts in Mathematics, Springer, 2001.

.. [Gr2007] \J. Green, Polynomial representations of `GL_n`, Springer
            Verlag, 2007.

.. [GriRei18] Darij Grinberg, Victor Reiner,
              *Hopf Algebras in Combinatorics*,
              :arxiv:`1409.8356v5`.

.. [GR1989] \A. M. Garsia, C. Reutenauer. *A decomposition of Solomon's
            descent algebra.* Adv. Math. **77** (1989).
            http://www.lacim.uqam.ca/~christo/Publi%C3%A9s/1989/Decomposition%20Solomon.pdf

.. [GR2013] Darij Grinberg, Tom Roby. *Iterative properties of
            birational rowmotion*.
            http://www.cip.ifi.lmu.de/~grinberg/algebra/skeletal.pdf

.. [GroLar1] \R. Grossman and R. G. Larson, *Hopf-algebraic structure of
             families of trees*, J. Algebra 126 (1) (1989), 184-210.
             Preprint: :arxiv:`0711.3877v1`

.. [Grinb2016a] Darij Grinberg,
                *Double posets and the antipode of QSym*,
                :arxiv:`1509.08355v3`.

.. [GrS1967] Grunbaum and Sreedharan, "An enumeration of simplicial
             4-polytopes with 8 vertices", J. Comb. Th. 2,
             437-465 (1967)

.. [GS1999] Venkatesan Guruswami and Madhu Sudan, Improved Decoding of
            Reed-Solomon Codes and Algebraic-Geometric Codes, 1999

.. [Go1993] David M. Goldschmidt.
            *Group characters, symmetric functions, and the Hecke algebras*.
            AMS 1993.

.. [GT1996] \P. Gianni and B. Trager. "Square-free algorithms in
            positive characteristic". Applicable Algebra in Engineering,
            Communication and Computing, 7(1), 1-14 (1996)

.. [GT2014] \M.S. Gowda and J. Tao. On the bilinearity rank of a
            proper cone and Lyapunov-like
            transformations. Mathematical Programming, 147 (2014)
            155-170.

.. [Gu] GUAVA manual, http://www.gap-system.org/Packages/guava.html

.. [Gut2001] Carsten Gutwenger and Petra Mutzel. *A Linear Time Implementation
             of SPQR-Trees*, International Symposium on Graph Drawing,
             (2001) 77-90

.. [GW1999] Frederick M. Goodman and Hans Wenzl. *Crystal bases of quantum
            affine algebras and affine Kazhdan-Lusztig polyonmials*.
            Int. Math. Res. Notices **5** (1999), 251-275.
            :arxiv:`math/9807014v1`.

.. [GW2014] \G. Gratzer and F. Wehrung,
            Lattice Theory: Special Topics and Applications Vol. 1,
            Springer, 2014.

.. [GZ1983] Greene; Zaslavsky, "On the Interpretation of Whitney
            Numbers Through Arrangements of Hyperplanes, Zonotopes,
            Non-Radon Partitions, and Orientations of
            Graphs". Transactions of the American Mathematical
            Society, Vol. 280, No. 1. (Nov., 1983), pp. 97-126.

.. _ref-H:

**H**

.. [Ha2005] Gerhard Haring. [Online] Available:
            http://osdir.com/ml/python.db.pysqlite.user/2005-11/msg00047.html

.. [Hac2016] \M. Hachimori. http://infoshako.sk.tsukuba.ac.jp/~hachi/math/library/dunce_hat_eng.html

.. [Haf2004] Paul R. Hafner. *On the Graphs of Hoffman-Singleton and Higman-Sims*.
             The Electronic Journal of Combinatorics 11 (2004), #R77.
             http://www.combinatorics.org/Volume_11/PDF/v11i1r77.pdf

.. [Hai1989] M.D. Haiman, *On mixed insertion, symmetry, and shifted
             Young tableaux*. Journal of Combinatorial Theory, Series
             A Volume 50, Number 2 (1989), pp. 196-225.

.. [Han1960] Haim Hanani,
             On quadruple systems,
             pages 145--157, vol. 12,
             Canadian Journal of Mathematics,
             1960
             http://cms.math.ca/cjm/v12/cjm1960v12.0145-0157.pdf

.. [Har1994] Frank Harary. *Graph Theory*. Reading, MA: Addison-Wesley, 1994.

.. [HarPri] F. Harary and G. Prins. The block-cutpoint-tree of
            a graph. Publ. Math. Debrecen 13 1966 103-107.

.. [Hat2002] Allen Hatcher, "Algebraic Topology", Cambridge University
             Press (2002).

.. [He2002] \H. Heys *A Tutorial on Linear and Differential
            Cryptanalysis* ; 2002' available at
            http://www.engr.mun.ca/~howard/PAPERS/ldc_tutorial.pdf

.. [Hes2002] Florian Hess, "Computing Riemann-Roch spaces in algebraic
             function fields and related topics," J. Symbolic
             Comput. 33 (2002), no. 4, 425--445.

.. [Hes2002b] Florian Hess, "An algorithm for computing Weierstrass points,"
              International Algorithmic Number Theory Symposium (pp. 357-371).
              Springer Berlin Heidelberg, 2002.

.. [HH2012] Victoria Horan and Glenn Hurlbert,
            *Overlap Cycles for Steiner Quadruple Systems*,
            2012, :arxiv:`1204.3215`

.. [Hig2008] \N. J. Higham, "Functions of matrices: theory and computation",
             Society for Industrial and Applied Mathematics (2008).

.. [HJ2004] Tom Hoeholdt and Joern Justesen, A Course In
            Error-Correcting Codes, EMS, 2004

.. [HKOTY1999] \G. Hatayama, A. Kuniba, M. Okado, T. Tagaki, and Y. Yamada,
               *Remarks on fermionic formula*. Contemp. Math., **248** (1999).

.. [HKP2010] \T. J. Haines, R. E. Kottwitz, A. Prasad, Iwahori-Hecke
             Algebras, J. Ramanujan Math. Soc., 25 (2010),
             113--145. :arxiv:`0309168v3` :mathscinet:`MR2642451`

.. [HL2008] \J. Hong and H. Lee.
            Young tableaux and crystal `B(\infty)` for finite simple Lie algebras.
            J. Algebra 320, pp. 3680--3693, 2008.

.. [HL2014] Thomas Hamilton and David Loeffler, "Congruence testing
            for odd modular subgroups", LMS J. Comput. Math. 17
            (2014), no. 1, 206-208, :doi:`10.1112/S1461157013000338`.

.. [Hli2006] Petr Hlineny, "Equivalence-free exhaustive generation of
             matroid representations", Discrete Applied Mathematics
             154 (2006), pp. 1210-1222.

.. [HLY2002] Yi Hu, Chien-Hao Liu, and Shing-Tung Yau. Toric morphisms
             and fibrations of toric Calabi-Yau
             hypersurfaces. *Adv. Theor. Math. Phys.*,
             6(3):457-506, 2002. :arxiv:`math/0010082v2` [math.AG].

.. [Hoc] Winfried Hochstaettler, "About the Tic-Tac-Toe Matroid",
         preprint.

.. [Hopcroft1973] J. E. Hopcroft and R. E. Tarjan. *Dividing a Graph into
                  Triconnected Components*, SIAM J. Comput., 2(3), 135–158

.. [Hopkins2017] Sam Hopkins,
                 *RSK via local transformations*,
                 http://web.mit.edu/~shopkins/docs/rsk.pdf

.. [HilGra1976] \A. P. Hillman, R. M. Grassl,
                *Reverse plane partitions and tableau hook numbers*,
                Journal of Combinatorial Theory, Series A 21 (1976),
                pp. 216--221.
                :doi:`10.1016/0097-3165(76)90065-0`

.. [HK2002] *Introduction to Quantum Groups and Crystal Bases.*
            Jin Hong and Seok-Jin Kang. 2002. Volume 42.
            Graduate Studies in Mathematics. American Mathematical Society.

.. [HN2006] Florent Hivert and Janvier Nzeutchap. *Dual Graded Graphs
            in Combinatorial Hopf Algebras*.
            https://www.lri.fr/~hivert/PAPER/commCombHopfAlg.pdf

.. [HNT2005] Florent Hivert, Jean-Christophe Novelli, and Jean-Yves Thibon.
             *The algebra of binary search trees*,
             :arxiv:`math/0401089v2`.

.. [HP2003] \W. C. Huffman, V. Pless, Fundamentals of Error-Correcting
            Codes, Cambridge Univ. Press, 2003.

.. [HP2016] \S. Hopkins, D. Perkinson. "Bigraphical
            Arrangements". Transactions of the American Mathematical
            Society 368 (2016), 709-725. :arxiv:`1212.4398`

.. [HPS2008] \J. Hoffstein, J. Pipher, and J.H. Silverman. *An
             Introduction to Mathematical
             Cryptography*. Springer, 2008.

.. [HPS2017] Graham Hawkes, Kirill Paramonov, and Anne Schilling.
             *Crystal analysis of type* `C` *Stanley symmetric functions*.
             Electronic J. Comb. 24(3) (2017) #P3.51. :arxiv:`1704.00889`.

.. [HOLM2016] Tristan Holmes and \J. \B. Nation,
              *Inflation of finite lattices along all-or-nothing sets*.
              http://www.math.hawaii.edu/~jb/inflation.pdf

.. [HR2016]  Clemens Heuberger and Roswitha Rissner, "Computing
             `J`-Ideals of a Matrix Over a Principal Ideal Domain",
             :arxiv:`1611.10308`, 2016.

.. [HRS1993] \C. D. Hodgson, I. Rivin and W. D. Smith.
             *A characterization of convex hyperbolic polyhedra
             and of convex polyhedra inscribed in the sphere.*
             Bulletin of the American Mathematical Society
             27.2 (1992): 246-251.

.. [HRS2016] \J. Haglund, B. Rhoades, M. Shimozono. *Ordered set partitions,
             generalized coinvariant algebras, and the Delta Conjecture*.
             Preprint, :arxiv:`1609.07575`.

.. [HRT2000] \R.B. Howlett, L.J. Rylands, and D.E. Taylor.
             *Matrix generators for exceptional groups of Lie type*.
             J. Symbolic Computation. **11** (2000).
             http://www.maths.usyd.edu.au/u/bobh/hrt.pdf

.. [HRW2015] \J. Haglund, J. B. Remmel, A. T. Wilson. *The Delta Conjecture*.
             Preprint, :arxiv:`1509.07058`.

.. [HS1968] Donald G. Higman and Charles C. Sims. 
            *A simple group of order 44,352,000*. 
            Mathematische Zeitschrift 105(2): 110-113, 1968. 
            :doi:`10.1007/BF01110435`. 

.. [HS2018] \B. Hutz, M. Stoll. "Smallest representatives of
            `SL(2,\ZZ)`-orbits of binary forms and endomorphisms of P1",
            :arxiv:`1805.08579`, 2018.

.. [Hsu1996] Tim Hsu, "Identifying congruence subgroups of the modular
             group", Proc. AMS 124, no. 5, 1351-1359 (1996)

.. [Hsu1997] Tim Hsu, "Permutation techniques for coset
             representations of modular subgroups", in L. Schneps
             (ed.), Geometric Galois Actions II: Dessins d'Enfants,
             Mapping Class Groups and Moduli, volume 243 of LMS
             Lect. Notes, 67-77, Cambridge Univ. Press (1997)

.. [HT1972] Samuel Huang and Dov Tamari.
            *Problems of associativity: A simple proof for the lattice property
            of systems ordered by a semi-associative law*.
            J. Combinatorial Theory Ser. A. (1972).
            http://www.sciencedirect.com/science/article/pii/0097316572900039 .

.. [Hutz2007] \B. Hutz. Arithmetic Dynamics on Varieties of dimension greater
              than one. PhD Thesis, Brown University 2007

.. [Hutz2009] \B. Hutz. Good reduction of periodic points, Illinois Journal of
              Mathematics 53 (Winter 2009), no. 4, 1109-1126.

.. [Hutz2015] \B. Hutz. Determination of all rational preperiodic points
              for morphisms of PN. Mathematics of Computation, 84:291 (2015), 289-308.

.. [Huy2005] \D. Huybrechts : *Complex Geometry*, Springer (Berlin)
             (2005).

.. _ref-I:

**I**

.. [IJ1960] Igusa, Jun-ichi. *Arithmetic variety of moduli for genus two*.
            Ann. of Math. (2) 72 1960 612--649.

.. [IK2010] Kenji Iohara and Yoshiyuki Koga.
            *Representation Theory of the Virasoro Algebra*.
            Springer, (2010).

.. [IK2003] Yury Ionin and Hadi Kharaghani.
            *New families of strongly regular graphs*.
            Journal of Combinatorial Designs, 11(3):208--217, 2003.
            :doi:`10.1002/jcd.10038`

.. [ILS2012] Giuseppe F. Italiano, Luigi Laura, and Federico
             Santaroni. *Finding strong bridges and strong
             articulation points in linear time*. Theoretical Computer
             Science, 447, 74–84 (2012).
             :doi:`10.1016/j.tcs.2011.11.011`

.. [IR1990] \K. Ireland and M. Rosen, *A Classical Introduction to
            Modern Number Theory*, Springer-Verlag, GTM volume
            84, 1990.

.. [ISSK2009] \M. Izadi, B. Sadeghiyan, S. S. Sadeghian, H. A. Khanooki,
              *MIBS: A new lightweight block cipher*; in
              CANS, (2009), pp. 334-348.

.. [Iwa1964] \N. Iwahori, On the structure of a Hecke ring of a
             Chevalley group over a finite
             field,  J. Fac. Sci. Univ. Tokyo Sect. I, 10 (1964),
             215--236 (1964). :mathscinet:`MR0165016`

.. [Iwa1972] \K. Iwasawa, *Lectures on p-adic L-functions*, Princeton
             University Press, 1972.

.. _ref-J:

**J**

.. [Ja1971] \N. Jacobson. *Exceptional Lie Algebras*. Marcel Dekker,
            Inc. New York. 1971. IBSN No. 0-8247-1326-5.

.. [JK1981] Gordon James, Adalbert Kerber,
            *The Representation Theory of the Symmetric Group*,
            Encyclopedia of Mathematics and its Applications, vol. 16,
            Addison-Wesley 1981.

.. [JK2002] Zvonimir Jankoa and Hadi Kharaghani. *A Block Negacyclic Bush-Type
            Hadamard Matrix and Two Strongly Regular Graphs*.
            J. Combin. Theory Ser. A 98 (2002), no. 1, 118--126.
            :doi:`10.1006/jcta.2001.3231`

.. [JKT2001] Zvonimir Janko, Hadi Kharaghani, and Vladimir D. Tonchev.
             *The existence of a Bush-type Hadamard matrix of order 324
             and two new infinite classes of symmetric designs*.
             Des. Codes Cryptogr. 24(2):225--232, 2001.
             :doi:`10.1023/A:1011212922844`

.. [JL2009] Nicolas Jacon and Cedric Lecouvey.
            *Kashiwara and Zelevinsky involutions in affine type A*.
            Pac. J. Math. 243(2):287-311 (2009).

.. [JL2016] \M. Jones and L. Lapointe. *Pieri rules for Schur
            functions in superspace*. Preprint, :arxiv:`1608.08577`

.. [JMP2009] Michael Joswig, Benjamin Müller, and Andreas Paffenholz, polymake
             and lattice polytopes, 21st International Conference on Formal
             Power Series and Algebraic Combinatorics (FPSAC 2009), Discrete
             Math. Theor. Comput. Sci. Proc., AK, Assoc. Discrete
             Math. Theor. Comput. Sci., Nancy, 2009, pp. 491–502

.. [Joh1990] \D.L. Johnson. *Presentations of Groups*. Cambridge
             University Press. (1990).

.. [Jon1987] \V. Jones, Hecke algebra representations of braid groups
             and link polynomials.  Ann. of Math. (2) 126 (1987),
             no. 2, 335--388. :doi:`10.2307/1971403`
             :mathscinet:`MR0908150`

.. [Jon2005] \V. Jones, The Jones
             Polynomial, 2005. https://math.berkeley.edu/~vfr/jones.pdf

.. [JRJ94] Jourdan, Guy-Vincent; Rampon, Jean-Xavier; Jard, Claude
           (1994), "Computing on-line the lattice of maximal antichains
           of posets", Order 11 (3) p. 197-210, :doi:`10.1007/BF02115811`

.. [Joy2004] \D. Joyner, Toric codes over finite fields, Applicable
             Algebra in Engineering, Communication and Computing, 15,
             (2004), p. 63-79.

.. [Joy2006] \D. Joyner, *On quadratic residue codes and hyperelliptic
             curves*, (preprint 2006)

.. [JPdA15] \N. Jacon and L. Poulain d'Andecy. *An isomorphism theorem
            for Yokonuma-Hecke algebras and applications to link
            invariants*. (2015) :arxiv:`1501.06389v3`.

.. [JS2010] \B. Jones, A. Schilling.
            "Affine structures and a tableau model for `E_6` crystals",
            J. Algebra. **324** (2010). 2512-2542.
            :doi:`10.1016/j.bbr.2011.03.031`, :arxiv:`0909.2442`.

.. _ref-K:

**K**

.. [Ka1990] Victor G. Kac. *Infinite-dimensional Lie Algebras*. Third
            edition. Cambridge University Press, Cambridge, 1990.

.. [Kal1992] \B. Kaliski,
             *The MD2 message-digest algorithm*; in
             RFS 1319, (1992).

.. [Ka1993] Masaki Kashiwara, The crystal base and Littelmann's
            refined Demazure character formula, Duke Math. J. 71
            (1993), no. 3, 839--858.

.. [Ka2003] \M. Kashiwara.
            Realizations of Crystals.
            Combinatorial and geometric representation theory (Seoul, 2001),
            Contemp. Math. **325**, Amer. Math. Soc., pp. 133--139, 2003.

.. [Kai1980] Thomas Kailath. "Linear Systems", Prentice-Hall, 1980.

.. [Kal1980] \T. Kaliath, "Linear Systems", Prentice-Hall, 1980,
             383--386.

.. [Kam2007] Joel Kamnitzer,
             *The crystal structure on the set of Mirković-Vilonen polytopes*,
             Adv. Math. **215** (2007), 66-93.

.. [Kam2010] Joel Kamnitzer, *Mirković-Vilonen cycles and polytopes*,
             Ann. Math. (2) **171** (2010), 731-777.

.. [Kan1958] \D. M. Kan, *A combinatorial definition of homotopy
             groups*, Ann. Math. (2) 67 (1958), 282-312.

.. [Kas1971] \T. Kasami: *The weight enumerators for several classes of
             subcodes of the second order binary Reed-Muller codes*.
             Information and Control, 18, pp. 369-394, 1971.

.. [Kat1991] Nicholas M. Katz, *Exponential sums and differential equations*,
             Princeton University Press, Princeton NJ, 1991.

.. [Kaw2009] Kawahira, Tomoki. *An algorithm to draw external rays of the
             Mandelbrot set*, Nagoya University, 23 Apr. 2009.
             math.titech.ac.jp/~kawahira/programs/mandel-exray.pdf

.. [Kir2016] \M. Kirschmer, *Definite quadratic and hermitian forms with small
             class number*, Habilitationsschrift, RWTH Aachen University, 2016.
             http://www.math.rwth-aachen.de/~Markus.Kirschmer/papers/herm.pdf

.. [KB1983] \W. Kühnel and T. F. Banchoff, "The 9-vertex complex
            projective plane", Math. Intelligencer 5 (1983), no. 3,
            11-22.

.. [Ke1991] \A. Kerber. Algebraic combinatorics via finite group
            actions, 2.2 p. 70. BI-Wissenschaftsverlag,
            Mannheim, 1991.

.. [Ke2008] \B. Keller, *Cluster algebras, quiver representations
            and triangulated categories*, :arxiv:`0807.1960`.

.. [KG2016] \P. Karpmann and Benjamin Gregoire, *The LITTLUN S-box and the FLY
            block cipher*, Lightweight Cryptography Workshop, 2016.
            https://www.nist.gov/sites/default/files/documents/2016/10/18/karpman-paper-lwc2016.pdf

.. [KK1995] Victor Klee and Peter Kleinschmidt,
            *Convex polytopes and related complexes.*, in \R. L. Graham,
            \M. Grötschel, \L Lovász, *Handbook of combinatorics*,
            Vol. 1, Chapter 18, 1995

.. [KKMMNN1992] S-J. Kang, M. Kashiwara, K. C. Misra, T. Miwa, T. Nakashima,
                and A. Nakayashiki. *Affine crystals and vertex models*.
                Int. J. Mod. Phys. A, **7** (suppl. 1A), (1992) pp. 449-484.

.. [KKPSSSYYLLCHH2004] \D. Kwon, J. Kim, S. Park, S. H. Sung, Y. Sohn,
                       \J. H. Song, Y. Yeom, E-J. Yoon, S. Lee, J. Lee,
                       \S. Chee, D. Han, and J. Hong,
                       *New block cipher: ARIA*; in ICISC, (2004), pp. 432-445.

.. [KKS2007] \S.-J. Kang, J.-A. Kim, and D.-U. Shin.
             Modified Nakajima Monomials and the Crystal `B(\infty)`.
             J. Algebra **308**, pp. 524--535, 2007.

.. [KL1979] \D. Kazhdan and G. Lusztig. *Representations of Coxeter
            groups and Hecke algebras*. Invent. Math. **53** (1979).
            no. 2, 165--184. :doi:`10.1007/BF01390031` :mathscinet:`MR0560412`

.. [KL1990] \P. Kleidman and M. Liebeck. *The subgroup structure of
            the finite classical groups*. Cambridge University Press, 1990.

.. [KL2008] Chris Kurth and Ling Long, "Computations with finite index
            subgroups of `{\rm PSL}_2(\ZZ)` using Farey symbols",
            Advances in algebra and combinatorics, 225--242, World
            Sci. Publ., Hackensack, NJ, 2008. Preprint version:
            :arxiv:`0710.1835`

.. [Kle1995] \A. Kleshchev. *Branching rules for modular representations of
             symmetric groups. I*. J. Algebra **178** (1995), 493–511.

.. [Kle1996] \A. Kleshchev, *Branching rules for modular representations of symmetric groups III:
              Some corollaries and a problem of Mullineux*, J. London Math. Soc. 54 (1996) 25–38.
              :mathscinet:`MR1395065`

.. [Kle2009] \A. Kleshchev.
             *Representation theory of symmetric groups and related Hecke algebras*.
             Bull. Amer. Math. Soc. **47** (2010), 419–481. :arxiv:`0909.4844`.

.. [KLLRSY2014] \E. B. Kavun, M. M. Lauridsen, G. Leander, C. Rechberger,
                \P. Schwabe, and T. Yalcin, *Prost v1*; CAESAR Competition, (2014).

.. [KLPR2010] \L. R. Knudsen, G. Leander, A. Poschmann, and M. J. B. Robshaw,
              *PRINTcipher: A block cipher for IC-printing*; in
              CHES, (2010), pp. 16-32.

.. [KLRS2016] \S.-J. Kang, K.-H. Lee, H. Ryu, and B. Salisbury.
              *A combinatorial description of the affine Gindikin-Karpelevich
              formula of type* `A_n^{(1)}`. Lie Algebras, Lie Superalgebras,
              Vertex Algebras and Related Topics, Proc. Sympos. Pure Math.,
              vol. 92, Amer. Math. Soc., Providence, RI, 2016, pp. 145–165.

.. [KLS2013] Allen Knutson, Thomas Lam, and David Speyer.
             *Positroid Varieties: Juggling and Geometry*
             Compositio Mathematica, **149** (2013), no. 10.
             :arxiv:`1111.3660`.

.. [KM1994] \S.-J. Kang and K. C. Misra.
            Crystal bases and tensor product decompositions of `U_q(G_2)`-modules.
            J. Algebra 163, pp. 675--691, 1994.

.. [KMAUTOM2000] Masayuki Kanda, Shiho Moriai, Kazumaro Aoki, Hiroki Ueda,
                 Youichi Takashima, Kazuo Ohta, and Tsutomu Matsumoto,
                 *E2 - a new 128-bit block cipher*; in IEICE Transactions on
                 Fundamentals of Electronics, Communications and Computer Sciences,
                 E83-A(1):48–59, 12 2000.

.. [KMM2004] Tomasz Kaczynski, Konstantin Mischaikow, and Marian
             Mrozek, "Computational Homology", Springer-Verlag (2004).

.. [KMN2012] On the trace of the antipode and higher
             indicators. Yevgenia Kashina and Susan Montgomery and
             Richard Ng. Israel J. Math., v.188, 2012.

.. [KMOY2007] \M. Kashiwara, K. C. Misra, M. Okado, D. Yamada.
              *Perfect crystals for* `U_q(D_4^{(3)})`, J. Algebra. **317** (2007).

.. [KN1963] \S. Kobayashi & K. Nomizu : *Foundations of Differential
            Geometry*, vol. 1, Interscience Publishers (New York)
            (1963).

.. [KN1994] \M. Kashiwara and T. Nakashima.
            Crystal graphs for representations of the `q`-analogue of
            classical Lie algebras.
            J. Algebra **165**, no. 2, pp. 295--345, 1994.

.. [KNS2011] Atsuo Kuniba and Tomoki Nakanishi and Junji Suzuki,
             `T`-*systems and* `Y`-*systems in integrable systems*.
             \J. Phys. A, **44** (2011), no. 10.

.. [KnotAtlas] The Knot atlas. http://katlas.org/wiki/Main_Page

.. [Knu1995] Donald E. Knuth, *Overlapping Pfaffians*,
             :arxiv:`math/9503234v1`.

.. [Knu2005] Lars R. Knudsen, *SMASH - A Cryptographic Hash Function*; in
             FSE'05, (2005), pp. 228-242.

.. [Kob1993] Neal Koblitz, *Introduction to Elliptic Curves and
             Modular Forms*.  Springer GTM 97, 1993.

.. [Koe1999] Wolfram Koepf: Effcient Computation of Chebyshev
             Polynomials in Computer Algebra Systems: A Practical
             Guide. John Wiley, Chichester (1999): 79-99.

.. [Koh2000] David Kohel, *Hecke Module Structure of Quaternions*, in
             Class Field Theory — Its Centenary and Prospect (Tokyo,
             1998), Advanced Studies in Pure Mathematics, 30,
             177-196, 2000.

.. [KohECHIDNA] Kohel, David.  ECHIDNA: Databases for Elliptic Curves and Higher
                Dimensional Analogues.  Available at
                http://echidna.maths.usyd.edu.au/~kohel/dbs/

.. [Koh2007] \A. Kohnert, *Constructing two-weight codes with prescribed
             groups of automorphisms*, Discrete applied mathematics 155,
             no. 11 (2007):
             1451-1457. http://linearcodes.uni-bayreuth.de/twoweight/

.. [Kos1985] \J.-L. Koszul, *Crochet de Schouten-Nijenhuis et
             cohomologie*, in *Élie Cartan et les mathématiques
             d'aujourd'hui*, Astérisque hors série (1985), p. 257

.. [KP2002] Volker Kaibel and Marc E. Pfetsch, "Computing the Face
            Lattice of a Polytope from its Vertex-Facet Incidences",
            Computational Geometry: Theory and Applications, Volume
            23, Issue 3 (November 2002), 281-290.  Available at
            http://portal.acm.org/citation.cfm?id=763203 and free of
            charge at :arxiv:`math/0106043`

.. [Kra1999] \C. Krattenthaler,
           *Another Involution Principle-Free Bijective Proof of Stanley's Hook Content Formula*,
           Journal of Combinatorial Theory, Series A, **88** (1999), 66-92,
           http://www.sciencedirect.com/science/article/pii/0012365X9290368P

.. [Kra2006] Christian Krattenthaler.  *Growth diagrams, and
             increasing and decreasing chains in fillings of Ferrers
             shapes*.  Advances in Applied Mathematics Volume 37,
             Number 3 (2006), pp. 404-431.

.. [Kr1971] \D. Kraines, "On excess in the Milnor basis," Bull. London
            Math. Soc. 3 (1971), 363-365.

.. [Kr2016] Stefan Kranich, An epsilon-delta bound for plane algebraic curves
            and its use for certified homotopy continuation of systems of plane
            algebraic curves, :arxiv:`1505.03432`

.. [KR2001] \J. Kahane and A. Ryba. *The hexad game*, Electronic
            Journal of Combinatorics, **8**
            (2001). http://www.combinatorics.org/Volume_8/Abstracts/v8i2r11.html

.. [Kre2002] \V. Kreps. *Social Network Analysis* (2002).
             [Online] Available: http://www.orgnet.com/sna.html

.. [KS1998] Maximilian Kreuzer and Harald Skarke, *Classification of
            Reflexive Polyhedra in Three Dimensions*,
            :arxiv:`hep-th/9805190`

.. [KS2002] \A. Khare and U. Sukhatme. "Cyclic Identities Involving
            Jacobi Elliptic Functions",
            preprint 2002. :arxiv:`math-ph/0201004`

.. [KS2006] Atsuo Kuniba and Reiho Sakamoto,
            *The Bethe ansatz in a periodic box-ball system and the
            ultradiscrete Riemann theta function*, J. Stat. Mech.,
            P09005 (2006).

.. [KS2010] \J.-A. Kim and D.-U. Shin.
            *Generalized Young walls and crystal bases for quantum affine
            algebra of type* `A`. Proc. Amer. Math. Soc. **138** (2010), no. 11,
            3877--3889.

.. [KSV2011] Ian Kiming, Matthias Schuett and Helena Verrill, "Lifts
             of projective congruence groups", J. London
             Math. Soc. (2011) 83 (1): 96-120,
             :doi:`10.1112/jlms/jdq062`. Arxiv version:
             :arxiv:`0905.4798`.

.. [KT1986] \N. Kerzman and M. R. Trummer. "Numerical Conformal
            Mapping via the Szego kernel". Journal of Computational
            and Applied Mathematics, 14(1-2): 111--123, 1986.

.. [KT2013] \K. Tsukazaki, Explicit Isogenies of Elliptic Curves,
            PhD thesis, University of Warwick, 2013.

.. [KTT2006] \A. Kuniba, T. Takagi, and A. Takenouchi,
             *Bethe ansatz and inverse scattering transform in a periodic
             box-ball system*, Nuclear Phys. B **747**, no. 3 (2006), 354--397.

.. [Kuh1987] \W. Kühnel, "Minimal triangulations of Kummer varieties",
             Abh. Math. Sem. Univ. Hamburg 57 (1987), 7-20.

.. [Kuh1995] Kuhnel, "Tight Polyhedral Submanifolds and Tight
             Triangulations" Lecture Notes in Mathematics Volume 1612,
             1995

.. [Kul1991] Ravi Kulkarni, "An arithmetic geometric method in the
             study of the subgroups of the modular group", American
             Journal of Mathematics 113 (1991), no 6, 1053-1133

.. [Kur2008] Chris Kurth, "K Farey package for Sage",
             http://wayback.archive-it.org/855/20100510123900/http://www.public.iastate.edu/~kurthc/research/index.html

.. [Kwon2012] Jae-Hoon Kwon. *Crystal bases of* `q`-*deformed Kac Modules
              over the Quantum Superalgebra* `U_q(\mathfrak{gl}(m|n))`.
              International Mathematics Research Notices. Vol. 2014, No. 2,
              pp. 512-550 (2012)

.. [KX1998] \S. König and C. Xi.
            *On the structure of cellular algebras*.
            Algebras and modules, II (Geiranger, 1996), 365–386,
            CMS Conf. Proc., **24**, Amer. Math. Soc., Providence, RI, 1998.
            :mathscinet:`MR1648638`

.. [KZ2003] \M. Kontsevich, A. Zorich "Connected components of the
            moduli space of Abelian differentials with prescripebd
            singularities" Invent. math. 153, 631-678 (2003)

.. _ref-L:

**L**

.. [Lam2004] Thomas Lam, *Growth diagrams, domino insertion and
             sign-imbalance*.  Journal of Combinatorial Theory,
             Series A Volume 107, Number 1 (2004), pp. 87-115.

.. [Lam2005] \T. Lam, Affine Stanley symmetric functions,
             Amer. J. Math.  128 (2006), no. 6, 1553--1586.

.. [Lam2008] \T. Lam. *Schubert polynomials for the affine
             Grassmannian*. J. Amer. Math. Soc., 2008.

.. [Lan2002] \S. Lang : *Algebra*, 3rd ed., Springer (New York) (2002);
             :doi:`10.1007/978-1-4613-0041-0`

.. [Lan2008] \E. Lanneau "Connected components of the strata of the
             moduli spaces of quadratic differentials", Annales
             sci. de l'ENS, serie 4, fascicule 1, 41, 1-56 (2008)

.. [Lasc] \A. Lascoux. *Chern and Yang through ice*.
          Preprint.

.. [Lau2011] Alan G.B. Lauder, "Computations with classical and p-adic
             modular forms", LMS J. of Comput. Math. 14 (2011),
             214-231.

.. [LB1988] Lee, P.J., Brickell, E.F. An observation on the security of
            McEliece's public-key cryptosystem. EuroCrypt 1988. LNCS, vol. 330, pp.
            275–280.

.. [LdB1982] \A. Liberato de Brito, 'FORTRAN program for the integral
             of three spherical harmonics', Comput. Phys. Commun.,
             Volume 25, pp. 81-85 (1982)

.. [Lee1996] Marc van Leeuwen.  *The Robinson-Schensted and
             Sch\"utzenberger algorithms, an elementary approach*.
             Electronic Journal of Combinatorics 3, no. 2 (1996):
             Research Paper 15, approx. 32 pp. (electronic)

.. [Lee1997] \J. M. Lee, *Riemannian Manifolds*, Springer (New York) (1997);
             :doi:`10.1007/b98852`

.. [Lee2011] \J. M. Lee, *Introduction to Topological Manifolds*, 2nd ed.,
             Springer (New York) (2011); :doi:`10.1007/978-1-4419-7940-7`

.. [Lee2013] \J. M. Lee, *Introduction to Smooth Manifolds*, 2nd ed.,
             Springer (New York) (2013); :doi:`10.1007/978-1-4419-9982-5`

.. [Lev2014] Lionel Levine. *Threshold state and a conjecture of
             Poghosyan, Poghosyan, Priezzhev and Ruelle*,
             Communications in Mathematical Physics.

.. [Lew2000] Robert Edward Lewand. *Cryptological Mathematics*. The
             Mathematical Association of America, 2000.

.. [Li1995] Peter Littelmann, Crystal graphs and Young
            tableaux, J. Algebra 175 (1995), no. 1, 65--87.

.. [Li1995b] \P. Littelmann, Paths and root operators in representation
             theory. Ann. of Math. (2) 142 (1995), no. 3, 499-525.

.. [Lic1977] \A. Lichnerowicz, *Les variétés de Poisson et leurs
             algèbres de Lie associées*, Journal of Differential
             Geometry **12**, 253 (1977); :doi:`10.4310/jdg/1214433987`

.. [Lic1997] William B. Raymond Lickorish. An Introduction to Knot
             Theory, volume 175 of Graduate Texts in
             Mathematics. Springer-Verlag, New York, 1997. ISBN
             0-387-98254-X

.. [Lim] \C. H. Lim,
         *CRYPTON: A New 128-bit Block Cipher*; available at
         http://next.sejong.ac.kr/~chlim/pub/cryptonv05.ps

.. [Lim2001] \C. H. Lim,
             *A Revised Version of CRYPTON: CRYPTON V1.0*; in FSE'01, pp. 31--45.

.. [Lin1999] \J. van Lint, Introduction to coding theory, 3rd ed.,
             Springer-Verlag GTM, 86, 1999.

.. [Liv2006] \M. Livernet, *A rigidity theorem for pre-Lie algebras*, J. Pure Appl.
             Algebra 207 (2006), no 1, pages 1-18.
             Preprint: :arxiv:`math/0504296v2`.

.. [LLM2014] Lee, Li, Mills, A combinatorial formula for certain
             elements in the upper cluster algebra, :arxiv:`1409.8177`

.. [LLMS2006] \T. Lam, L. Lapointe, J. Morse, M. Shimozono,
              Affine insertion and Pieri rules for the affine Grassmannian,
              Memoirs of the AMS, 208 (2010), no. 977, :arxiv:`math.CO/0609110`

.. [LLMSSZ2013] Thomas Lam, Luc Lapointe, Jennifer Morse, Anne
                Schilling, Mark Shimozono and Mike Zabrocki.
                *k-Schur functions and affine Schubert calculus*.
                :arxiv:`1301.3569`.

.. [LLT1996] Alain Lascoux, Bernard Leclerc, and Jean-Yves Thibon.
             *Hecke algebras at roots of unity and crystal bases of
             quantum affine algebras*. Comm. Math. Phys.
             **181** (1996), pp 205-263.
             :mathscinet:`MR1410572`

.. [LLYCL2005] \H. J. Lee, S. J. Lee, J. H. Yoon, D. H. Cheon, and J. I. Lee,
               *The SEED Encryption Algorithm*; in
               RFC 4269, (2005).

.. [LLZ2014] \K. Lee, \L. Li, and \A. Zelevinsky, *Greedy elements in rank 2
             cluster algebras*, Selecta Math. 20 (2014), 57-82.

.. [LM2006] Vadim Lyubashevsky and Daniele Micciancio. Generalized
            compact knapsacks are collision resistant. ICALP,
            pp. 144--155, Springer, 2006.

.. [LM2011] \A. Lauve, M. Mastnak. *The primitives and antipode in
            the Hopf algebra of symmetric functions in noncommuting variables*.
            Advances in Applied Mathematics. **47** (2011). 536-544.
            :arxiv:`1006.0367v3` :doi:`10.1016/j.aam.2011.01.002`.

.. [LM2018] \A. Lauve, M. Mastnak. *Bialgebra coverings and transfer
            of structure*. Preprint, :arxiv:`1803.02691`.

.. [LMR2010] \N. Linial, R. Meshulam and M. Rosenthal, "Sum complexes
             -- a new family of hypertrees", Discrete & Computational
             Geometry, 2010, Volume 44, Number 3, Pages 622-636

.. [LNSSS2013] \C. Lenart, S. Naito, D. Sagaki, A. Schilling, M. Shimozono,
               *A uniform model for Kirillov-Reshetikhin crystals. Extended abstract.*
               DMTCS proc, to appear ( :arXiv:`1211.6019` )

.. [Lod1995] Jean-Louis Loday. *Cup-product for Leibniz cohomology and
             dual Leibniz algebras*. Math. Scand., pp. 189--196
             (1995). http://www.math.uiuc.edu/K-theory/0015/cup_product.pdf

.. [Loe2007] David Loeffler, *Spectral expansions of overconvergent
             modular functions*, Int. Math. Res. Not 2007 (050).
             :arxiv:`math/0701168`.

.. [LOS2012] \C. Lecouvey, M. Okado, M. Shimozono.
             "Affine crystals, one-dimensional sums and parabolic Lusztig
             `q`-analogues". Mathematische Zeitschrift. **271** (2012). Issue 3-4.
             819-865. :doi:`10.1007/s00209-011-0892-9`, :arxiv:`1002.3715`.

.. [Lot2005] \M. Lothaire, *Applied combinatorics on
             words*. Cambridge University Press (2005).

.. [LP2007] \G. Leander and A. Poschmann,
            *On the Classification of 4 Bit S-boxes*; in WAIFI, (2007), pp. 159-176.

.. [LP2008] \C. Lenart and A. Postnikov. *A combinatorial model for
            crystals of Kac-Moody algebras*. Trans. Amer. Math. Soc. 360 (2008),
            4349-4381.

.. [LP2011] Richard Lindner and Chris Peikert. Better key sizes (and
            attacks) for LWE-based encryption. in Proceeding of the
            11th international conference on Topics in cryptology:
            CT-RSA 2011. Springer 2011,
            :doi:`10.1007/978-3-642-19074-2_21`

.. [LPR2010] Vadim Lyubashevsky, Chris Peikert, and Oded Regev. On
             Ideal Lattices and Learning with Errors over Rings. in
             Advances in Cryptology --
             EUROCRYPT 2010. Springer 2010. :doi:`10.1007/978-3-642-13190-5_1`

.. [LR1998] Jean-Louis Loday and Maria O. Ronco.
            *Hopf algebra of the planar binary trees*,
            Advances in Mathematics, volume 139, issue 2,
            10 November 1998, pp. 293-309.
            http://www.sciencedirect.com/science/article/pii/S0001870898917595

.. [LR0102066] Jean-Louis Loday and Maria O. Ronco.
               Order structure on the algebra of permutations
               and of planar binary trees.
               :arXiv:`math/0102066v1`.

.. [LS2007] Thomas Lam and Mark Shimozono.  *Dual graded graphs for
            Kac-Moody algebras*.  Algebra & Number Theory 1.4 (2007)
            pp. 451-488.

.. [LSS2009] \T. Lam, A. Schilling, M. Shimozono. *Schubert
             polynomials for the affine Grassmannian of the symplectic
             group*. Mathematische Zeitschrift 264(4) (2010) 765-811
             (:arxiv:`0710.2720`)

.. [LS2012] \K.-H. Lee and B. Salisbury.
            Young tableaux, canonical bases, and the Gindikin-Karpelevich formula.
            :arXiv:`1205.6006`.

.. [LS2017] Xuan Liu and Travis Scrimshaw. *A uniform approach to soliton
            cellular automata using rigged configurations*.
            Preprint (2017) :arxiv:`1706.02443`

.. [LT1998] \B. Leclerc, J.-Y. Thibon, Littlewood-Richardson
            coefficients and Kazhdan-Lusztig polynomials,
            http://front.math.ucdavis.edu/9809.5122

.. [LT2009] \G. I. Lehrer and D. E. Taylor. *Unitary reflection
            groups*. Australian Mathematical Society Lecture
            Series, 2009.

.. [Lut2002] Frank H. Lutz, Császár's Torus, Electronic Geometry Model
             No. 2001.02.069
             (2002). http://www.eg-models.de/models/Classical_Models/2001.02.069/_direct_link.html

.. [Lut2005] Frank H. Lutz, "Triangulated Manifolds with Few Vertices:
             Combinatorial Manifolds", preprint (2005),
             :arxiv:`math/0506372`

.. [LV2012] Jean-Louis Loday and Bruno Vallette. *Algebraic
            Operads*. Springer-Verlag Berlin Heidelberg
            (2012). :doi:`10.1007/978-3-642-30362-3`.

.. [Ltd06] Beijing Data Security Technology Co. Ltd,
           *Specification of SMS4, Block Cipher for WLAN Products - SMS4* (in Chinese);
           Available at http://www.oscca.gov.cn/UpFile/200621016423197990.pdf, (2006).

.. [LTV1999] Bernard Leclerc, Jean-Yves Thibon, and Eric Vasserot.
             *Zelevinsky's involution at roots of unity*.
             J. Reine Angew. Math. 513:33-51 (1999).

.. [LW2012] David Loeffler and Jared Weinstein, *On the computation of
            local components of a newform*, Mathematics of Computation
            **81** (2012) 1179-1200. :doi:`10.1090/S0025-5718-2011-02530-5`

.. [Lyo2003] \R. Lyons, *Determinantal probability
             measures*. Publications Mathématiques de l'Institut des
             Hautes Études Scientifiques 98(1)  (2003), pp. 167-212.

.. [LZ2004] S. Lando and A. Zvonkine, "Graphs on surfaces and their
            applications", Springer-Verlag, 2004.

.. [LZ2011] Bin Li and Hechun Zhang.
            *Path realization of crystal* `B(\infty)`.
            Front. Math. China, **6** (4), (2011) pp. 689--706.
            :doi:`10.1007/s11464-010-0073-x`

.. _ref-M:

**M**

.. [Mac1987] Maciej M. SysŁo,
             *Minimizing the jump number for partially-ordered sets: a
             graph-theoretic approach, II*.
             Discrete Mathematics,
             Volume 63, Issues 2-3, 1987, Pages 279-295.

.. [MagmaHGM] *Hypergeometric motives* in Magma,
   http://magma.maths.usyd.edu.au/~watkins/papers/HGM-chapter.pdf

.. [Mas1994] James L. Massey,
           *SAFER K-64: A byte-oriented block-ciphering algorithm*; in
           FSE’93, Volume 809 of LNCS, pages 1-17.
           Springer, Heidelberg, December 1994.

.. [Mat1992] \O. Mathieu. *Classification of Harish-Chandra
             modules over the Virasoro Lie algebra*.
             Invent. Math. **107(2)** (1992), pp. 225-234.

.. [Mat1999] \A. Mathas.
             *Iwahori-Hecke algebras and Schur algebras of the symmetric group*.
             University Lecture Series, **15**. American Mathematical Society,
             Providence, RI, 1999. xiv+188 pp. ISBN: 0-8218-1926-7
             :mathscinet:`MR1711316`

.. [Mat2002] Jiří Matousek, "Lectures on Discrete Geometry", Springer,
             2002

.. [Ma2009] Sarah Mason, An Explicit Construction of Type A Demazure
            Atoms, Journal of Algebraic Combinatorics, Vol. 29,
            (2009), No. 3, p.295-313. :arxiv:`0707.4267`

.. [Mac1936I] Saunders MacLane, *A construction for prime ideals as absolute
             values of an algebraic field*. Duke Mathematical Journal, 2(3)
             (1936), 492-510.

.. [Mac1936II] Saunders MacLane, *A construction for absolute values in
              polynomial rings*. Transactions of the American Mathematical
              Society, 40(3)(1936), 363-395.

.. [Mac1915] Percy A. MacMahon, *Combinatory Analysis*,
             Cambridge University Press (1915--1916).
             (Reprinted: Chelsea, New York, 1960).

.. [MAR2009] \H. Molina-Abril and P. Réal, *Homology computation using
             spanning trees* in Progress in Pattern Recognition, Image
             Analysis, Computer Vision, and Applications, Lecture
             Notes in Computer Science, volume 5856, pp 272-278,
             Springer, Berlin (2009).

.. [Mar1997] \C.-M. Marle, *The Schouten-Nijenhuis bracket and interior
             products*, Journal of Geometry and Physics **23**, 350
             (1997); :doi:`10.1016/S0393-0440(97)80009-5`

.. [Mark1992] George Markowsky, *Primes, irreducibles and
              extremal lattices*, Order 9 (1992), no. **3**, 265-290.
              :doi:`10.1007%2FBF00383950`

.. [Mas1969] James L. Massey, "Shift-Register Synthesis and BCH
             Decoding." IEEE Trans. on Information Theory, vol. 15(1),
             pp. 122-127, Jan 1969.

.. [Mat2015]  \A. Mathas. *Cyclotomic quiver Hecke algebras of type A*,
              in "Modular representation theory of finite and p-adic groups",
              165–266, Lect. Notes Ser. Inst. Math. Sci. Natl. Univ. Singap.,
              **30**, World Sci. Publ., Hackensack, NJ, 2015.
              :mathscinet:`MR3495747`

.. [MatroidDatabase] `Database of Matroids <http://www-imai.is.s.u-tokyo.ac.jp/~ymatsu/matroid/index.html>`_

.. [May1964] \J. P. May, "The cohomology of restricted Lie algebras
             and of Hopf algebras; application to the Steenrod
             algebra." Thesis, Princeton Univ., 1964.

.. [May1967] \J. P. May, Simplicial Objects in Algebraic Topology,
             University of Chicago Press (1967)

.. [MW1990] Brendan D. McKay and Nicholas C. Worland. "Uniform Generation of
            Random Regular Graphs of Moderate Degree". Journal of Algorithms,
            11(1):52-67, 1990.
            :doi:`10.1016/0196-6774(90)90029-E`.

.. [McC1978] \K. McCrimmon. *Jordan algebras and their
             applications*. Bull. Amer. Math. Soc. **84** 1978.

.. [McM1992] John McMillan. *Games, strategies, and managers*. Oxford
             University Press.

.. [MeNoTh11] Frederic Menous, Jean-Christophe Novelli, Jean-Yves Thibon,
              *Mould calculus, polyhedral cones, and characters of
              combinatorial Hopf algebras*,
              Advances in Applied Mathematics, Volume 51, Issue 2, July 2013,
              Pages 177--227,
              :doi:`10.1016/j.aam.2013.02.003`,
              :arxiv:`1109.1634v2`.

.. [Mil1958] \J. W. Milnor, "The Steenrod algebra and its dual,"
             Ann. of Math. (2) 67 (1958), 150-171.

.. [Mil1978] \S. Milne, *A q-analog of restricted growth functions,
             Dobinsky’s equality and Charlier
             polynomials*. Trans. Amer. Math. Soc., 245 (1978),
             89-118.

.. [MirMor2009] \R. Miranda, D.R. Morrison, "Embeddings of Integral Quadratic Forms"
                http://www.math.ucsb.edu/~drm/manuscripts/eiqf.pdf .

.. [MJ1991] Mestre, Jean-François. *Construction de courbes de genre 2 à partir de
            leurs modules*. Effective methods in algebraic geometry (Castiglioncello,
            1990), 313--334, Progr. Math., 94, Birkhauser Boston, Boston, MA, 1991.

.. [MKO1998] Hans Munthe--Kaas and Brynjulf Owren.
             *Computations in a free Lie algebra*. (1998).
             `Downloadable from Munthe-Kaas's website
             <http://hans.munthe-kaas.no/work/Blog/Entries/1999/1/1_Article__Computations_in_a_Free_Lie-algebra.html>`_

.. [MMIB2012] \Y. Matsumoto, S. Moriyama, H. Imai, D. Bremner:
              Matroid Enumeration for Incidence Geometry,
              Discrete and Computational Geometry,
              vol. 47, issue 1, pp. 17-43, 2012.

.. [MMY2003] Jean-Christophe Yoccoz, Stefano Marmi and Pierre Moussa
             "On the cohomological equation for interval exchange
             maps", C. R. Acad. Sci. Paris, projet de Note, 2003
             Systèmes dynamiques/Dynamical
             Systems. :arxiv:`math/0304469v1`

.. [MM2015] \J. Matherne and \G. Muller, *Computing upper cluster algebras*,
            Int. Math. Res. Not. IMRN, 2015, 3121-3149.

.. [MNO1994] Alexander Molev, Maxim Nazarov, and Grigori Olshanski.
             *Yangians and classical Lie algebras*. (1994)
             :arxiv:`hep-th/9409025`

.. [Mol2007] Alexander Ivanovich Molev.
             *Yangians and Classical Lie Algebras*.
             Mathematical Surveys and Monographs.
             Providence, RI: American Mathematical Society. (2007)

.. [Mol2015] \A. Molnar, Fractional Linear Minimal Models of Rational Functions,
             M.Sc. Thesis.

.. [Mon1998] \K. G. Monks, "Change of basis, monomial relations, and
             `P^s_t` bases for the Steenrod algebra," J. Pure
             Appl. Algebra 125 (1998), no. 1-3, 235-260.

.. [MoPa1994] \P. Morton and P. Patel. The Galois theory of periodic points
              of polynomial maps. Proc. London Math. Soc., 68 (1994), 225-263.

.. [MPP2008] Conrado Martinez, Alois Panholzer and Helmut Prodinger,
             *Generating random derangements*
             :doi:`10.1137/1.9781611972986.7`
             http://www.siam.org/proceedings/analco/2008/anl08_022martinezc.pdf

.. [MR1989] \G. Melançon and C. Reutenauer.
            *Lyndon words, free algebras and shuffles*,
            Can. J. Math., Vol. XLI, No. 4, 1989, pp. 577-591.

.. [MR1995] \C. Malvenuto, C. Reutenauer, *Duality between
            quasi-symmetric functions and the Solomon descent algebra*,
            Journal of Algebra 177 (1995), no. 3, 967-982.
            http://www.lacim.uqam.ca/~christo/Publi%C3%A9s/1995/Duality.pdf

.. [MR2002] \S. Murphy, M. Robshaw *Essential Algebraic Structure
            Within the AES*\; in Advances in Cryptology \- CRYPTO
            2002\; LNCS 2442\; Springer Verlag 2002

.. [MRR1983] \W. H. Mills, David P Robbins, Howard Rumsey Jr.,
             *Alternating sign matrices and descending plane partitions*,
             Journal of Combinatorial Theory, Series A,
             Volume 34, Issue 3, May 1983, Pages 340--359.
             http://www.sciencedirect.com/science/article/pii/0097316583900687

.. [MS2003] \T. Mulders, A. Storjohann, "On lattice reduction for
            polynomial matrices", J. Symbolic Comput. 35 (2003),
            no. 4, 377--401

.. [MS2011] \G. Musiker and \C. Stump, *A compendium on the cluster algebra
            and quiver package in sage*, :arxiv:`1102.4844`.

.. [MS2015] Jennifer Morse and Anne Schilling.
            *Crystal approach to affine Schubert calculus*.
            Int. Math. Res. Not. (2015).
            :doi:`10.1093/imrn/rnv194`, :arxiv:`1408.0320`.

.. [MSZ2013] Michael Maschler, Solan Eilon, and Zamir Shmuel. *Game
             Theory*. Cambridge: Cambridge University Press,
             (2013). ISBN 9781107005488.

.. [Mu1997] Murty, M. Ram. *Congruences between modular forms*. In "Analytic
            Number Theory" (ed. Y. Motohashi), London Math. Soc. Lecture Notes
            247 (1997), 313-320, Cambridge Univ. Press.

.. [Mur1983] \G. E. Murphy. *The idempotents of the symmetric group
             and Nakayama's conjecture*. J. Algebra **81** (1983). 258-265.

.. [MV2010] \D. Micciancio, P. Voulgaris. *A Deterministic Single
            Exponential Time Algorithm for Most Lattice Problems based
            on Voronoi Cell Computations*. Proceedings of the 42nd ACM
            Symposium Theory of Computation, 2010.

.. [MvOV1996] \A. J. Menezes, P. C. van Oorschot,
              and S. A. Vanstone. *Handbook of Applied
              Cryptography*. CRC Press, 1996.

.. [MW2009] Meshulam and Wallach, "Homological connectivity of random
            `k`-dimensional complexes", preprint, math.CO/0609773.

.. _ref-N:

**N**

.. [Nas1950] John Nash. *Equilibrium points in n-person games.*
             Proceedings of the National Academy of Sciences 36.1
             (1950): 48-49.

.. [Nie2013] Johan S. R. Nielsen, List Decoding of Algebraic Codes,
             Ph.D. Thesis, Technical University of Denmark, 2013

.. [Nie] Johan S. R. Nielsen, Codinglib,
         https://bitbucket.org/jsrn/codinglib/.

.. [Nij1955] \A. Nijenhuis, *Jacobi-type identities for bilinear
             differential concomitants of certain tensor fields. I*,
             Indagationes Mathematicae (Proceedings) **58**, 390 (1955).

.. [NN2007] Nisan, Noam, et al., eds. *Algorithmic game theory.*
            Cambridge University Press, 2007.

.. [Nog1985] Arnaldo Nogueira, "Almost all Interval Exchange
             Transformations with Flips are Nonergodic" (Ergod. Th. &
             Dyn. Systems, Vol 5., (1985), 257-271

.. [Normaliz] Winfried Bruns, Bogdan Ichim, and Christof Soeger,
              Normaliz,
              http://www.mathematik.uni-osnabrueck.de/normaliz/

.. [NoThWi08] J.-C. Novelli, J.-Y. Thibon, L. K. Williams,
              *Combinatorial Hopf algebras, noncommutative Hall-Littlewood
              functions, and permutation tableaux*.
              Advances in Mathematics, Volume 224, Issue 4, 10 July 2010,
              pp. 1311--1348,
              :doi:`10.1016/j.aim.2010.01.006`,
              :arxiv:`0804.0995v3`.

.. [NovThi06] Jean-Christophe Novelli, Jean-Yves Thibon,
              *Polynomial realizations of some trialgebras*, FPSAC 2006.
              :arxiv:`math/0605061v1`.

.. [NZ1997] \T. Nakashima and A. Zelevinsky.
            Polyhedral Realizations of Crystal Bases for Quantized Kac-Moody Algebras.
            Adv. Math. **131**, pp. 253--278, 1997.

.. [NZ2012] \T. Nakanishi and \A. Zelevinsky, *On tropical dualities in
            cluster algebras*, Algebraic groups and quantum groups,
            Contemp. Math., vol. 565, Amer. Math. Soc.,
            Providence, RI, 2012, pp.  217-226.

.. [Nze2007] Janvier Nzeutchap.  *Binary Search Tree insertion, the
             Hypoplactic insertion, and Dual Graded Graphs*.
             :arxiv:`0705.2689` (2007).

.. _ref-O:

**O**

.. [OGKRKGBDDP2015] \R. Oliynykov, I. Gorbenko, O. Kazymyrov, V. Ruzhentsev,
                    \O. Kuznetsov, Y. Gorbenko, A. Boiko, O. Dyrda, V. Dolgov,
                    and A. Pushkaryov,
                    *A new standard of ukraine: The kupyna hash function*; in
                    Cryptology ePrint Archive, (2015), 885.

.. [Oha2011] \R.A. Ohana. On Prime Counting in Abelian Number
             Fields. http://wstein.org/home/ohanar/papers/abelian_prime_counting/main.pdf.

.. [ONe1983] \B. O'Neill : *Semi-Riemannian Geometry*, Academic Press
             (San Diego) (1983)

.. [Onsager1944] Lars Onsager. *Crystal statistics. I. A two-dimensional
                 model with an order-disorder transition*, Phys. Rev.
                 (2) **65** (1944), pp. 117-149.

.. [Or2017] \M. Orlitzky. The Lyapunov rank of an improper cone.
            Optimization Methods and Software, 32(1):109-125, 2017,
            :doi:`10.1080/10556788.2016.1202246`.

.. [OS2018] Se-jin Oh and Travis Scrimshaw. *Categorical relations between
            Langlands dual quantum affine algebras: Exceptional cases*.
            Preprint: :arxiv:`1802.09253` (2018).

.. [Oxl1992] James Oxley, *Matroid theory*, Oxford University
             Press, 1992.

.. [Oxl2011] James Oxley, *Matroid Theory, Second Edition*. Oxford
             University Press, 2011.

.. _ref-P:

**P**

.. [Pak2002] Igor Pak,
             *Hook length formula and geometric combinatorics*,
             Seminaire Lotharingien de Combinatoire, 46 (2001),
             B46f,
             https://eudml.org/doc/121696

.. [PALP] Maximilian Kreuzer, Harald Skarke: "PALP: A Package for
          Analyzing Lattice Polytopes with Applications to Toric
          Geometry" omput.Phys.Commun. 157 (2004) 87-106
          :arxiv:`math/0204356`

.. [Pana2002] \F. Panaite, *Relating the Connes-Kreimer and
              Grossman-Larson Hopf algebras built on rooted trees*,
              Lett. Math. Phys. 51 (2000), no. 3, pages 211-219.
              Preprint: :arxiv:`math/0003074v1`

.. [PearsonTest] :wikipedia:`Goodness_of_fit`, accessed 13th
                 October 2009.

.. [Pec2014] Oliver Pechenik, *Cyclic sieving of increasing tableaux and
             small Schroeder paths*, JCTA 125 (2014), 357-378,
             https://doi.org/10.1016/j.jcta.2014.04.002

.. [Pen2012] \R. Pendavingh, On the evaluation at `(-i, i)` of the
             Tutte polynomial of a binary matroid. Preprint:
             :arxiv:`1203.0910`

.. [Pet2010] Christiane Peters, Information-set decoding for linear codes over
             `GF(q)`, Proc. of PQCrypto 2010, pp. 81-94.

.. [Pha2002] \R. C.-W. Phan. Mini advanced encryption standard
             (mini-AES): a testbed for cryptanalysis
             students. Cryptologia, 26(4):283--306, 2002.

.. [Piz1980] \A. Pizer. An Algorithm for Computing Modular Forms on
             `\Gamma_0(N)`, J. Algebra 64 (1980), 340-390.

.. [Platt1976] \C. R. Platt,
               Planar lattices and planar graphs,
               Journal of Combinatorial Theory Series B,
               Vol 21, no. 1 (1976): 30-39.

.. [PoiReu95] Stephane Poirier, Christophe Reutenauer,
              *Algebres de Hopf de tableaux*,
              Ann. Sci. Math. Quebec, 19 (1): 79--90.
              http://www.lacim.uqam.ca/~christo/Publi%C3%A9s/1995/Alg%C3%A8bres%20de%20Hopf%20de%20tableaux.pdf

.. [Pon2010] \S. Pon. *Types B and D affine Stanley symmetric
             functions*, unpublished PhD Thesis, UC Davis, 2010.

.. [Pons2013] Viviane Pons,
              *Combinatoire algébrique liée aux ordres sur les permutations*.
              PhD Thesis. (2013). :arxiv:`1310.1805v1`.

.. [Pons2018] Viviane Pons,
              *The Rise-Contact involution on Tamari intervals*.
              :arxiv:`1802.08335`

.. [Pop1972] \V. M. Popov. "Invariant description of linear, time-invariant
             controllable systems". SIAM Journal on Control, 10(2):252-264,
             1972. https://doi.org/10.1137/0310020 .

.. [Pos2005] \A. Postnikov, Affine approach to quantum Schubert
             calculus, Duke Math. J. 128 (2005) 473-509

.. [PPW2013] \D. Perkinson, J. Perlman, and J. Wilmes.
             *Primer for the algebraic geometry of sandpiles*.
             Tropical and Non-Archimedean
             Geometry, Contemp. Math., 605, Amer. Math. Soc.,
             Providence, RI, 2013.
             :arxiv:`1112.6163`

.. [PR2015] \P. Pilarczyk and P. Réal, *Computation of cubical
            homology, cohomology, and (co)homological operations via
            chain contraction*, Adv. Comput. Math. 41 (2015), pp
            253--275.

.. [PRC2012] \G. Piret, T. Roche, and C. Carlet,
             *PICARO - a block cipher allowing efficient higher-order side-channel
             resistance*; in ACNS, (2012), pp. 311-328.

.. [Prototype_pattern] Prototype pattern,
                       :wikipedia:`Prototype_pattern`

.. [PS2011] \R. Pollack, and G. Stevens.  *Overconvergent modular
            symbols and p-adic L-functions.* Annales scientifiques de
            l'École normale supérieure.
            Vol. 44. No. 1. Elsevier, 2011.

.. [PUNTOS] Jesus A. De Loera
            http://www.math.ucdavis.edu/~deloera/RECENT_WORK/puntos2000

.. [PvZ2010] \R. A. Pendavingh, S. H. M. van Zwam, Lifts of matroid
             representations over partial fields, Journal of
             Combinatorial Theory, Series B, Volume 100, Issue 1,
             January 2010, Pages 36-67

.. [PZ2008] \J. H. Palmieri and J. J. Zhang, "Commutators in the
            Steenrod algebra," New York J. Math. 19 (2013), 23-37.

.. [Propp1997] James Propp,
               *Generating Random Elements of Finite Distributive Lattices*,
               Electron. J. Combin. 4 (1997), no. 2, The Wilf Festschrift volume,
               Research Paper 15.
               http://www.combinatorics.org/ojs/index.php/eljc/article/view/v4i2r15

.. _ref-Q:
.. _ref-R:

**R**

.. [Raj1987] \A. Rajan, Algorithmic applications of connectivity and
             related topics in matroid theory. Ph.D. Thesis,
             Northwestern university, 1987.

.. [Ram1991] Arun Ram,
             *A Frobenius formula for the characters of the Hecke algebras*.
             Invent. Math. **106** (1991), pp. 461-488.

.. [Ram1997] Arun Ram. *Seminormal representations of Weyl groups
             and Iwahori-Hecke algebras*. Proc. London Math. Soc. (3)
             **75** (1997). 99-133. :arxiv:`math/9511223v1`.
             http://www.ms.unimelb.edu.au/~ram/Publications/1997PLMSv75p99.pdf

.. [Rau1979] Gerard Rauzy, *Échanges d'intervalles et transformations
             induites*, Acta Arith. 34, no. 3, 203-212, 1980

.. [Rea2004] Nathan Reading.
             *Cambrian Lattices*.
             :arxiv:`math/0402086v2`.

.. [Red2001] Maria Julia Redondo. *Hochschild cohomology: some methods
             for computations*. Resenhas IME-USP 5 (2), 113-137
             (2001). http://inmabb.criba.edu.ar/gente/mredondo/crasp.pdfc

.. [Reg09] Oded Regev. On Lattices, Learning with Errors, Random
           Linear Codes, and Cryptography. in Journal of the ACM
           56(6). ACM 2009, :doi:`10.1145/1060590.1060603`

.. [Reg1958] \T. Regge, 'Symmetry Properties of Clebsch-Gordan
             Coefficients', Nuovo Cimento, Volume 10, pp. 544 (1958)

.. [Reg1959] \T. Regge, 'Symmetry Properties of Racah Coefficients',
             Nuovo Cimento, Volume 11, pp. 116 (1959)

.. [Reg2005] Oded Regev. On lattices, learning with errors, random
             linear codes, and cryptography. STOC, pp. 84--93,
             ACM, 2005.

.. [Reu1993] \C. Reutenauer. *Free Lie Algebras*. Number 7 in London
             Math. Soc. Monogr. (N.S.). Oxford University
             Press. (1993).

.. [Reu2003] Christophe Reutenauer. *Free Lie algebras*.
             Preprint of a chapter in the Handbook of Algebra,
             2003.
             `Downloadable from Reutenauer's website
             <http://www.lacim.uqam.ca/~christo/Publi%C3%A9s/2003/free%20Lie%20algebras.pdf>`_

.. [Rho69] John Rhodes, *Characters and complexity of finite semigroups*
           \J. Combinatorial Theory, vol 6, 1969

.. [RH2003] \J. Rasch and A. C. H. Yu, 'Efficient Storage Scheme for
            Pre-calculated Wigner 3j, 6j and Gaunt Coefficients',
            SIAM J. Sci. Comput. Volume 25, Issue 4,
            pp. 1416-1428 (2003)

.. [RH2003b] \G. G. Rose and P. Hawkes,
            *Turing: A fast stream cipher*; in FSE, (2003), pp. 290-306.

.. [Rio1958] \J. Riordan, "An Introduction to Combinatorial Analysis",
             Dover Publ. (1958)

.. [Ris2016] Roswitha Rissner, "Null ideals of matrices over residue
             class rings of principal ideal domains". Linear Algebra
             Appl., **494** (2016) 44–69. :doi:`10.1016/j.laa.2016.01.004`.

.. [RMA2009] \P. Réal and H. Molina-Abril, *Cell AT-models for digital
             volumes* in Torsello, Escolano, Brun (eds.), Graph-Based
             Representations in Pattern Recognition, Lecture Notes in
             Computer Science, volume 5534, pp. 314-3232, Springer,
             Berlin (2009).

.. [RNPA2011] \G. Rudolf, N. Noyan, D. Papp, and F. Alizadeh. Bilinear
              optimality constraints for the cone of positive
              polynomials. Mathematical Programming, Series B,
              129 (2011) 5-31.

.. [Rob1991] Tom Roby, "Applications and extensions of Fomin's
             generalization of the Robinson-Schensted correspondence
             to differential posets".  Ph.D. Thesis, M.I.T.,
             Cambridge, Massachusetts, 1991.

.. [Roberts2015] David P. Roberts, *Hypergeometric Motives I*, https://icerm.brown.edu/materials/Slides/sp-f15-offweeks/Hypergeomteric_Motives,_I_]_David_Roberts,_University_of_Minnesota_-_Morris.pdf

.. [Roberts2017] David P. Roberts, *Hypergeometric motives and an unusual
   application of the Guinand-Weil-Mestre explicit formula*,
   https://www.matrix-inst.org.au/wp_Matrix2016/wp-content/uploads/2016/04/Roberts-2.pdf

.. [Roc1970] \R.T. Rockafellar, *Convex Analysis*. Princeton
             University Press, Princeton, 1970.

.. [Rog2018] Baptiste Rognerud,
             *Exceptional and modern intervals of the Tamari lattice*.
             :arxiv:`1801.04097`

.. [Ros1999] \K. Rosen *Handbook of Discrete and Combinatorial
             Mathematics* (1999), Chapman and Hall.

.. [Ros2002] Rosenfeld, Vladimir Raphael, 2002: Enumerating De Bruijn
             Sequences. *Communications in Math. and in Computer Chem.*

.. [Rot2001] Gunter Rote, *Division-Free Algorithms for the
             Determinant and the Pfaffian: Algebraic and Combinatorial
             Approaches*, H. Alt (Ed.): Computational Discrete
             Mathematics, LNCS 2122,
             pp. 119–135, 2001. http://page.mi.fu-berlin.de/rote/Papers/pdf/Division-free+algorithms.pdf

.. [Rot2006] Ron Roth, Introduction to Coding Theory, Cambridge
             University Press, 2006


.. [RR1997] Arun Ram and Jeffrey Remmel. *Applications of the Frobenius
            formulas and the characters of the symmetric group and the
            Hecke algebras of type A*. J. Algebraic Combin.
            **6** (1997), 59-87.

.. [RSS] :wikipedia:`Residual_sum_of_squares`, accessed 13th
         October 2009.

.. [RSW2011] Victor Reiner, Franco Saliola, Volkmar Welker.
             *Spectra of Symmetrized Shuffling Operators*.
             :arXiv:`1102.2460v2`.

.. [Rud1958] \M. E. Rudin. *An unshellable triangulation of a
             tetrahedron*. Bull. Amer. Math. Soc. 64 (1958), 90-91.

.. [Rus2003] Frank Ruskey. *Combinatorial Generation*. (2003).
             http://www.1stworks.com/ref/ruskeycombgen.pdf

.. [Rüt2014] Julian Rüth, *Models of Curves and Valuations*. Open Access
             Repositorium der Universität Ulm. Dissertation (2014).
             :doi:`10.18725/OPARU-3275`

.. _ref-S:

**S**

.. [Saa2011] \M-J. O. Saarinen,
             *Cryptographic Analysis of All 4 x 4-Bit S-Boxes*; in
             SAC, (2011), pp. 118-133.

.. [Sag1987] Bruce E. Sagan.  *Shifted tableaux, Schur Q-functions,
             and a conjecture of R. Stanley*.  Journal of
             Combinatorial Theory, Series A Volume 45 (1987),
             pp. 62-103.

.. [Sag2001] Bruce E. Sagan.  *The Symmetric Group*,
             2nd edition, New York 2001.

.. [Sch1996] \E. Schaefer. A simplified data encryption
             algorithm. Cryptologia, 20(1):77--84, 1996.

.. [Sch2004] Manfred Schocker, *The descent algebra of the
             symmetric group*. Fields Inst. Comm. 40 (2004), pp. 145-161.
             http://www.mathematik.uni-bielefeld.de/~ringel/schocker-neu.ps

.. [Sch2006] Oliver Schiffmann. *Lectures on Hall algebras*,
             preprint, 2006. :arxiv:`0611617v2`.

.. [Sch2008] \A. Schilling. "Combinatorial structure of
             Kirillov-Reshetikhin crystals of type `D_n(1)`, `B_n(1)`, `A_{2n-1}(2)`".
             J. Algebra. **319** (2008). 2938-2962. :arxiv:`0704.2046`.

.. [Sch2013] Schmidt, Jens M
             "A Simple Test on 2-Vertex- and 2-Edge-Connectivity",
             Information Processing Letters, 113 (7): 241–244
             :doi:`10.2307/2303897`

.. [Sch2015] George Schaeffer. *Hecke stability and weight 1 modular forms*.
             Math. Z. 281:159–191, 2015. :doi:`10.1007/s00209-015-1477-9`

.. [Sco1985] \R. Scott,
             *Wide-open encryption design offers flexible implementations*; in
             Cryptologia, (1985), pp. 75-91.

.. [SE1962] \N. E. Steenrod and D. B. A. Epstein, Cohomology
            operations, Ann. of Math. Stud. 50 (Princeton University
            Press, 1962).

.. [Ser1992] \J.-P. Serre : *Lie Algebras and Lie Groups*, 2nd ed.,
             Springer (Berlin) (1992);
             :doi:`10.1007/978-3-540-70634-2`

.. [Ser2010] \F. Sergeraert, *Triangulations of complex projective
             spaces* in Scientific contributions in honor of Mirian
             Andrés Gómez, pp 507-519, Univ. La Rioja Serv. Publ., Logroño (2010).

.. [Sey1981] \P. D. Seymour, Nowhere-zero 6-flows, J. Comb. Theory Ser B,
             30 (1981), 130-135. :doi:`10.1016/0095-8956(81)90058-7`

.. [SH1995] \C. P. Schnorr and H. H. Hörner. *Attacking the
            Chor-Rivest Cryptosystem by Improved Lattice
            Reduction*. Advances in Cryptology - EUROCRYPT '95. LNCS
            Volume 921, 1995, pp 1-12.

.. [Shi2002] \M. Shimozono
             *Affine type A crystal structure on tensor products of rectangles,
             Demazure characters, and nilpotent varieties*,
             J. Algebraic Combin. **15** (2002). no. 2. 151-187.
             :arxiv:`math.QA/9804039`.

.. [Shim2016] Shimada, Ichiro, *Connected components of the moduli of
            elliptic K3 surfaces*, :arxiv:`1610.04706`.

.. [Shi1971] Goro Shimura, *Introduction to the arithmetic theory of
             automorphic functions*. Publications of the Mathematical
             Society of Japan and Princeton University Press, 1971.

.. [Shr2004] \S. Shreve, *Stochastic Calculus for Finance II:
             Continuous-Time Models*.  New York: Springer, 2004

.. [SIHMAS2011] \K. Shibutani, T. Isobe, H. Hiwatari, A. Mitsuda, T. Akishita,
                and T. Shirai, *Piccolo: An ultra-lightweight block-cipher*; in
                CHES, (2011), pp. 342-457.

.. [Sil1994] Joseph H. Silverman, Advanced topics in the arithmetic of
             elliptic curves. GTM 151, Springer-Verlag, New York, 1994.

.. [Sil2007] Joseph H. Silverman. The Arithmetic of Dynamics Systems.
             GTM 241, Springer-Verlag, New York, 2007.

.. [SK2011] \J. Spreer and W. Kühnel, "Combinatorial properties of the
            K3 surface: Simplicial blowups and slicings", Experimental
            Mathematics, Volume 20, Issue 2, 2011.

.. [SKWWHF1998] \B. Schneier, J. Kelsey, D. Whiting, D. Wagner, C. Hall,
                and N. Ferguson, *Twofish: A 128-bit block cipher*; in
                AES Submission, (1998).

.. [Sky2003] Brian Skyrms. *The stag hunt and the evolution of social
             structure*. Cambridge University Press, 2003.

.. [SLB2008] Shoham, Yoav, and Kevin Leyton-Brown. *Multiagent
             systems: Algorithmic, game-theoretic, and logical
             foundations.* Cambridge University Press, 2008.

.. [SMMK2013] \T. Suzaki, K. Minematsu, S. Morioka, and E. Kobayashi,
              *TWINE: A lightweight block cipher for multiple platforms*; in
              SAC, (2012), pp. 338-354.

.. [Sor1984] \A. Sorkin, *LUCIFER: a cryptographic algorithm*;
             in Cryptologia, 8(1), pp. 22–35, 1984.

.. [Spa1966] Edwin H. Spanier, *Algebraic Topology*,
             Springer-Verlag New York, 1966.
             :doi:`10.1007/978-1-4684-9322-1`,
             ISBN 978-1-4684-9322-1.

.. [Spe2013] \D. Speyer, *An infinitely generated upper cluster algebra*,
             :arxiv:`1305.6867`.

.. [SPGQ2006] \F.-X. Standaert, G. Piret, N. Gershenfeld, and J.-J. Quisquater,
              *Sea: A scalable encryption algorithm for small embedded applications*; in
              CARDIS, (2006), pp. 222-236.

.. [SPRQL2004] \F.-X. Standaert, G. Piret, G. Rouvroy, J.-J. Quisquarter,
               and J.-D. Legat, *ICEBERG: An involutional cipher efficient for block
               encryption in reconfigurable hardware*; in FSE, (2004), pp. 279-299.

.. [Squ1984] \C. C. Squier. *The Burau representation is unitary*.
             Proceedings of the American Mathematical Society,
             Volume 90. Number 2, February 1984, pp. 199-202.

.. [SS1983] Shorey and Stewart. "On the Diophantine equation a
            x^{2t} + b x^t y + c y^2 = d and pure powers in recurrence
            sequences." Mathematica Scandinavica, 1983.

.. [SS1990] Bruce E. Sagan and Richard P. Stanley.
            *Robinson-Schensted algorithms for skew tableaux*.
            Journal of Combinatorial Theory, Series A 55.2 (1990) pp. 161-193.

.. [SS1992] \M. A. Shtan'ko and M. I. Shtogrin, "Embedding cubic
            manifolds and complexes into a cubic lattice", *Uspekhi
            Mat. Nauk* 47 (1992), 219-220.

.. [SS2015] Anne Schilling and Travis Scrimshaw.
            *Crystal structure on rigged configurations and the filling map*.
            Electron. J. Combin., **22(1)** (2015) #P1.73. :arxiv:`1409.2920`.

.. [SS2015II] Ben Salisbury and Travis Scrimshaw.
              *A rigged configuration model for* `B(\infty)`.
              J. Combin. Theory Ser. A, **133** (2015) pp. 29-75.
              :arxiv:`1404.6539`.

.. [SS2017] Ben Salisbury and Travis Scrimshaw.
            *Rigged configurations for all symmetrizable types*.
            Electron. J. Combin., **24(1)** (2017) #P1.30. :arxiv:`1509.07833`.

.. [SS2018] Ben Salisbury and Travis Scrimshaw.
            *Description of crystals for generalized Kac–Moody algebras using
            rigged configurations*.
            Sém. Lothar. Combin. **80B** (2018), Art. #20, 12 pp.

.. [SSAMI2007] \T. Shirai, K. Shibutani, T. Akishita, S. Moriai, and T. Iwata,
               *The 128-bit blockcipher CLEFIA (extended abstract)*; in
               FSE, (2007), pp. 181-195.

.. [ST2010] Einar Steingrimmsson and Bridget Tenner.
            *The Moebius Function of the Permutation Pattern Poset*,
            Journal of Combinatorics 1 (2010), 39-52

.. [ST2011] \A. Schilling, P. Tingley. *Demazure crystals,
            Kirillov-Reshetikhin crystals, and the energy function*.
            Electronic Journal of Combinatorics. **19(2)**. 2012.
            :arxiv:`1104.2359`

.. [St1986] Richard Stanley. *Two poset polytopes*,
            Discrete Comput. Geom. (1986), :doi:`10.1007/BF02187680`

.. [Sta2007] Stanley, Richard: *Hyperplane Arrangements*, Geometric
             Combinatorics (E. Miller, V. Reiner, and B. Sturmfels,
             eds.), IAS/Park City Mathematics Series, vol. 13,
             American Mathematical Society, Providence, RI, 2007,
             pp. 389-496.

.. [EnumComb1] Stanley, Richard P.
               *Enumerative Combinatorics, volume 1*,
               Second Edition,
               Cambridge University Press (2011).
               http://math.mit.edu/~rstan/ec/ec1/

.. [EnumComb2] Stanley, Richard P.
               *Enumerative Combinatorics, volume 2*.
               Cambridge University Press (1999).
               http://math.mit.edu/~rstan/ec/

.. [Stan2009] Richard Stanley,
              *Promotion and evacuation*,
              Electron. J. Combin. 16 (2009), no. 2, Special volume in honor of
              Anders Björner,
              Research Paper 9, 24 pp.

.. [Ste2003] John R. Stembridge, *A local characterization of
             simply-laced crystals*, Transactions of the American
             Mathematical Society, Vol. 355, No. 12 (Dec., 2003),
             pp. 4807--4823

.. [Sti2006] Douglas R. Stinson. *Cryptography: Theory and
             Practice*. 3rd edition, Chapman \& Hall/CRC, 2006.

.. [Sto1998] \A. Storjohann, An O(n^3) algorithm for Frobenius normal
             form. Proceedings of the International Symposium on
             Symbolic and Algebraic Computation (ISSAC'98), ACM Press,
             1998, pp. 101-104.

.. [Sto2000] \A. Storjohann, Algorithms for Matrix Canonical
             Forms. PhD Thesis. Department of Computer Science, Swiss
             Federal Institute of Technology -- ETH, 2000.

.. [Sto2011] \A. Storjohann, Email Communication. 30 May 2011.

.. [Str1969] Volker Strassen. Gaussian elimination is not
             optimal. Numerische Mathematik, 13:354-356, 1969.

.. [Striker2011] \J. Striker. *A unifying poset perspective on
                 alternating sign matrices, plane partitions, Catalan objects,
                 tournaments, and tableaux*, Advances in Applied Mathematics 46
                 (2011), no. 4, 583-609. :arxiv:`1408.5391`

.. [Stu1987] \J. Sturm, On the congruence of modular forms, Number
             theory (New York, 1984-1985), Springer, Berlin, 1987,
             pp. 275-280.

.. [Stu1993] \B. Sturmfels, Algorithms in invariant theory, Springer-Verlag,
             1993.

.. [Stu2008] \C. Stump -- More bijective Catalan combinatorics on
             permutations and on colored permutations, Preprint.
             :arXiv:`0808.2822`.

.. [STW2013] \J. Schejbal, E. Tews, and J. Wälde,
             *Reverse engineering of chiasmus from gstool*; in
             30c3, (2013).

.. [STW2016] \C. Stump, H. Thomas, N. Williams. *Cataland II*, in
             preparation, 2016.

.. [sudoku:escargot]  "Al Escargot", due to Arto Inkala,
                      http://timemaker.blogspot.com/2006/12/ai-escargot-vwv.html

.. [sudoku:norvig] Perter Norvig, "Solving Every Sudoku Puzzle",
                   http://norvig.com/sudoku.html

.. [sudoku:royle]  Gordon Royle, "Minimum Sudoku",
                   http://people.csse.uwa.edu.au/gordon/sudokumin.php

.. [sudoku:top95]  "95 Hard Puzzles", http://magictour.free.fr/top95,
                   or http://norvig.com/top95.txt

.. [sudoku:wikipedia]  "Near worst case",
                       :wikipedia:`Algorithmics_of_sudoku`

.. [Sulzgr2017] Robin Sulzgruber,
                *Inserting rim-hooks into reverse plane partitions*,
                :arxiv:`1710.09695v1`.

.. [SV2000] \J. Stern and S. Vaudenay,
            *CS-Cipher*; in
            First Open NESSIE Workshop, (2000).

.. [SV2013] Silliman and Vogt. "Powers in Lucas Sequences via Galois
            Representations." Proceedings of the American Mathematical
            Society, 2013. :arxiv:`1307.5078v2`

.. [SW2002] William Stein and Mark Watkins, *A database of elliptic
            curves---first report*. In *Algorithmic number theory
            (ANTS V), Sydney, 2002*, Lecture Notes in Computer Science
            2369, Springer, 2002,
            p267--275. http://modular.math.washington.edu/papers/stein-watkins/

.. [St1922] Ernst Steinitz, *Polyeder und Raumeinteilungen*.
            In *Encyclopädie der Mathematischen Wissenschaften*, Franz Meyer
            and Hand Mohrmann, eds., volume 3, *Geometrie, erster Teil, zweite Hälfte*,
            pp. 1--139, Teubner, Leipzig, 1922

.. [Swe1969] Moss Sweedler. Hopf algebras. W.A. Benjamin, Math Lec
             Note Ser., 1969.

.. [SWJ2008] Fatima Shaheen, Michael Wooldridge, and Nicholas
             Jennings. *A linear approximation method for the Shapley
             value.* Artificial Intelligence 172.14 (2008): 1673-1699.

.. [SYYTIYTT2002] \T. Shimoyama, H. Yanami, K. Yokoyama, M. Takenaka, K. Itoh,
                  \J. Yajima, N. Torii, and H. Tanaka, *The block cipher SC2000*; in
                  FSE, (2001), pp. 312-327.

.. [SZ2001] \M. Shimozono, M. Zabrocki,
            Hall-Littlewood vertex operators and generalized Kostka polynomials.
            Adv. Math. 158 (2001), no. 1, 66-85.

.. _ref-T:

**T**

.. [Tam1962] Dov Tamari.
             *The algebra of bracketings and their enumeration*.
             Nieuw Arch. Wisk. (1962).

.. [Tar1976] Robert E. Tarjan, *Edge-disjoint spanning trees and
             depth-first search*, Acta Informatica 6 (2), 1976,
             171-185, :doi:`10.1007/BF00268499`.

.. [Tarjan72] R.E. Tarjan. Depth-First Search and Linear Graph
              Algorithms. SIAM J. Comput. 1(2): 146-160 (1972).

.. [Tate1975] John Tate, *Algorithm for determining the type of a
              singular fiber in an elliptic pencil.
              Modular functions of one variable*, IV, pp. 33--52.
              Lecture Notes in Math., Vol. 476, Springer, Berlin, 1975.

.. [Tate1966] John Tate, *On the conjectures of Birch and Swinnerton-Dyer and
              a geometric analog*. Seminaire Bourbaki, Vol. 9,
              Exp. No. 306, 1966.

.. [TB1997] Lloyd N. Trefethen and David Bau III, *Numerical Linear
            Algebra*, SIAM, Philadelphia, 1997.

.. [Tee1997] Tee, Garry J. "Continuous branches of inverses of the 12
             Jacobi elliptic functions for real
             argument". 1997. https://researchspace.auckland.ac.nz/bitstream/handle/2292/5042/390.pdf.

.. [Terwilliger2011] Paul Terwilliger. *The universal Askey-Wilson algebra*.
                     SIGMA **7** (2011), 069, 24 pages. :arxiv:`1104.2813`.

.. [TIDES] \A. Abad, R. Barrio, F. Blesa, M. Rodriguez. TIDES tutorial:
           Integrating ODEs by using the Taylor Series Method
           (http://www.unizar.es/acz/05Publicaciones/Monografias/MonografiasPublicadas/Monografia36/IndMonogr36.htm)

.. [TingleyLN] Peter Tingley. *Explicit* `\widehat{\mathfrak{sl}}_n` *crystal
               maps between cylindric plane partitions, multi-partitions, and
               multi-segments*. Lecture notes.
               http://webpages.math.luc.edu/~ptingley/lecturenotes/explicit_bijections.pdf

.. [Tingley2007] Peter Tingley. *Three combinatorial models for*
                 `\widehat{\mathfrak{sl}}_n` *crystals, with applications
                 to cylindric plane partitions*.
                 International Mathematics Research Notices. (2007).
                 :arxiv:`0702062v3`.

.. [TOPCOM] \J. Rambau, TOPCOM
            <http://www.rambau.wm.uni-bayreuth.de/TOPCOM/>.

.. [TW1980] \A.D. Thomas and G.V. Wood, Group Tables (Exeter: Shiva
            Publishing, 1980)

.. [TY2009] Hugh Thomas and Alexander Yong, *A jeu de taquin theory for
            increasing tableaux, with applications to K-theoretic Schubert
            calculus*, Algebra and Number Theory 3 (2009), 121-148,
            https://projecteuclid.org/euclid.ant/1513797353

.. _ref-U:

**U**

.. [UDCIKMP2011] \M. Ullrich, C. De Canniere, S. Indesteege, Ö. Kücük, N. Mouha, and
                 \B. Preenel, *Finding Optimal Bitsliced Implementations of 4 x 4-bit
                 S-boxes*; in SKEW, (2011).

.. [Ukko1995] \E. Ukkonen, *On-line construction of suffix trees*,
              Algorithmica, 1995, volume **14**, number 3, pages 249--260.

.. [UNITTEST] unittest -- Unit testing framework --
              https://docs.python.org/library/unittest.html

.. [U.S1998] \U.S. Department Of Commerce/National Institute of Standards and Technology,
             *Skipjack and KEA algorithms specifications, v2.0*, (1998).

.. [U.S1999] \U.S. Department Of Commerce/National Institute of Standards and Technology,
             *Data Encryption Standard*, (1999).

.. _ref-V:

**V**

.. [Vai1994] \I. Vaisman, *Lectures on the Geometry of Poisson
             Manifolds*, Springer Basel AG (Basel) (1994);
             :doi:`10.1007/978-3-0348-8495-2`

.. [Var1984] \V. S. Varadarajan. *Lie groups, Lie algebras, and their
             representations*. Reprint of the 1974 edition. Graduate Texts in
             Mathematics, 102. Springer-Verlag, New York, 1984.

.. [Vat2008] \D. Vatne, *The mutation class of* `D_n` *quivers*, :arxiv:`0810.4789v1`.

.. [Vazirani2002] Monica Vazirani. *Parameterizing Hecek algebra modules:
                  Bernstein-Zelevinsky multisegments, Kleshchev
                  multipartitions, and crystal graphs*. Transform. Groups
                  **7** (2002). pp. 267-303. :arxiv:`0107052v1`,
                  :doi:`10.1007/s00031-002-0014-1`.

.. [VB1996] \E. Viterbo, E. Biglieri. *Computing the Voronoi Cell of a
            Lattice: The Diamond-Cutting Algorithm*. IEEE Transactions
            on Information Theory, 1996.

.. [VBB1992] Marc Van Barel and Adhemar Bultheel. "A general module theoretic
             framework for vector M-Padé and matrix rational interpolation."
             Numer. Algorithms, 3:451-462, 1992.
             https://doi.org/10.1007/BF02141952

.. [Vee1978] William Veech, "Interval exchange
             transformations", J. Analyse Math. 33 (1978), 222-272

.. [Ver] Helena Verrill, "Fundamental domain drawer", Java program,
         http://www.math.lsu.edu/~verrill/

.. [Vie1983] Xavier G. Viennot.  *Maximal chains of subwords and
             up-down sequences of permutations*.  Journal of
             Combinatorial Theory, Series A Volume 34, (1983),
             pp. 1-14.

.. [VJ2004] \S. Vaudenay and P. Junod,
            *Device and method for encrypting and decryptiong a block of data
            Fox, a New Family of Block Ciphers*, (2004).

.. [Voe2003] \V. Voevodsky, Reduced power operations in motivic
             cohomology, Publ. Math. Inst. Hautes Études Sci. No. 98
             (2003), 1-57.

.. [Voi2012] \J. Voight. Identifying the matrix ring: algorithms for
             quaternion algebras and quadratic forms, to appear.

.. [VW1994] Leonard Van Wyk. *Graph groups are biautomatic*. J. Pure
            Appl. Alg. **94** (1994). no. 3, 341-352.

.. _ref-W:

**W**

.. [Wac2003] Wachs, "Topology of Matching, Chessboard and General
             Bounded Degree Graph Complexes" (Algebra Universalis
             Special Issue in Memory of Gian-Carlo Rota, Algebra
             Universalis, 49 (2003) 345-385)

.. [Wal1960] \C. T. C. Wall, "Generators and relations for the
             Steenrod algebra," Ann. of Math. (2) **72** (1960),
             429-444.

.. [Wal1970] David W. Walkup, "The lower bound conjecture for 3- and
             4-manifolds", Acta Math. 125 (1970), 75-107.

.. [Wal2001] Timothy Walsh, *Gray codes for involutions*, J. Combin.
             Math. Combin. Comput. **36** (2001), 95-118.
             http://www.info2.uqam.ca/~walsh_t/papers/Involutions%20paper.pdf

.. [Walton1990] Mark A. Walton. *Fusion rules in Wess-Zumino-Witten models*.
                Nuclear Phys. B **340** (1990).

.. [Wam1999] van Wamelen, Paul. *Examples of genus two CM curves defined
             over the rationals*. Math. Comp. 68 (1999), no. 225, 307--320.

.. [Wan1998] Daqing Wan, "Dimension variation of classical and p-adic
             modular forms", Invent. Math. 133, (1998) 449-463.

.. [Wan2010] Zhenghan Wang. Topological quantum
             computation. Providence, RI: American Mathematical
             Society (AMS), 2010. ISBN 978-0-8218-4930-9

.. [Was1997] \L. C. Washington, *Cyclotomic Fields*, Springer-Verlag,
             GTM volume 83, 1997.

.. [Watkins] Mark Watkins, *Hypergeometric motives over Q and their
             L-functions*, http://magma.maths.usyd.edu.au/~watkins/papers/known.pdf

.. [Wat2003] Joel Watson. *Strategy: an introduction to game
             theory*. WW Norton, 2002.

.. [Wat2010] Watkins, David S. Fundamentals of Matrix Computations,
             Third Edition.  Wiley, Hoboken, New Jersey, 2010.

.. [Web2007] James Webb. *Game theory: decisions, interaction and
             Evolution*. Springer Science & Business Media, 2007.

.. [Weh1998] \J. Wehler. Hypersurfaces of the Flag Variety: Deformation
             Theory and the Theorems of Kodaira-Spencer, Torelli,
             Lefschetz, M. Noether, and Serre. Math. Z. 198 (1988), 21-38.

.. [WELLS]   Elliot Wells. Computing the Canonical Height of a Point in Projective Space.
             :arxiv:`1602.04920v1` (2016).

.. [Wei1994] Charles A. Weibel, *An introduction to homological
             algebra*. Cambridge Studies in Advanced Math., vol. 38,
             Cambridge Univ. Press, 1994.

.. [WFYTP2008] \D. Watanable, S. Furuya, H. Yoshida, K. Takaragi, and B. Preneel,
               *A new keystream generator MUGI*; in
               FSE, (2002), pp. 179-194.

.. [Wil2013] Harold Williams. *Q-systems, factorization dynamics, and the
             twist automorphism*. Int. Math. Res. Not. (2015) no. 22,
             12042--12069. :doi:`10.1093/imrn/rnv057`.

.. [Wol1974] W. A. Wolovich. "Linear Multivariable Systems", Applied
             Mathematical Sciences (volume 11). Springer-Verlag New-York, 1974.
             doi.org/10.1007/978-1-4612-6392-0 .

.. [Woo1998] \R. M. W. Wood, "Problems in the Steenrod algebra,"
             Bull. London Math. Soc. 30 (1998), no. 5, 449-517.

.. [Wor1984] Worley, Dale Raymond, *A theory of shifted Young
             tableaux*. Dissertation, Massachusetts Institute of
             Technology, 1984.

.. [WP-Bessel] :wikipedia:`Bessel_function`

.. [WP-Error] :wikipedia:`Error_function`

.. [WP-Struve] :wikipedia:`Struve_function`

.. [WSK1997] \D. Wagner, B. Schneier, and J. Kelsey,
             *Cryptoanalysis of the cellular encryption algorithm*; in
             CRYPTO, (1997), pp. 526-537.

.. [Wu2009] Hongjun Wu, *The Hash Function JH*;
            submitted to NIST, (2008), available at
            http://www3.ntu.edu.sg/home/wuhj/research/jh/jh_round3.pdf

.. [WW1991] Michelle Wachs and Dennis White, *p, q-Stirling numbers
            and set partition statistics*, Journal of Combinatorial
            Theory, Series A 56.1 (1991): 27-46.

.. [WW2005] Ralf-Philipp Weinmann and Kai Wirt,
            *Analysis of the DVB Common Scrambling Algorithm*; in
            IFIP TC-6 TC-11, (2005).

.. [WZ2011] \W. Wu and L. Zhang, *The LBlock family of block ciphers*;
            in ACNS, (2011), pp. 327-344.

.. [WZY2015] Wenling Wu, Lei Zhang, and Xiaoli Yu, *The DBlock family of block ciphers*;
             in Science China Information Sciences, (2015), pp. 1-14.

.. _ref-X:

**X**

.. [XP1994] Deng Xiaotie, and Christos Papadimitriou. *On the
            complexity of cooperative solution concepts.* Mathematics
            of Operations Research 19.2 (1994): 257-266.

.. _ref-Y:

**Y**

.. [Yamada2007] Daisuke Yamada. *Scattering rule in soliton cellular automaton
                associated with crystal base of* `U_q(D_4^{(3)})`.
                \J. Math. Phys., **48** (4):043509, 28, (2007).

<<<<<<< HEAD
.. [Yip2017] Yip, Martha. "Rook placements and Jordan forms of
             upper-triangular nilpotent matrices."
             :arxiv:`1703.00057`.

.. [Yoc2005] Jean-Christophe Yoccoz "Echange d'Intervalles", Cours au
             college de France
=======
.. [Yoc2005] Jean-Christophe Yoccoz, *Échange d'Intervalles*, Cours au
             collège de France
>>>>>>> f894105d

.. [Yun1976] Yun, David YY. On square-free decomposition
             algorithms. In Proceedings of the third ACM symposium on
             Symbolic and algebraic computation, pp. 26-35. ACM, 1976.

.. [Yuz1993] Sergey Yuzvinsky, "The first two obstructions to the
             freeness of arrangements", Transactions of the American
             Mathematical Society, Vol. 335, **1** (1993)
             pp. 231--244.

.. [YWHWXSW2014] \D. Ye, P. Wang, L. Hu, L. Wang, Y. Xie, S. Sun, and P. Wang,
                 *Panda v1*; in CAESAR Competition, (2014).

.. [YT2002] \F. Yura and T. Tokihiro,
            *On a periodic soliton cellular automaton*, J. Phys. A: Math. Gen.
            **35** (2002) 3787-3801.

.. [YYT2003] \D. Yoshihara, F. Yura, and T. Tokihiro,
             *Fundamental cycle of a periodic box-ball system*, J. Phys. A:
             Math. Gen. **36** (2003) 99-121.

.. _ref-Z:

**Z**

.. [ZBLRYV2015] \W. Zhang, Z. Bao, D. Lin, V. Rijmen, B. Yang, and I. Verbauwhede,
                *RECTANGLE: A bit-slice lightweight block cipher suitable for
                multiple platforms*; in
                SCience China Information Sciences, (2015), pp. 1-15.

.. [ZBN1997] \C. Zhu, R. H. Byrd and J. Nocedal. L-BFGS-B: Algorithm
             778: L-BFGS-B, FORTRAN routines for large scale bound
             constrained optimization. ACM Transactions on
             Mathematical Software, Vol 23, Num. 4, pp.550--560, 1997.

.. [Zhedanov1991] \A.S. Zhedanov.
                  *"Hidden symmetry" of the Askey–Wilson polynomials*,
                  Theoret. and Math. Phys. **89** (1991), 1146--1157.

.. [Zie1998] \G. M. Ziegler. *Shelling polyhedral 3-balls and
             4-polytopes*. Discrete Comput. Geom. 19 (1998), 159-174.

.. [Zie2007] \G. M. Ziegler. *Lectures on polytopes*, Volume
             152 of Graduate Texts in Mathematics, 7th printing of 1st edition, Springer, 2007.

.. [Zor2008] \A. Zorich "Explicit Jenkins-Strebel representatives of
             all strata of Abelian and quadratic differentials",
             Journal of Modern Dynamics, vol. 2, no 1, 139-185 (2008)
             (http://www.math.psu.edu/jmd)

.. [Zor] Anton Zorich, "Generalized Permutation software"
         (http://perso.univ-rennes1.fr/anton.zorich)

.. [ZZ2005] Hechun Zhang and R. B. Zhang.
            *Dual canonical bases for the quantum special linear group
            and invariant subalgebras*.
            Lett. Math. Phys. **73** (2005), pp. 165-181.
            :arxiv:`math/0509651`.

.. include:: ../footer.txt<|MERGE_RESOLUTION|>--- conflicted
+++ resolved
@@ -3485,17 +3485,12 @@
                 associated with crystal base of* `U_q(D_4^{(3)})`.
                 \J. Math. Phys., **48** (4):043509, 28, (2007).
 
-<<<<<<< HEAD
+.. [Yoc2005] Jean-Christophe Yoccoz "Echange d'Intervalles", Cours au
+             collège de France
+
 .. [Yip2017] Yip, Martha. "Rook placements and Jordan forms of
              upper-triangular nilpotent matrices."
              :arxiv:`1703.00057`.
-
-.. [Yoc2005] Jean-Christophe Yoccoz "Echange d'Intervalles", Cours au
-             college de France
-=======
-.. [Yoc2005] Jean-Christophe Yoccoz, *Échange d'Intervalles*, Cours au
-             collège de France
->>>>>>> f894105d
 
 .. [Yun1976] Yun, David YY. On square-free decomposition
              algorithms. In Proceedings of the third ACM symposium on
