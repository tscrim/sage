--- conflicted
+++ resolved
@@ -1900,11 +1900,7 @@
 .. [CW2005] \J. E. Cremona and M. Watkins. Computing isogenies of elliptic
             curves. preprint, 2005.
 
-<<<<<<< HEAD
-.. [CHW2015] Shawn X.; Hong, Seung-Moon; Wang, Zhenghan Universal quantum computation
-=======
 .. [CHW2015] Cui, Shawn X.; Hong, Seung-Moon; Wang, Zhenghan Universal quantum computation
->>>>>>> 3202f651
              with weakly integral anyons. Quantum Inf. Process. 14 (2015),
              no. 8, 2687-2727.
 
