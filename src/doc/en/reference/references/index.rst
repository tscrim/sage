--- conflicted
+++ resolved
@@ -2736,14 +2736,12 @@
             groups*. Australian Mathematical Society Lecture
             Series, 2009.
 
-<<<<<<< HEAD
 .. [DeLuca2006] \A. De Luca, *Pseudopalindrome closure operators in free
               monoids*, Theoret. Comput. Sci. 362 (2006) 282--300.
-=======
+
 .. [LT2018] Zhiqiang Li, Shaobin Tan.
             *Verma modules for rank two Heisenberg-Virasoro algebra*.
             Preprint, (2018). :arxiv:`1807.07735`.
->>>>>>> 4c519396
 
 .. [Lut2002] Frank H. Lutz, Császár's Torus, Electronic Geometry Model
              No. 2001.02.069
